--- conflicted
+++ resolved
@@ -27,18 +27,13 @@
     public ReferenceVariableReplica(Context context, ReferenceVariable rv, HeapAbstractionFactory haf) {
         assert rv != null;
         assert context != null;
-<<<<<<< HEAD
         var = rv;
-        this.context = context;
-=======
-        l = rv;
         if (rv.isSingleton()) {
             this.context = haf.initialContext();
         }
         else {
             this.context = context;
         }
->>>>>>> 566d8483
         memoizedHashCode = computeHashCode();
     }
 
@@ -81,11 +76,7 @@
         if (!context.equals(other.context)) {
             return false;
         }
-<<<<<<< HEAD
         if (!var.equals(other.var)) {
-=======
-        if (!l.equals(other.l)) {
->>>>>>> 566d8483
             return false;
         }
         return true;
