package analysis.pointer.graph;

import java.util.Collections;
import java.util.Set;

import util.intmap.ConcurrentIntMap;
import analysis.AnalysisUtil;
import analysis.pointer.engine.PointsToAnalysisMultiThreaded;

import com.ibm.wala.util.intset.IntIterator;

/**
 * Representation of a relation on ints.
 */
public abstract class AnnotatedIntRelation<T> {
    private final ConcurrentIntMap<ConcurrentIntMap<T>> forwardReln = PointsToAnalysisMultiThreaded.makeConcurrentIntMap();
    private final ConcurrentIntMap<ConcurrentIntMap<T>> backReln = PointsToAnalysisMultiThreaded.makeConcurrentIntMap();

    public boolean addAnnotation(int from, int to, T annotation) {
        boolean changed = createOrMergeAnnotation(from, true, to, annotation);
        createOrMergeAnnotation(to, false, from, annotation);
        return changed;
    }

    private boolean createOrMergeAnnotation(int a, boolean forward, int b, T annotation) {
        ConcurrentIntMap<T> m = getOrCreateMap(a, forward);
        boolean changed = false;
        T s = m.get(b);
        if (s == null) {
<<<<<<< HEAD
            changed = true;
            s = createInitialAnnotation();
            if (s == null) {
                s = annotation;
            }
            T existing = m.putIfAbsent(b, s);
=======
            s = AnalysisUtil.createConcurrentSet();
            Set<T> existing = m.putIfAbsent(b, s);
>>>>>>> a259ce08
            if (existing != null) {
                s = existing;
            }
        }
        if (s != annotation) {
            return merge(s, annotation);
        }
        return changed;
    }

    /**
     * Create an initial T
     * @return
     */
    protected abstract T createInitialAnnotation();

    /**
     * Imperatively update existing to incorporate annotation. Return true if a change was made.
     * @param existing
     * @param annotation
     * @return
     */
    protected abstract boolean merge(T existing, T annotation);


    private ConcurrentIntMap<T> getOrCreateMap(int n, boolean forward) {
        ConcurrentIntMap<ConcurrentIntMap<T>> m = forward ? this.forwardReln : this.backReln;

        ConcurrentIntMap<T> s = m.get(n);
        if (s == null) {
            s = PointsToAnalysisMultiThreaded.makeConcurrentIntMap();
            ConcurrentIntMap<T> existing = m.putIfAbsent(n, s);
            if (existing != null) {
                s = existing;
            }
        }
        return s;
    }

    /**
     * Given n, return the set { b | (n,b) \in R } where R is this relation
     *
     * @return
     */
    public ConcurrentIntMap<T> forward(int n) {
        return getOrCreateMap(n, true);
    }

    /**
     * Given n, return the set { a | (a,n) \in R } where R is this relation
     *
     * @return
     */
    public ConcurrentIntMap<T> backward(int n) {
        return getOrCreateMap(n, false);
    }

    //    /**
    //     * Replace n with rep. That is, update the relation R to R' so that if (n, a, t) \in R then (rep, a, t') \in R'
    //     * where t \subseteq t' and if (a,n,t)\in R then (a, rep,t') \in R' where t \subseteq t'.
    //     *
    //     * Note that this operation will not add reflexive edges.
    //     *
    //     * @param n
    //     * @param rep
    //     */
    //    public void replace(int n, int rep) {
    //        // for every (n, b, T), add T to (rep, b)
    //        // and remove (n,b) and (b.n)
    //        ConcurrentIntMap<Set<T>> nForward = forward(n);
    //        IntIterator ii = nForward.keyIterator();
    //        while (ii.hasNext()) {
    //            int b = ii.next();
    //            Set<T> annotations = nForward.get(b);
    //
    //            if (rep != b) {
    //                this.addAll(rep, b, annotations);
    //            }
    //            Set<T> bBackward = this.getOrCreateSet(b, false, rep);
    //            bBackward.remove(n);
    //        }
    //        forwardReln.remove(n);
    //
    //
    //        // for every (a, n, T), att T to (a, rep)
    //        ConcurrentIntMap<Set<T>> nBackward = backward(n);
    //        ii = nBackward.keyIterator();
    //        while (ii.hasNext()) {
    //            int a = ii.next();
    //            Set<T> annotations = nBackward.get(a);
    //            if (rep != a) {
    //                this.addAll(rep, a, annotations);
    //            }
    //            Set<T> aForward = this.getOrCreateSet(a, true, rep);
    //            aForward.remove(n);
    //        }
    //        backReln.remove(n);
    //    }

    /**
     * Return the domain, i.e., the set {a | (a,b) \in R }
     */
    public IntIterator domain() {
        return this.forwardReln.keyIterator();
    }

    /**
     * Return the codomain, i.e., the set {b | (a,b) \in R }
     */
    public IntIterator codomain() {
        return this.backReln.keyIterator();
    }

    public static class SetAnnotatedIntRelation<T> extends AnnotatedIntRelation<Set<T>> {

        @Override
        protected Set<T> createInitialAnnotation() {
            return PointsToAnalysisMultiThreaded.makeConcurrentSet();
        }

        @Override
        protected boolean merge(Set<T> existing, Set<T> annotation) {
            return existing.addAll(annotation);
        }

        public boolean add(int from, int to, T annotation) {
            return this.addAnnotation(from, to, Collections.singleton(annotation));
        }
    }
}<|MERGE_RESOLUTION|>--- conflicted
+++ resolved
@@ -27,17 +27,12 @@
         boolean changed = false;
         T s = m.get(b);
         if (s == null) {
-<<<<<<< HEAD
             changed = true;
             s = createInitialAnnotation();
             if (s == null) {
                 s = annotation;
             }
             T existing = m.putIfAbsent(b, s);
-=======
-            s = AnalysisUtil.createConcurrentSet();
-            Set<T> existing = m.putIfAbsent(b, s);
->>>>>>> a259ce08
             if (existing != null) {
                 s = existing;
             }
@@ -155,7 +150,7 @@
 
         @Override
         protected Set<T> createInitialAnnotation() {
-            return PointsToAnalysisMultiThreaded.makeConcurrentSet();
+            return AnalysisUtil.createConcurrentSet();
         }
 
         @Override
