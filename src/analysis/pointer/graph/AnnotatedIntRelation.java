package analysis.pointer.graph;

import java.util.Collections;
import java.util.Set;

import util.intmap.ConcurrentIntMap;
import analysis.pointer.engine.PointsToAnalysisMultiThreaded;

import com.ibm.wala.util.intset.IntIterator;

/**
 * Representation of a relation on ints.
 */
<<<<<<< HEAD
public abstract class AnnotatedIntRelation<T> {
    private final ConcurrentIntMap<ConcurrentIntMap<T>> forwardReln = new SimpleConcurrentIntMap<>();
    private final ConcurrentIntMap<ConcurrentIntMap<T>> backReln = new SimpleConcurrentIntMap<>();
=======
public class AnnotatedIntRelation<T> {
    private final ConcurrentIntMap<ConcurrentIntMap<Set<T>>> forwardReln = PointsToAnalysisMultiThreaded.makeConcurrentIntMap();
    private final ConcurrentIntMap<ConcurrentIntMap<Set<T>>> backReln = PointsToAnalysisMultiThreaded.makeConcurrentIntMap();
>>>>>>> df15aaae

    public boolean addAnnotation(int from, int to, T annotation) {
        boolean changed = createOrMergeAnnotation(from, true, to, annotation);
        createOrMergeAnnotation(to, false, from, annotation);
        return changed;
    }

    private boolean createOrMergeAnnotation(int a, boolean forward, int b, T annotation) {
        ConcurrentIntMap<T> m = getOrCreateMap(a, forward);
        boolean changed = false;
        T s = m.get(b);
        if (s == null) {
            changed = true;
            s = createInitialAnnotation();
            if (s == null) {
                s = annotation;
            }
            T existing = m.putIfAbsent(b, s);
            if (existing != null) {
                s = existing;
            }
        }
        if (s != annotation) {
            return merge(s, annotation);
        }
        return changed;
    }

    /**
     * Create an initial T
     * @return
     */
    protected abstract T createInitialAnnotation();

    /**
     * Imperatively update existing to incorporate annotation. Return true if a change was made.
     * @param existing
     * @param annotation
     * @return
     */
    protected abstract boolean merge(T existing, T annotation);


    private ConcurrentIntMap<T> getOrCreateMap(int n, boolean forward) {
        ConcurrentIntMap<ConcurrentIntMap<T>> m = forward ? this.forwardReln : this.backReln;

        ConcurrentIntMap<T> s = m.get(n);
        if (s == null) {
<<<<<<< HEAD
            s = new SimpleConcurrentIntMap<>();
            ConcurrentIntMap<T> existing = m.putIfAbsent(n, s);
=======
            s = PointsToAnalysisMultiThreaded.makeConcurrentIntMap();
            ConcurrentIntMap<Set<T>> existing = m.putIfAbsent(n, s);
>>>>>>> df15aaae
            if (existing != null) {
                s = existing;
            }
        }
        return s;
    }

    /**
     * Given n, return the set { b | (n,b) \in R } where R is this relation
     *
     * @return
     */
    public ConcurrentIntMap<T> forward(int n) {
        return getOrCreateMap(n, true);
    }

    /**
     * Given n, return the set { a | (a,n) \in R } where R is this relation
     *
     * @return
     */
    public ConcurrentIntMap<T> backward(int n) {
        return getOrCreateMap(n, false);
    }

    //    /**
    //     * Replace n with rep. That is, update the relation R to R' so that if (n, a, t) \in R then (rep, a, t') \in R'
    //     * where t \subseteq t' and if (a,n,t)\in R then (a, rep,t') \in R' where t \subseteq t'.
    //     *
    //     * Note that this operation will not add reflexive edges.
    //     *
    //     * @param n
    //     * @param rep
    //     */
    //    public void replace(int n, int rep) {
    //        // for every (n, b, T), add T to (rep, b)
    //        // and remove (n,b) and (b.n)
    //        ConcurrentIntMap<Set<T>> nForward = forward(n);
    //        IntIterator ii = nForward.keyIterator();
    //        while (ii.hasNext()) {
    //            int b = ii.next();
    //            Set<T> annotations = nForward.get(b);
    //
    //            if (rep != b) {
    //                this.addAll(rep, b, annotations);
    //            }
    //            Set<T> bBackward = this.getOrCreateSet(b, false, rep);
    //            bBackward.remove(n);
    //        }
    //        forwardReln.remove(n);
    //
    //
    //        // for every (a, n, T), att T to (a, rep)
    //        ConcurrentIntMap<Set<T>> nBackward = backward(n);
    //        ii = nBackward.keyIterator();
    //        while (ii.hasNext()) {
    //            int a = ii.next();
    //            Set<T> annotations = nBackward.get(a);
    //            if (rep != a) {
    //                this.addAll(rep, a, annotations);
    //            }
    //            Set<T> aForward = this.getOrCreateSet(a, true, rep);
    //            aForward.remove(n);
    //        }
    //        backReln.remove(n);
    //    }

    /**
     * Return the domain, i.e., the set {a | (a,b) \in R }
     */
    public IntIterator domain() {
        return this.forwardReln.keyIterator();
    }

    /**
     * Return the codomain, i.e., the set {b | (a,b) \in R }
     */
    public IntIterator codomain() {
        return this.backReln.keyIterator();
    }

    public static class SetAnnotatedIntRelation<T> extends AnnotatedIntRelation<Set<T>> {

        @Override
        protected Set<T> createInitialAnnotation() {
            return PointsToAnalysisMultiThreaded.makeConcurrentSet();
        }

        @Override
        protected boolean merge(Set<T> existing, Set<T> annotation) {
            return existing.addAll(annotation);
        }

        public boolean add(int from, int to, T annotation) {
            return this.addAnnotation(from, to, Collections.singleton(annotation));
        }
    }
}<|MERGE_RESOLUTION|>--- conflicted
+++ resolved
@@ -11,15 +11,9 @@
 /**
  * Representation of a relation on ints.
  */
-<<<<<<< HEAD
 public abstract class AnnotatedIntRelation<T> {
-    private final ConcurrentIntMap<ConcurrentIntMap<T>> forwardReln = new SimpleConcurrentIntMap<>();
-    private final ConcurrentIntMap<ConcurrentIntMap<T>> backReln = new SimpleConcurrentIntMap<>();
-=======
-public class AnnotatedIntRelation<T> {
-    private final ConcurrentIntMap<ConcurrentIntMap<Set<T>>> forwardReln = PointsToAnalysisMultiThreaded.makeConcurrentIntMap();
-    private final ConcurrentIntMap<ConcurrentIntMap<Set<T>>> backReln = PointsToAnalysisMultiThreaded.makeConcurrentIntMap();
->>>>>>> df15aaae
+    private final ConcurrentIntMap<ConcurrentIntMap<T>> forwardReln = PointsToAnalysisMultiThreaded.makeConcurrentIntMap();
+    private final ConcurrentIntMap<ConcurrentIntMap<T>> backReln = PointsToAnalysisMultiThreaded.makeConcurrentIntMap();
 
     public boolean addAnnotation(int from, int to, T annotation) {
         boolean changed = createOrMergeAnnotation(from, true, to, annotation);
@@ -68,13 +62,8 @@
 
         ConcurrentIntMap<T> s = m.get(n);
         if (s == null) {
-<<<<<<< HEAD
-            s = new SimpleConcurrentIntMap<>();
+            s = PointsToAnalysisMultiThreaded.makeConcurrentIntMap();
             ConcurrentIntMap<T> existing = m.putIfAbsent(n, s);
-=======
-            s = PointsToAnalysisMultiThreaded.makeConcurrentIntMap();
-            ConcurrentIntMap<Set<T>> existing = m.putIfAbsent(n, s);
->>>>>>> df15aaae
             if (existing != null) {
                 s = existing;
             }
