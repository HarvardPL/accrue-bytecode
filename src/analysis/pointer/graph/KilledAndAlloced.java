package analysis.pointer.graph;

import java.lang.reflect.Field;
import java.util.Collections;
import java.util.LinkedHashSet;
import java.util.Set;

import util.intset.EmptyIntSet;
import analysis.AnalysisUtil;

import com.ibm.wala.types.FieldReference;
import com.ibm.wala.util.intset.IntIterator;
import com.ibm.wala.util.intset.IntSet;
import com.ibm.wala.util.intset.MutableIntSet;
import com.ibm.wala.util.intset.MutableSparseIntSet;

/**
 * A KilledAndAlloced object is simply the pair of two sets, one set which records which PointsToGraphNodes have been
 * killed, and the other set records which InstanceKeys have been allocated.
 *
 * KilledAndAlloced objects are used as program analysis facts. That is, when analyzing a method, we may record for each
 * program point pp in the method, which PointsToGraphNodes must have been killed on all path from the method entry to
 * pp, and which InstanceKeyRecency must have been newly allocated on all paths from the method entry to pp.
 */
<<<<<<< HEAD
public abstract class KilledAndAlloced {
    protected/*Set<PointsToGraphNode>*/MutableIntSet killed;
    protected/*Set<InstanceKeyRecency>*/MutableIntSet alloced;
    protected Set<FieldReference> maybeKilledFields;

    @Override
    public final boolean equals(Object obj) {
        throw new UnsupportedOperationException();
    }

    @Override
    public final int hashCode() {
        throw new UnsupportedOperationException();
    }

    @Override
    public String toString() {
        return "killed=" + this.killed + " alloced=" + this.alloced + " killedFields=" + this.maybeKilledFields;
=======
public class KilledAndAlloced {
    private/*Set<PointsToGraphNode>*/MutableIntSet killed;
    private/*Set<InstanceKeyRecency>*/MutableIntSet alloced;
    private Set<FieldReference> maybeKilledFields;

    private KilledAndAlloced(MutableIntSet killed, Set<FieldReference> maybeKilledFields, MutableIntSet alloced) {
        assert (killed != null && maybeKilledFields != null && alloced != null);
        this.killed = killed;
        this.maybeKilledFields = maybeKilledFields;
        this.alloced = alloced;
    }

    private KilledAndAlloced() {
        this.killed = null;
        this.maybeKilledFields = null;
        this.alloced = null;
    }

    /**
     * Create a killed and alloced object where all nodes and fields are killed and all instance keys are alloced
     *
     * @return new KilledAndAlloced where everything is killed or alloced
     */
    static KilledAndAlloced createUnreachable() {
        return new KilledAndAlloced();
    }

    /**
     * Combine (union) a and b.
     *
     * @param a
     * @param b
     */
    public static KilledAndAlloced join(KilledAndAlloced a, KilledAndAlloced b) {
        assert (a.killed == null && a.maybeKilledFields == null && a.alloced == null)
                || (a.killed != null && a.maybeKilledFields != null && a.alloced != null) : "a has violated the invariants that either all fields are null or none of them are: "
                + a;
        assert (b.killed == null && b.maybeKilledFields == null && b.alloced == null)
                || (b.killed != null && b.maybeKilledFields != null && b.alloced != null) : "b has violated the invariants that either all fields are null or none of them are : "
                + b;
        if (a.killed == null) {
            // represents everything!
            return a;
        }
        if (b.killed == null) {
            // represents everything!
            return b;
        }
        int killedSize = a.killed.size() + b.killed.size();
        MutableIntSet killed = killedSize == 0 ? EmptyIntSet.INSTANCE
                : MutableSparseIntSet.createMutableSparseIntSet(killedSize);
        Set<FieldReference> maybeKilledFields = new LinkedHashSet<>();
        int allocedSize = a.alloced.size() + b.alloced.size();
        MutableIntSet alloced = allocedSize == 0 ? EmptyIntSet.INSTANCE
                : MutableSparseIntSet.createMutableSparseIntSet(allocedSize);

        if (killedSize > 0) {
            killed.addAll(a.killed);
            killed.addAll(b.killed);
        }
        maybeKilledFields.addAll(a.maybeKilledFields);
        maybeKilledFields.addAll(b.maybeKilledFields);
        if (allocedSize > 0) {
            alloced.addAll(a.alloced);
            alloced.addAll(b.alloced);
        }

        assert (killed != null && maybeKilledFields != null && alloced != null) : "something has violated the invariants that either all fields are null or none of them are : "
                + "killed=" + killed + " alloced=" + alloced + " killedFields=" + maybeKilledFields;
        KilledAndAlloced res = new KilledAndAlloced(killed, maybeKilledFields, alloced);
        assert (res.killed != null && res.maybeKilledFields != null && res.alloced != null) : "res has violated the invariants that either all fields are null or none of them are : "
                + res;
        return res;
    }

    /**
     * Take the intersection of the killed and alloced sets with the corresponding sets in res. This method imperatively
     * updates the killed and alloced sets. It returns true if and only if the killed or alloced sets of this object
     * changed.
     */
    public synchronized boolean meet(KilledAndAlloced res) {
        assert (this.killed == null && this.maybeKilledFields == null && this.alloced == null)
                || (this.killed != null && this.maybeKilledFields != null && this.alloced != null) : "this has violated the invariants that either all fields are null or none of them are: "
                + this;
        assert (res.killed == null && res.maybeKilledFields == null && res.alloced == null)
                || (res.killed != null && res.maybeKilledFields != null && res.alloced != null) : "res has violated the invariants that either all fields are null or none of them are : "
                + res;

        if (this == res || res.killed == null) {
            // no change to this object.
            assert (this.killed == null && this.maybeKilledFields == null && this.alloced == null)
                    || (this.killed != null && this.maybeKilledFields != null && this.alloced != null) : "this has violated the invariants that either all fields are null or none of them are: "
                    + this;
            return false;
        }
        if (this.killed == null) {
            // we represent the "universal" sets, so intersecting with
            // the sets in res just gives us directly the sets in res.
            // So copy over the sets res.killed and res.alloced.
            assert (this.killed == null && this.maybeKilledFields == null && this.alloced == null) : "this has violated the invariants that either all fields are null or none of them are: "
                    + this;
            this.killed = MutableSparseIntSet.createMutableSparseIntSet(2);
            this.killed.copySet(res.killed);
            this.maybeKilledFields = new LinkedHashSet<>(res.maybeKilledFields);
            this.alloced = MutableSparseIntSet.createMutableSparseIntSet(2);
            this.alloced.copySet(res.alloced);
            assert (this.killed == null && this.maybeKilledFields == null && this.alloced == null)
                    || (this.killed != null && this.maybeKilledFields != null && this.alloced != null) : "this has violated the invariants that either all fields are null or none of them are: "
                    + this;
            return true;
        }

        // intersect the sets, and see if the size of either of them changed.
        int origKilledSize = this.killed.size();
        int origAllocedSize = this.alloced.size();
        this.killed.intersectWith(res.killed);
        this.alloced.intersectWith(res.alloced);
        boolean changed = this.maybeKilledFields.retainAll(res.maybeKilledFields);
        assert (this.killed == null && this.maybeKilledFields == null && this.alloced == null)
                || (this.killed != null && this.maybeKilledFields != null && this.alloced != null) : "this has violated the invariants that either all fields are null or none of them are: "
                + this;
        return changed || (this.killed.size() != origKilledSize || this.alloced.size() != origAllocedSize);

>>>>>>> ef5f248d
    }

    /**
     * Does this KilledAndAlloced represent an unreachable set?
     *
     * @return
     */
<<<<<<< HEAD
    public abstract boolean isUnreachable();
=======
    public synchronized boolean addKill(/*PointsToGraphNode*/int n) {
        assert killed != null;
        assert alloced != null;
        assert maybeKilledFields != null;
        return this.killed.add(n);
    }

    public synchronized boolean addMaybeKilledField(FieldReference f) {
        assert killed != null;
        assert alloced != null;
        assert maybeKilledFields != null;
        return this.maybeKilledFields.add(f);
    }
>>>>>>> ef5f248d

    /**
     * Set this KilledAndAlloced to empty. This should only be called if this is unreachable.
     */
<<<<<<< HEAD
    public abstract void setEmpty();

=======
    public synchronized boolean addAlloced(/*InstanceKeyRecency*/int justAllocatedKey) {
        assert killed != null;
        assert alloced != null;
        assert maybeKilledFields != null;
        return this.alloced.add(justAllocatedKey);
    }
>>>>>>> ef5f248d

    /**
     * Take the meet of this KilledAndAlloced with kaa, and return true if and only if this object was modified.
     *
     * @param kaa
     * @return
     */
<<<<<<< HEAD
    public abstract boolean meet(KilledAndAlloced kaa);
=======
    public synchronized void setEmpty() {
        assert this.killed == null;
        assert this.maybeKilledFields == null;
        assert this.alloced == null;
        this.killed = MutableSparseIntSet.createMutableSparseIntSet(1);
        this.maybeKilledFields = Collections.emptySet();
        this.alloced = MutableSparseIntSet.createMutableSparseIntSet(1);
        assert this.killed != null;
        assert this.maybeKilledFields != null;
        assert this.alloced != null;
    }

    public synchronized boolean isUnreachable() {
        return this.killed == null;
    }
>>>>>>> ef5f248d

    /**
     * Returns false if this.killed intersects with noKill, or if this.alloced intersects with noAlloc. Otherwise, it
     * returns true.
     *
     * @param g
     */
    public boolean allows(IntSet noKill, IntSet noAlloc, PointsToGraph g) {
        if (this.isUnreachable()) {
            return false;
        }
        if (this.killed.containsAny(noKill)) {
            return false;
        }
        if (this.alloced.containsAny(noAlloc)) {
            return false;
        }
        // check if the killed fields might be a problem.
        if (!this.maybeKilledFields.isEmpty()) {
            IntIterator iter = noKill.intIterator();
            while (iter.hasNext()) {
                int n = iter.next();
                PointsToGraphNode node = g.lookupPointsToGraphNodeDictionary(n);
                if (node instanceof ObjectField
                        && this.maybeKilledFields.contains(((ObjectField) node).fieldReference())) {
                    // the field may be killed.
                    return false;
                }
            }
        }
        return true;
    }


    public abstract boolean addAlloced(int justAllocatedKey);

    public abstract boolean addMaybeKilledField(FieldReference maybeKilledField);

    public abstract boolean addKill(/*PointsToGraphNode*/int n);

    public static KilledAndAlloced createLocalUnreachable() {
        return new ThreadLocalKilledAndAlloced(null, null, null);
    }

    public static KilledAndAlloced createThreadSafeUnreachable() {
        return new ThreadSafeKilledAndAlloced();
    }

    /**
     * A non-thread-safe version of KilledAndAlloced, which should NOT be used for any KilledAndAlloced that may be
     * accessed concurrently.
     */
    static class ThreadLocalKilledAndAlloced extends KilledAndAlloced {
        private ThreadLocalKilledAndAlloced(MutableIntSet killed, Set<FieldReference> maybeKilledFields,
                                            MutableIntSet alloced) {
            this.killed = killed;
            this.maybeKilledFields = maybeKilledFields;
            this.alloced = alloced;
            assert (killed == null && maybeKilledFields == null && alloced == null)
                    || (killed != null && maybeKilledFields != null && alloced != null);
        }

        /**
         * Combine (union) a and b.
         *
         * @param a
         * @param b
         */
        public static KilledAndAlloced join(KilledAndAlloced a, KilledAndAlloced b) {
            if (a.isUnreachable()) {
                // represents everything!
                return a;
            }
            if (b.isUnreachable()) {
                // represents everything!
                return b;
            }
            int killedSize = a.killed.size() + b.killed.size();
            MutableIntSet killed = killedSize == 0 ? EmptyIntSet.INSTANCE
                    : MutableSparseIntSet.createMutableSparseIntSet(killedSize);
            Set<FieldReference> maybeKilledFields = new LinkedHashSet<>();
            int allocedSize = a.alloced.size() + b.alloced.size();
            MutableIntSet alloced = allocedSize == 0 ? EmptyIntSet.INSTANCE
                    : MutableSparseIntSet.createMutableSparseIntSet(allocedSize);

            if (killedSize > 0) {
                killed.addAll(a.killed);
                killed.addAll(b.killed);
            }
            maybeKilledFields.addAll(a.maybeKilledFields);
            maybeKilledFields.addAll(b.maybeKilledFields);
            if (allocedSize > 0) {
                alloced.addAll(a.alloced);
                alloced.addAll(b.alloced);
            }

            return new ThreadLocalKilledAndAlloced(killed, maybeKilledFields, alloced);
        }

        /**
         * Take the intersection of the killed and alloced sets with the corresponding sets in res. This method
         * imperatively updates the killed and alloced sets. It returns true if and only if the killed or alloced sets
         * of this object changed.
         */
        @Override
        public boolean meet(KilledAndAlloced res) {
            assert (this.killed == null && this.maybeKilledFields == null && this.alloced == null)
                    || (this.killed != null && this.maybeKilledFields != null && this.alloced != null) : "this has violated the invariants that either all fields are null or none of them are: "
                    + this;
            assert (res.isUnreachable() || (res.killed != null && res.maybeKilledFields != null && res.alloced != null)) : "res has violated the invariants that either all fields are null or none of them are : "
                    + res + " :: " + res.getClass();

            if (this == res || res.isUnreachable()) {
                // no change to this object.
                return false;
            }
            if (this.isUnreachable()) {
                // we represent the "universal" sets, so intersecting with
                // the sets in res just gives us directly the sets in res.
                // So copy over the sets res.killed and res.alloced.
                this.killed = MutableSparseIntSet.createMutableSparseIntSet(2);
                this.killed.copySet(res.killed);
                this.maybeKilledFields = new LinkedHashSet<>(res.maybeKilledFields);
                this.alloced = MutableSparseIntSet.createMutableSparseIntSet(2);
                this.alloced.copySet(res.alloced);
                return true;
            }
            assert !res.isUnreachable() && (res.killed != null && res.maybeKilledFields != null && res.alloced != null);

            // intersect the sets, and see if the size of either of them changed.
            int origKilledSize = this.killed.size();
            int origAllocedSize = this.alloced.size();
            this.killed.intersectWith(res.killed);
            this.alloced.intersectWith(res.alloced);
            boolean changed = this.maybeKilledFields.retainAll(res.maybeKilledFields);
            return changed || (this.killed.size() != origKilledSize || this.alloced.size() != origAllocedSize);

        }

        /**
         * Add a points to graph node to the kill set.
         */
        @Override
        public boolean addKill(/*PointsToGraphNode*/int n) {
            assert killed != null;
            return this.killed.add(n);
        }

        @Override
        public boolean addMaybeKilledField(FieldReference f) {
            assert maybeKilledFields != null;
            return this.maybeKilledFields.add(f);
        }

        /**
         * Add an instance key to the alloced set.
         */
        @Override
        public boolean addAlloced(/*InstanceKeyRecency*/int justAllocatedKey) {
            assert alloced != null;
            return this.alloced.add(justAllocatedKey);
        }

        /**
         * Set the killed and alloced sets to empty. This should be used only as the first operation called after the
         * constructor.
         */
        @Override
        public void setEmpty() {
            assert this.isUnreachable();
            assert killed == null;
            assert maybeKilledFields == null;
            assert alloced == null;
            this.killed = MutableSparseIntSet.createMutableSparseIntSet(1);
            this.maybeKilledFields = Collections.emptySet();
            this.alloced = MutableSparseIntSet.createMutableSparseIntSet(1);
        }

        @Override
        public boolean isUnreachable() {
            return this.killed == null;
        }
    }

    /**
     * A thread-safe version of KilledAndAlloced, which is used for any KilledAndAlloced that may be accessed
     * concurrently.
     */
    private static class ThreadSafeKilledAndAlloced extends KilledAndAlloced {
        private volatile boolean isUnreachable = true;

        // Unsafe mechanics
        private static final sun.misc.Unsafe UNSAFE;
        private static final long KILLEDOFFSET;
        private static final long ALLOCEDOFFSET;
        private static final long MAYBEKILLEDOFFSET;

        static {
            try {
                Field f = sun.misc.Unsafe.class.getDeclaredField("theUnsafe");
                f.setAccessible(true);
                UNSAFE = (sun.misc.Unsafe) f.get(null);


                KILLEDOFFSET = UNSAFE.objectFieldOffset(KilledAndAlloced.class.getDeclaredField("killed"));
                ALLOCEDOFFSET = UNSAFE.objectFieldOffset(KilledAndAlloced.class.getDeclaredField("alloced"));
                MAYBEKILLEDOFFSET = UNSAFE.objectFieldOffset(KilledAndAlloced.class.getDeclaredField("maybeKilledFields"));

            }
            catch (Exception e) {
                throw new Error(e);
            }
        }

        @Override
        public boolean isUnreachable() {
            return this.isUnreachable;
        }

        @Override
        public void setEmpty() {
            // install the new sets, ensuring that we don't overwrite a non-null value.
            UNSAFE.compareAndSwapObject(this, KILLEDOFFSET, null, AnalysisUtil.createConcurrentIntSet());
            UNSAFE.compareAndSwapObject(this, ALLOCEDOFFSET, null, AnalysisUtil.createConcurrentIntSet());
            UNSAFE.compareAndSwapObject(this, MAYBEKILLEDOFFSET, null, AnalysisUtil.createConcurrentSet());

            this.isUnreachable = false;
        }

        @Override
        public boolean meet(KilledAndAlloced kaa) {
            if (this == kaa || kaa.isUnreachable()) {
                // no change to this object.
                return false;
            }

            if (this.isUnreachable) {
                // we represent the "universal" sets, so intersecting with
                // the sets in res just gives us directly the sets in kaa.
                // So copy over the sets kaa.killed and kaa.alloced.

                // First, the killed set.
                {
                    MutableIntSet newKilled = AnalysisUtil.createConcurrentIntSet();
                    newKilled.addAll(kaa.killed);

                    // try to install it
                    if (UNSAFE.compareAndSwapObject(this, KILLEDOFFSET, null, newKilled)) {
                        // success!
                    }
                    else {
                        // ensure we intersect with kaa.killed
                        this.killed.intersectWith(kaa.killed);
                    }
                }

                // Second, the alloced set.
                {
                    MutableIntSet newAlloced = AnalysisUtil.createConcurrentIntSet();
                    newAlloced.addAll(kaa.alloced);

                    // try to install it
                    if (UNSAFE.compareAndSwapObject(this, ALLOCEDOFFSET, null, newAlloced)) {
                        // success!
                    }
                    else {
                        // ensure we intersect with kaa.alloced
                        this.alloced.intersectWith(kaa.alloced);
                    }
                }

                // Third, the maybe killed set
                {
                    Set<FieldReference> newMaybeKilled = AnalysisUtil.createConcurrentSet();
                    newMaybeKilled.addAll(kaa.maybeKilledFields);

                    // try to install it
                    if (UNSAFE.compareAndSwapObject(this, MAYBEKILLEDOFFSET, null, newMaybeKilled)) {
                        // success!
                    }
                    else {
                        // ensure we intersect with kaa.maybeKilledFields
                        this.maybeKilledFields.retainAll(kaa.maybeKilledFields);
                    }
                }
                this.isUnreachable = false;
                return true;
            }

            // intersect the sets, and see if the size of either of them changed. Wish the MutableIntSet interface provided a cleaner way of determining if
            // it had changed. The good news is that the only way the thread safe KAAs change is by shrinking, so this is sound.
            int origKilledSize = this.killed.size();
            int origAllocedSize = this.alloced.size();
            this.killed.intersectWith(kaa.killed);
            this.alloced.intersectWith(kaa.alloced);
            boolean changed = this.maybeKilledFields.retainAll(kaa.maybeKilledFields);
            return changed || (this.killed.size() != origKilledSize || this.alloced.size() != origAllocedSize);
        }

        @Override
        public boolean addAlloced(int justAllocatedKey) {
            throw new UnsupportedOperationException();
        }

        @Override
        public boolean addMaybeKilledField(FieldReference maybeKilledField) {
            throw new UnsupportedOperationException();
        }

        @Override
        public boolean addKill(int n) {
            throw new UnsupportedOperationException();
        }
    }
}<|MERGE_RESOLUTION|>--- conflicted
+++ resolved
@@ -22,7 +22,6 @@
  * program point pp in the method, which PointsToGraphNodes must have been killed on all path from the method entry to
  * pp, and which InstanceKeyRecency must have been newly allocated on all paths from the method entry to pp.
  */
-<<<<<<< HEAD
 public abstract class KilledAndAlloced {
     protected/*Set<PointsToGraphNode>*/MutableIntSet killed;
     protected/*Set<InstanceKeyRecency>*/MutableIntSet alloced;
@@ -41,131 +40,6 @@
     @Override
     public String toString() {
         return "killed=" + this.killed + " alloced=" + this.alloced + " killedFields=" + this.maybeKilledFields;
-=======
-public class KilledAndAlloced {
-    private/*Set<PointsToGraphNode>*/MutableIntSet killed;
-    private/*Set<InstanceKeyRecency>*/MutableIntSet alloced;
-    private Set<FieldReference> maybeKilledFields;
-
-    private KilledAndAlloced(MutableIntSet killed, Set<FieldReference> maybeKilledFields, MutableIntSet alloced) {
-        assert (killed != null && maybeKilledFields != null && alloced != null);
-        this.killed = killed;
-        this.maybeKilledFields = maybeKilledFields;
-        this.alloced = alloced;
-    }
-
-    private KilledAndAlloced() {
-        this.killed = null;
-        this.maybeKilledFields = null;
-        this.alloced = null;
-    }
-
-    /**
-     * Create a killed and alloced object where all nodes and fields are killed and all instance keys are alloced
-     *
-     * @return new KilledAndAlloced where everything is killed or alloced
-     */
-    static KilledAndAlloced createUnreachable() {
-        return new KilledAndAlloced();
-    }
-
-    /**
-     * Combine (union) a and b.
-     *
-     * @param a
-     * @param b
-     */
-    public static KilledAndAlloced join(KilledAndAlloced a, KilledAndAlloced b) {
-        assert (a.killed == null && a.maybeKilledFields == null && a.alloced == null)
-                || (a.killed != null && a.maybeKilledFields != null && a.alloced != null) : "a has violated the invariants that either all fields are null or none of them are: "
-                + a;
-        assert (b.killed == null && b.maybeKilledFields == null && b.alloced == null)
-                || (b.killed != null && b.maybeKilledFields != null && b.alloced != null) : "b has violated the invariants that either all fields are null or none of them are : "
-                + b;
-        if (a.killed == null) {
-            // represents everything!
-            return a;
-        }
-        if (b.killed == null) {
-            // represents everything!
-            return b;
-        }
-        int killedSize = a.killed.size() + b.killed.size();
-        MutableIntSet killed = killedSize == 0 ? EmptyIntSet.INSTANCE
-                : MutableSparseIntSet.createMutableSparseIntSet(killedSize);
-        Set<FieldReference> maybeKilledFields = new LinkedHashSet<>();
-        int allocedSize = a.alloced.size() + b.alloced.size();
-        MutableIntSet alloced = allocedSize == 0 ? EmptyIntSet.INSTANCE
-                : MutableSparseIntSet.createMutableSparseIntSet(allocedSize);
-
-        if (killedSize > 0) {
-            killed.addAll(a.killed);
-            killed.addAll(b.killed);
-        }
-        maybeKilledFields.addAll(a.maybeKilledFields);
-        maybeKilledFields.addAll(b.maybeKilledFields);
-        if (allocedSize > 0) {
-            alloced.addAll(a.alloced);
-            alloced.addAll(b.alloced);
-        }
-
-        assert (killed != null && maybeKilledFields != null && alloced != null) : "something has violated the invariants that either all fields are null or none of them are : "
-                + "killed=" + killed + " alloced=" + alloced + " killedFields=" + maybeKilledFields;
-        KilledAndAlloced res = new KilledAndAlloced(killed, maybeKilledFields, alloced);
-        assert (res.killed != null && res.maybeKilledFields != null && res.alloced != null) : "res has violated the invariants that either all fields are null or none of them are : "
-                + res;
-        return res;
-    }
-
-    /**
-     * Take the intersection of the killed and alloced sets with the corresponding sets in res. This method imperatively
-     * updates the killed and alloced sets. It returns true if and only if the killed or alloced sets of this object
-     * changed.
-     */
-    public synchronized boolean meet(KilledAndAlloced res) {
-        assert (this.killed == null && this.maybeKilledFields == null && this.alloced == null)
-                || (this.killed != null && this.maybeKilledFields != null && this.alloced != null) : "this has violated the invariants that either all fields are null or none of them are: "
-                + this;
-        assert (res.killed == null && res.maybeKilledFields == null && res.alloced == null)
-                || (res.killed != null && res.maybeKilledFields != null && res.alloced != null) : "res has violated the invariants that either all fields are null or none of them are : "
-                + res;
-
-        if (this == res || res.killed == null) {
-            // no change to this object.
-            assert (this.killed == null && this.maybeKilledFields == null && this.alloced == null)
-                    || (this.killed != null && this.maybeKilledFields != null && this.alloced != null) : "this has violated the invariants that either all fields are null or none of them are: "
-                    + this;
-            return false;
-        }
-        if (this.killed == null) {
-            // we represent the "universal" sets, so intersecting with
-            // the sets in res just gives us directly the sets in res.
-            // So copy over the sets res.killed and res.alloced.
-            assert (this.killed == null && this.maybeKilledFields == null && this.alloced == null) : "this has violated the invariants that either all fields are null or none of them are: "
-                    + this;
-            this.killed = MutableSparseIntSet.createMutableSparseIntSet(2);
-            this.killed.copySet(res.killed);
-            this.maybeKilledFields = new LinkedHashSet<>(res.maybeKilledFields);
-            this.alloced = MutableSparseIntSet.createMutableSparseIntSet(2);
-            this.alloced.copySet(res.alloced);
-            assert (this.killed == null && this.maybeKilledFields == null && this.alloced == null)
-                    || (this.killed != null && this.maybeKilledFields != null && this.alloced != null) : "this has violated the invariants that either all fields are null or none of them are: "
-                    + this;
-            return true;
-        }
-
-        // intersect the sets, and see if the size of either of them changed.
-        int origKilledSize = this.killed.size();
-        int origAllocedSize = this.alloced.size();
-        this.killed.intersectWith(res.killed);
-        this.alloced.intersectWith(res.alloced);
-        boolean changed = this.maybeKilledFields.retainAll(res.maybeKilledFields);
-        assert (this.killed == null && this.maybeKilledFields == null && this.alloced == null)
-                || (this.killed != null && this.maybeKilledFields != null && this.alloced != null) : "this has violated the invariants that either all fields are null or none of them are: "
-                + this;
-        return changed || (this.killed.size() != origKilledSize || this.alloced.size() != origAllocedSize);
-
->>>>>>> ef5f248d
     }
 
     /**
@@ -173,38 +47,12 @@
      *
      * @return
      */
-<<<<<<< HEAD
     public abstract boolean isUnreachable();
-=======
-    public synchronized boolean addKill(/*PointsToGraphNode*/int n) {
-        assert killed != null;
-        assert alloced != null;
-        assert maybeKilledFields != null;
-        return this.killed.add(n);
-    }
-
-    public synchronized boolean addMaybeKilledField(FieldReference f) {
-        assert killed != null;
-        assert alloced != null;
-        assert maybeKilledFields != null;
-        return this.maybeKilledFields.add(f);
-    }
->>>>>>> ef5f248d
 
     /**
      * Set this KilledAndAlloced to empty. This should only be called if this is unreachable.
      */
-<<<<<<< HEAD
     public abstract void setEmpty();
-
-=======
-    public synchronized boolean addAlloced(/*InstanceKeyRecency*/int justAllocatedKey) {
-        assert killed != null;
-        assert alloced != null;
-        assert maybeKilledFields != null;
-        return this.alloced.add(justAllocatedKey);
-    }
->>>>>>> ef5f248d
 
     /**
      * Take the meet of this KilledAndAlloced with kaa, and return true if and only if this object was modified.
@@ -212,25 +60,7 @@
      * @param kaa
      * @return
      */
-<<<<<<< HEAD
     public abstract boolean meet(KilledAndAlloced kaa);
-=======
-    public synchronized void setEmpty() {
-        assert this.killed == null;
-        assert this.maybeKilledFields == null;
-        assert this.alloced == null;
-        this.killed = MutableSparseIntSet.createMutableSparseIntSet(1);
-        this.maybeKilledFields = Collections.emptySet();
-        this.alloced = MutableSparseIntSet.createMutableSparseIntSet(1);
-        assert this.killed != null;
-        assert this.maybeKilledFields != null;
-        assert this.alloced != null;
-    }
-
-    public synchronized boolean isUnreachable() {
-        return this.killed == null;
-    }
->>>>>>> ef5f248d
 
     /**
      * Returns false if this.killed intersects with noKill, or if this.alloced intersects with noAlloc. Otherwise, it
