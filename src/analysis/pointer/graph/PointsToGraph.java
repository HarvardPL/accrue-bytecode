--- conflicted
+++ resolved
@@ -2734,11 +2734,6 @@
     }
 
     @SuppressWarnings("static-method")
-<<<<<<< HEAD
-    private boolean shouldPrint(Object o) {
-        String s = o.toString();
-        return !s.contains("Exception") && !s.contains("fakeRootMethod") && !s.contains("CaseInsensitive");
-=======
     private boolean shouldPrint(InstanceKeyRecency ikr) {
         String s = ikr.toString();
         return !s.contains("Exception") && !s.contains("fakeRootMethod") && !s.contains("CaseInsensitive")
@@ -2750,7 +2745,6 @@
         String s = rvr.toString();
         return !s.contains("Exception") && !s.contains("fakeRootMethod") && !s.contains("CaseInsensitive")
                 && !s.contains("CASE_INSENSITIVE");
->>>>>>> e99dbcc3
     }
 
     protected static String escape(String s) {
