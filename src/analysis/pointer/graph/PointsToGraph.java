package analysis.pointer.graph;

import java.util.Collection;
import java.util.Collections;
import java.util.HashMap;
import java.util.Iterator;
import java.util.LinkedHashSet;
import java.util.List;
import java.util.Map;
import java.util.NoSuchElementException;
import java.util.Set;
import java.util.Stack;
import java.util.concurrent.ConcurrentMap;
import java.util.concurrent.atomic.AtomicInteger;

import util.OrderedPair;
import util.intmap.ConcurrentIntMap;
import util.intmap.DenseIntMap;
import util.intmap.IntMap;
import util.intmap.ReadOnlyConcurrentIntMap;
import util.intmap.SimpleConcurrentIntMap;
import util.intmap.SparseIntMap;
import util.intset.EmptyIntSet;
import analysis.AnalysisUtil;
import analysis.pointer.analyses.recency.InstanceKeyRecency;
import analysis.pointer.analyses.recency.RecencyHeapAbstractionFactory;
import analysis.pointer.engine.DependencyRecorder;
import analysis.pointer.engine.PointsToAnalysis.StmtAndContext;
import analysis.pointer.engine.PointsToAnalysisHandle;
import analysis.pointer.engine.PointsToAnalysisMultiThreaded;
import analysis.pointer.graph.AnnotatedIntRelation.SetAnnotatedIntRelation;
import analysis.pointer.registrar.StatementRegistrar;
import analysis.pointer.statements.CallSiteProgramPoint;
import analysis.pointer.statements.ProgramPoint.InterProgramPointReplica;
import analysis.pointer.statements.ProgramPoint.ProgramPointReplica;

import com.ibm.wala.classLoader.IClass;
import com.ibm.wala.classLoader.IField;
import com.ibm.wala.classLoader.IMethod;
import com.ibm.wala.ipa.callgraph.CGNode;
import com.ibm.wala.ipa.callgraph.Context;
import com.ibm.wala.ipa.callgraph.propagation.InstanceKey;
import com.ibm.wala.util.CancelException;
import com.ibm.wala.util.collections.EmptyIntIterator;
import com.ibm.wala.util.collections.IntStack;
import com.ibm.wala.util.intset.IntIterator;
import com.ibm.wala.util.intset.IntSet;
import com.ibm.wala.util.intset.IntSetAction;
import com.ibm.wala.util.intset.MutableIntSet;
import com.ibm.wala.util.intset.MutableSparseIntSet;
import com.ibm.wala.util.intset.SparseIntSet;

/**
 * Graph mapping local variables (in a particular context) and fields to abstract heap locations (representing zero or
 * more actual heap locations)
 */
public class PointsToGraph {

    public static final String ARRAY_CONTENTS = "[contents]";

    public final StatementRegistrar registrar;

    public final ProgramPointReachability ppReach;

    /* ***************************************************************************
     *
     * Fields for managing integer dictionaries.
     * That is, for efficiency we map InstanceKeys and PointsToGraphNode to ints, and
     * these fields help us manage those mappings.
     */

    /**
     * InstanceKey counter, for unique integers for InstanceKeys
     */
    private final AtomicInteger instanceKeyCounter = new AtomicInteger(0);

    /**
     * Dictionary for mapping ints to InstanceKeys.
     */
    private ConcurrentIntMap<InstanceKeyRecency> instanceKeyDictionary = PointsToAnalysisMultiThreaded.makeConcurrentIntMap();

    /**
     * Dictionary for mapping InstanceKeys to ints
     */
    private ConcurrentMap<InstanceKeyRecency, Integer> reverseInstanceKeyDictionary = AnalysisUtil.createConcurrentHashMap();

    /**
     * Dictionary to record the concrete type of instance keys.
     */
    ConcurrentIntMap<IClass> concreteTypeDictionary = PointsToAnalysisMultiThreaded.makeConcurrentIntMap();

    /**
     * GraphNode counter, for unique integers for GraphNodes
     */
    private final AtomicInteger graphNodeCounter = new AtomicInteger(0);

    /**
     * Dictionary for mapping PointsToGraphNodes to ints
     */
    private ConcurrentMap<PointsToGraphNode, Integer> reverseGraphNodeDictionary = AnalysisUtil.createConcurrentHashMap();

    /**
     * Dictionary for mapping PointsToGraphNodes to ints
     */
    private ConcurrentIntMap<PointsToGraphNode> graphNodeDictionary = PointsToAnalysisMultiThreaded.makeConcurrentIntMap();

    /* ***************************************************************************
     *
     * Record allocation sites of an InstanceKeyRecency.
     */
    final ConcurrentIntMap<Set<ProgramPointReplica>> allocationSites = PointsToAnalysisMultiThreaded.makeConcurrentIntMap();

    /* ***************************************************************************
     *
     * The Points To graph itself.
     *
     * The pointsToFI map records the actual flow-insensitive points to sets.
     * The pointsToFS map records the actual flow-sensitive points to sets.
     * isUnfilteredSubsetOf, isFilteredSubsetOf, isFlowSensSubsetOf relations record subset
     * relations between PointsToGraphNodes, in order to let us more efficiently
     * propagate changes to the graph.
     *
     * Moreover, since cycles may be collapsed, we use the map representative to
     * record the "representative" node for nodes that have been collapsed. Note
     * that we maintain the invariants:
     *   - if a \in domain(representative) then a \not\in domain(pointsToFI)
     *   - if a \in domain(representative) then a \not\in domain(pointsToFS)
     *   - if a \in domain(representative) then a \not\in domain(isUnfilteredSubsetOf)
     *   - if a \in domain(representative) then a \not\in domain(isFilteredSubsetOf)
     *   - if a \in domain(representative) then a \not\in domain(isFlowSensSubsetOf)
     *
     * Note also that it is possible that (a,b) \in representative and b \in domain(representative),
     * i.e., the representative of a collapsed node may itself get collapsed.
     *
     * Lastly, nullInstanceKey and nullInstaceKeyInt are representations of the null instance key, i.e. what a node points n to after statement n = null.
     */

    /**
     * Map from PointsToGraphNode to sets of InstanceKeys (where PointsToGraphNodes and InstanceKeys are represented by
     * ints). These are the flow-insensitive facts, i.e., they hold true at all program points.
     */
    private ConcurrentIntMap<MutableIntSet> pointsToFI = PointsToAnalysisMultiThreaded.makeConcurrentIntMap();

    /**
     * Map from PointsToGraphNode to InstanceKeys, including the program points (actually, the interprogrampoint
     * replicas) at which they are valid. These are the flow sensitive points to information. if (s,t,ps) \in deltaFS,
     * and p \in ps, then s points to t at program point p.
     */
    private final ConcurrentIntMap<ConcurrentIntMap<ProgramPointSetClosure>> pointsToFS = PointsToAnalysisMultiThreaded.makeConcurrentIntMap();

    /**
     * If "a isUnfilteredSubsetOf b" then the points to set of a is always a subset of the points to set of b.
     */
    private IntRelation isUnfilteredSubsetOf = new IntRelation();

    /**
     * If "a isFilteredSubsetOf b with filter" then the filter(pointsTo(a)) is a subset of pointsTo(b).
     */
    private SetAnnotatedIntRelation<TypeFilter> isFilteredSubsetOf = new SetAnnotatedIntRelation<>();

    /**
     * If "a isFlowSensSubsetOf b with (noFilterPPSet, filterPPSet)" then for all ippr \in noFilterPPSet, we have
     * pointsTo(a, ippr) is a subset of pointsTo(b, ippr). At least one of a and b is a flow-sensitive
     * PointsToGraphNode. That is, if ippr \in noFilterPPSet, then if a is flow sensitive, we have: pointsToFS(a, ippr)
     * \subseteq pointsToFI(b) and if b is flow sensitive we have pointsToFI(a) \subseteq pointsToFS(b, ippr).
     *
     * filterPPSet is specifically used for the preservation of FS object-field o.f across program points that allocate
     * o. More specifically, if filterPPSet is not empty, a is flowsensitive and b is not and they should represent the
     * same o.f. Also, pointsToFS(a, ippr) \subseteq pointsToFI(b) except that any InstanceKeyRecency ikr == o in
     * pointsToFS(a, ippr) will be replaced with the non-most recent version of o.
     */
    private final AnnotatedIntRelation<OrderedPair<ExplicitProgramPointSet, ExplicitProgramPointSet>> isFlowSensSubsetOf = new AnnotatedIntRelation<OrderedPair<ExplicitProgramPointSet, ExplicitProgramPointSet>>() {
        @Override
        protected OrderedPair<ExplicitProgramPointSet, ExplicitProgramPointSet> createInitialAnnotation() {
            return new OrderedPair<>(new ExplicitProgramPointSet(), new ExplicitProgramPointSet());
        }

        @Override
        protected boolean merge(OrderedPair<ExplicitProgramPointSet, ExplicitProgramPointSet> existing,
                                OrderedPair<ExplicitProgramPointSet, ExplicitProgramPointSet> annotation) {
            boolean changed = false;

            ExplicitProgramPointSet f = annotation.fst();
            if (f != null) {
                changed |= (existing.fst().addAll(f));
            }

            ExplicitProgramPointSet s = annotation.snd();
            if (s != null) {
                changed |= (existing.snd().addAll(s));
            }

            return changed;
        }

    };

    /**
     * Map from PointsToGraphNodes to PointsToGraphNodes, indicating which nodes have been collapsed (due to being in
     * cycles) and which node now represents them.
     */
    private final ConcurrentIntMap<Integer> representative = PointsToAnalysisMultiThreaded.makeConcurrentIntMap();

    /**
     * InstanceKey pointed to at null allocation sites. Represented by one node in the points to graph.
     */
    private final InstanceKeyRecency nullInstanceKey = new InstanceKeyRecency(null, true, true);

    /**
     * Int representation of nullInstanceKey.
     */
    private final int nullInstanceKeyInt = lookupDictionary(nullInstanceKey);

    /* ***************************************************************************
     * Reachable contexts and entry points, and call graph representations.
     */

    /**
     * The contexts that a method may appear in.
     */
    private ConcurrentMap<IMethod, Set<Context>> reachableContexts = AnalysisUtil.createConcurrentHashMap();

    /**
     * The classes that will be loaded (i.e., we need to analyze their static initializers).
     */
    private Set<IMethod> classInitializers = AnalysisUtil.createConcurrentSet();

    /**
     * Entry points added during the pointer analysis
     */
    private Set<IMethod> entryPoints = AnalysisUtil.createConcurrentSet();

    /**
     * A thread-safe representation of the call graph that we populate during the analysis, and then convert it to a
     * HafCallGraph later.
     */
    private ConcurrentMap<OrderedPair<CallSiteProgramPoint, Context>, Set<OrderedPair<IMethod, Context>>> callGraphMap = AnalysisUtil.createConcurrentHashMap();

    /**
     * A thread-safe representation of the call graph that we populate during the analysis, and then convert it to a
     * HafCallGraph later.
     */
    private final ConcurrentMap<OrderedPair<IMethod, Context>, Set<OrderedPair<CallSiteProgramPoint, Context>>> callGraphReverseMap = AnalysisUtil.createConcurrentHashMap();

    /**
     * Call graph.
     */
    private HafCallGraph callGraph = null;

    /**
     * Heap abstraction factory.
     */
    private final RecencyHeapAbstractionFactory haf;

    /**
     * Dependency recorder.
     */
    private final DependencyRecorder depRecorder;

    /**
     * Is the graph still being constructed, or is it finished? Certain operations should be called only once the graph
     * has finished being constructed.
     */
    private boolean graphFinished = false;

    private int outputLevel = 0;

    public PointsToGraph(StatementRegistrar registrar, RecencyHeapAbstractionFactory haf,
                         DependencyRecorder depRecorder, PointsToAnalysisHandle analysisHandle) {
        this.depRecorder = depRecorder;

        this.registrar = registrar;

        this.haf = haf;

        this.ppReach = new ProgramPointReachability(this, analysisHandle);
        this.populateInitialContexts(registrar.getInitialContextMethods());
    }

    /**
     * Populate the contexts map by adding the initial context for all the given methods
     *
     * @param haf abstraction factory defining the initial context
     * @param initialMethods methods to be paired with the initial context
     * @return mapping from each method in the given set to the singleton set containing the initial context
     */
    private void populateInitialContexts(Set<IMethod> initialMethods) {
        for (IMethod m : initialMethods) {
            this.getOrCreateContextSet(m).add(this.haf.initialContext());
        }
    }

    //    // Return the immediate supersets of PointsToGraphNode n. That is, any node m such that n is an immediate subset of m
    //    public OrderedPair<IntSet, IntMap<Set<TypeFilter>>> immediateSuperSetsOf(int n) {
    //        n = this.getRepresentative(n);
    //
    //        IntSet unfilteredsupersets = this.isUnfilteredSubsetOf.forward(n);
    //        IntMap<Set<TypeFilter>> supersets = this.isFilteredSubsetOf.forward(n);
    //        this.
    //        return new OrderedPair<>(unfilteredsupersets, supersets);
    //    }
    //

    /*PointsToGraphNode*/Integer getImmediateRepresentative(/*PointsToGraphNode*/int n) {
        return this.representative.get(n);
    }

    public/*PointsToGraphNode*/int getRepresentative(/*PointsToGraphNode*/int n) {
        // XXX Steve: Should this be used for something? int orig = n;
        int rep;
        Integer x = n;
        do {
            rep = x;
            x = this.representative.get(x);
        } while (x != null);
        return rep;
    }

    /**
     * Return the int for the InstanceKeyRecency for the base node of the PointsToGraphNode n, if n is an ObjectField
     * with a flow-sensitive base. Otherwise return -1.
     *
     * @param n
     * @return
     */
    protected/*InstanceKeyRecency*/int baseNodeForPointsToGraphNode(int/*PointsToGaphNode*/n) {
        assert n >= 0;
        PointsToGraphNode fromGraphNode = this.graphNodeDictionary.get(n);
        if (fromGraphNode instanceof ObjectField) {
            ObjectField of = (ObjectField) fromGraphNode;
            //if (of.isFlowSensitive()) {
            return this.reverseInstanceKeyDictionary.get(of.receiver());
            //}
        }
        return -1;
    }

    protected/*InstanceKeyRecency*/int baseNodeForAnyPointsToGraphNode(int/*PointsToGaphNode*/n) {
        assert n >= 0;
        PointsToGraphNode fromGraphNode = this.graphNodeDictionary.get(n);
        if (fromGraphNode instanceof ObjectField) {
            ObjectField of = (ObjectField) fromGraphNode;
            return this.reverseInstanceKeyDictionary.get(of.receiver());
        }
        return -1;
    }

    /**
     * Add an edge from node to heapContext in the graph.
     *
     * @param node
     * @param heapContext
     * @return
     */
    public GraphDelta addEdge(PointsToGraphNode node, InstanceKeyRecency heapContext, InterProgramPointReplica ippr,
                              StmtAndContext originator) {

        // System.err.println("ADDING EDGE:(" + node + "," + heapContext + "," + ippr + ")");

        assert node != null && heapContext != null;
        assert !this.graphFinished;

        assert !node.isFlowSensitive() || isNullInstanceKey(heapContext) : "Base nodes (i.e., nodes that point directly to heap contexts) should be flow-insensitive"
                + "or heap context is null.";

        int n = lookupDictionary(node);

        n = this.getRepresentative(n);

        int h = this.lookupDictionary(heapContext);

        GraphDelta delta = new GraphDelta(this);
        if (!node.isFlowSensitive() && !this.pointsToSetFI(n).contains(h)) {
            IntMap<MutableIntSet> toCollapse = new SparseIntMap<>();
            addToSetAndSupersets(delta,
                                 n,
                                 false,
                                 null,
                                 SparseIntSet.singleton(h),
                                 MutableSparseIntSet.makeEmpty(),
                                 new IntStack(),
                                 new Stack<Set<TypeFilter>>(),
                                 new Stack<ExplicitProgramPointSet>(),
                                 toCollapse,
                                 originator);
            // XXX maybe enable later.
            //collapseCycles(toCollapse, delta);
        }
        else if (node.isFlowSensitive()) {
            // in this case, heapContext should be nullInstanceKey
            IntMap<MutableIntSet> toCollapse = new SparseIntMap<>();
            addToSetAndSupersets(delta,
                                 n,
                                 true,
                                 ExplicitProgramPointSet.singleton(ippr),
                                 SparseIntSet.singleton(h),
                                 MutableSparseIntSet.makeEmpty(),
                                 new IntStack(),
                                 new Stack<Set<TypeFilter>>(),
                                 new Stack<ExplicitProgramPointSet>(),
                                 toCollapse,
                                 originator);
            // XXX maybe enable later.
            //collapseCycles(toCollapse, delta);
        }

        return delta;
    }

    @SuppressWarnings("unused")
    private void collapseCycles(IntMap<MutableIntSet> toCollapse, GraphDelta delta) {
        MutableIntSet collapsed = MutableSparseIntSet.makeEmpty();
        IntIterator iter = toCollapse.keyIterator();
        while (iter.hasNext()) {
            int rep = iter.next();
            rep = this.getRepresentative(rep); // it is possible that rep was already collapsed to something else. So we get the representative of it to shortcut things.
            IntIterator collapseIter = toCollapse.get(rep).intIterator();
            while (collapseIter.hasNext()) {
                int n = collapseIter.next();
                if (collapsed.contains(n)) {
                    // we have already collapsed n with something. let's skip it.
                    continue;
                }
                collapsed.add(n);
                //XXXthis.collapseNodes(n, rep);
                //XXXdelta.collapseNodes(n, rep);
            }
        }
    }

    /*
     * Lookup functions that queries the dictionaries.
     */

    protected InstanceKeyRecency lookupInstanceKeyDictionary(int key) {
        return this.instanceKeyDictionary.get(key);

    }

    protected int lookupDictionary(InstanceKeyRecency key) {
        Integer n = this.reverseInstanceKeyDictionary.get(key);
        if (n == null) {
            // not in the dictionary yet
            n = instanceKeyCounter.getAndIncrement();

            // Put the mapping into instanceKeyDictionary and concreteTypeDictionary
            // Note that it is important to do this before putting it into reverseInstanceKeyDictionary
            // to avoid a race (i.e., someone looking up heapContext in reverseInstanceKeyDictionary, getting
            // int h, yet getting null when trying instanceKeyDictionary.get(h).)
            // try a put if absent
            // Note that we can do a put instead of a putIfAbsent, since h is guaranteed unique.
            if (concreteTypeDictionary != null && key != nullInstanceKey) {
                this.concreteTypeDictionary.put(n, key.getConcreteType());
            }
            this.instanceKeyDictionary.put(n, key);
            Integer existing = this.reverseInstanceKeyDictionary.putIfAbsent(key, n);
            if (existing != null) {
                // someone beat us. h will never be used.
                this.instanceKeyDictionary.remove(n);
                if (concreteTypeDictionary != null && key != nullInstanceKey) {
                    this.concreteTypeDictionary.remove(n);
                }
                n = existing;
            }
        }
        return n;
    }

    protected PointsToGraphNode lookupPointsToGraphNodeDictionary(int node) {
        return this.graphNodeDictionary.get(node);

    }

    protected int lookupDictionary(PointsToGraphNode node) {
        Integer n = this.reverseGraphNodeDictionary.get(node);
        if (n == null) {
            // not in the dictionary yet
            if (this.graphFinished) {
                return -1;
            }
            n = graphNodeCounter.getAndIncrement();

            // Put the mapping into graphNodeDictionary
            // Note that it is important to do this before putting it into reverseGraphNodeDictionary
            // to avoid a race (i.e., someone looking up node in reverseGraphNodeDictionary, getting
            // int n, yet getting null when trying graphNodeDictionary.get(n).)
            // Note that we can do a put instead of a putIfAbsent, since n is guaranteed unique.
            this.graphNodeDictionary.put(n, node);
            Integer existing = this.reverseGraphNodeDictionary.putIfAbsent(node, n);
            if (existing != null) {
                // Someone beat us to it. Clean up graphNodeDictionary
                this.graphNodeDictionary.remove(n);
                return existing;
            }
        }
        return n;
    }

    /**
     * Copy the pointsto set of the source to the pointsto set of the target. This should be used when the pointsto set
     * of the target is a supserset of the pointsto set of the source.
     *
     * @param source
     * @param target
     * @return
     */
    public GraphDelta copyEdges(PointsToGraphNode source, InterProgramPointReplica sourceIppr,
                                PointsToGraphNode target, InterProgramPointReplica targetIppr, StmtAndContext originator) {

        // System.err.println("COPING EDGES: " + source + "-->" + target);

        assert !(source.isFlowSensitive() && target.isFlowSensitive()) : "At most one of the source and target should be flow sensitive";
        assert !this.graphFinished;
        int s = this.getRepresentative(lookupDictionary(source));
        int t = this.getRepresentative(lookupDictionary(target));

        GraphDelta changed = new GraphDelta(this);
        if (s == t) {
            // don't bother adding
            return changed;
        }

        // source is a subset of target, target is a superset of source.
        if (!source.isFlowSensitive() && !target.isFlowSensitive()) {
            // neither source nor target is flow sensitive, so let's ignore ippr
            if (isUnfilteredSubsetOf.add(s, t)) {
                computeDeltaForAddedSubsetRelation(changed, s, false, null, null, t, false, null, originator);
            }
        }
        else {
            // exactly one of source and target is flow sensitive.
            assert !(source.isFlowSensitive() && target.isFlowSensitive());

            // Choose the ippr to be the source or the target ippr, based on which is flow sensitive.
            InterProgramPointReplica ippr = source.isFlowSensitive() ? sourceIppr : targetIppr;

            if (isFlowSensSubsetOf.addAnnotation(s,
                                                 t,
                                                 new OrderedPair<ExplicitProgramPointSet, ExplicitProgramPointSet>(ExplicitProgramPointSet.singleton(ippr),
                                                                                                                   null))) {
                // this is a new subset relation!
                computeDeltaForAddedSubsetRelation(changed,
                                                   s,
                                                   source.isFlowSensitive(),
                                                   null,
                                                   null,
                                                   t,
                                                   target.isFlowSensitive(),
                                                   ippr,
                                                   originator);
            }
        }
        return changed;
    }

    /**
     * This function is only used when processing new allocation sites. It ensures that the PointsToFS of o.f before the
     * program point ppr will be copied to PointsToFI of o.f if ppr is an allocation site of o.
     */
    public GraphDelta copyEdgesForAllFields(InstanceKeyRecency newlyAllocated, ProgramPointReplica ppr,
                                            StmtAndContext originator) {
        assert !this.graphFinished;
        GraphDelta changed = new GraphDelta(this);

        int ikrecent = lookupDictionary(newlyAllocated);
        if (!isMostRecentObject(ikrecent)) {
            // it's not the most recent object. Nothing to do.
            return changed;
        }

        int iknotrecent = this.nonMostRecentVersion(ikrecent);

        // for all fields fld in the concrete type of ik, we want to make sure that
        // pointsToFS(ikrecent.fld, ppr_pre) \subseteq pointstoFI(iknotrecent.fle, ppr_post)

        IClass concreteType = newlyAllocated.getConcreteType();
        assert !concreteType.isArrayClass() : "We don't currently track the most recent version of arrays.";

        for (IField fld : concreteType.getAllInstanceFields()) {
            int recFld = lookupDictionary(new ObjectField(newlyAllocated, fld.getReference()));
            recFld = getRepresentative(recFld);

            int notrecFld = lookupDictionary(new ObjectField(lookupInstanceKeyDictionary(iknotrecent),
                                                             fld.getReference()));
            notrecFld = getRepresentative(notrecFld);

            assert isFlowSensitivePointsToGraphNode(recFld);
            assert !isFlowSensitivePointsToGraphNode(notrecFld);
            if (isFlowSensSubsetOf.addAnnotation(recFld,
                                                 notrecFld,
                                                 new OrderedPair<ExplicitProgramPointSet, ExplicitProgramPointSet>(null,
                                                                                                                   ExplicitProgramPointSet.singleton(ppr.pre())))) {
                // this is a new subset relation!
                computeDeltaForAddedSubsetRelation(changed,
                                                   recFld,
                                                   true,
                                                   null,
                                                   ikrecent,
                                                   notrecFld,
                                                   false,
                                                   ppr.pre(),
                                                   originator);
            }
        }

        return changed;
    }

    public GraphDelta copyFilteredEdges(PointsToGraphNode source, TypeFilter filter, PointsToGraphNode target,
                                        StmtAndContext originator) {
        assert !source.isFlowSensitive() && !target.isFlowSensitive() : "Filtered subset relations can only be on flow-insensitive nodes";
        assert !this.graphFinished;
        // source is a subset of target, target is a subset of source.
        if (TypeFilter.IMPOSSIBLE.equals(filter)) {
            // impossible filter! Don't bother adding the relationship.
            return new GraphDelta(this);
        }

        int s = this.getRepresentative(lookupDictionary(source));
        int t = this.getRepresentative(lookupDictionary(target));

        if (s == t) {
            // don't bother adding
            return new GraphDelta(this);
        }

        GraphDelta changed = new GraphDelta(this);
        if (isFilteredSubsetOf.add(s, t, filter)) {
            computeDeltaForAddedSubsetRelation(changed, s, false, filter, null, t, false, null, originator);
        }
        return changed;
    }

    /**
     * This method adds everything in s that satisfies filter to t, in both the cache and the GraphDelta, and recurses.
     *
     * If ippr is not null it means either: pointsToFS(source, ippr) \subseteq pointsToFI(target) (if source is flow
     * sensitive) or pointsToFI(source) \subseteq pointsToFS(target, ippr) (if target is flow sensitive)
     *
     * @param changed
     * @param source
     * @param sourceIsFlowSensitive
     * @param filter
     * @param filterInstanceKey
     * @param target
     * @param targetIsFlowSensitive
     * @param ippr
     * @param originator
     */
    private void computeDeltaForAddedSubsetRelation(GraphDelta changed, /*PointsToGraphNode*/int source,
                                                    boolean sourceIsFlowSensitive, TypeFilter filter,
                                                    /*InstanceKey*/Integer filterInstanceKey,
                                                    /*PointsToGraphNode*/
                                                    int target, boolean targetIsFlowSensitive,
                                                    InterProgramPointReplica ippr, StmtAndContext originator) {
        assert !(sourceIsFlowSensitive && targetIsFlowSensitive) : "At most one can be flow sensitive";
        assert !(sourceIsFlowSensitive || targetIsFlowSensitive) || filter == null : "If either is flow sensitive then filter must be null";
        assert !(sourceIsFlowSensitive || targetIsFlowSensitive) || ippr != null : "If either is flow sensitive then ippr must be non null";

        assert filterInstanceKey != null ? (filterInstanceKey >= 0 && isMostRecentObject(filterInstanceKey)) : true;
        assert filterInstanceKey != null
                ? (filterInstanceKey == baseNodeForPointsToGraphNode(source) && sourceIsFlowSensitive) : true;

        assert source >= 0 && target >= 0;

        // go through the points to set of source, and add anything that target doesn't already point to.
        IntSet diff = this.getDifference(source,
                                         sourceIsFlowSensitive,
                                         filter,
                                         target,
                                         targetIsFlowSensitive,
                                         ippr,
                                         originator);

        // Now take care of all the supersets of target...
        IntMap<MutableIntSet> toCollapse = new SparseIntMap<>();
        addToSetAndSupersets(changed,
                             target,
                             targetIsFlowSensitive,
                             targetIsFlowSensitive ? ExplicitProgramPointSet.singleton(ippr) : null,
                             diff,
                             MutableSparseIntSet.makeEmpty(),
                             new IntStack(),
                             new Stack<Set<TypeFilter>>(),
                             new Stack<ExplicitProgramPointSet>(),
                             toCollapse,
                             originator);
        //XXX maybe enable later.
        //collapseCycles(toCollapse, changed);
    }

    /**
     * Add set setToAdd to target. If target is flow sensitive, then the setToAdd will be added at all program points
     * ippr \in targetPoints. We then check all the subset relations for which target is a subset, and continue to
     * propagate according to the subset relations.
     *
     * @param changed the GraphDelta we will use to record changes we make to the pointsto graph.
     * @param target
     * @param targetIsFlowSensitive
     * @param targetPoints
     * @param setToAdd
     * @param currentlyAdding
     * @param currentlyAddingStack
     * @param filterStack
     * @param programPointStack
     * @param toCollapse
     */
    private void addToSetAndSupersets(GraphDelta changed, /*PointsToGraphNode*/int target,
                                      boolean targetIsFlowSensitive, ExplicitProgramPointSet targetPoints,
                                      /*Set<InstanceKeyRecency>*/IntSet setToAdd, MutableIntSet currentlyAdding,
                                      IntStack currentlyAddingStack, Stack<Set<TypeFilter>> filterStack,
                                      Stack<ExplicitProgramPointSet> programPointStack,
                                      IntMap<MutableIntSet> toCollapse, StmtAndContext originator) {

        assert !targetIsFlowSensitive ? (targetPoints == null || targetPoints.isEmpty()) : true : "If target is not flow sensitive then targetPoints must be null";

        // Handle detection of cycles.
        if (currentlyAdding.contains(target)) {
            // we detected a cycle!
            int foundAt = -1;
            boolean hasMeaningfulFilter = false;
            boolean isFlowSensitive = false;
            for (int i = 0; !hasMeaningfulFilter && i < currentlyAdding.size(); i++) {
                if (foundAt < 0 && currentlyAddingStack.get(i) == target) {
                    foundAt = i;
                }
                hasMeaningfulFilter |= filterStack.get(i) != null;
                //isFlowSensitive |= programPointStack.get(i) != null; // for the moment, we won't try to do anything smart with flow-sensitive cycles. Could do a lot better...
            }
            if (!hasMeaningfulFilter && !isFlowSensitive) {
                // we can collapse some nodes together!
                MutableIntSet toCollapseSet = toCollapse.get(target);
                if (toCollapseSet == null) {
                    toCollapseSet = MutableSparseIntSet.makeEmpty();
                    toCollapse.put(target, toCollapseSet);
                }
                for (int i = foundAt + 1; i < filterStack.size(); i++) {
                    toCollapseSet.add(currentlyAddingStack.get(i));
                }
            }
            assert !changed.addAllToSet(target, targetIsFlowSensitive, targetPoints, setToAdd) : "Shouldn't be anything left to add by this point";
        }

        // Now we actually add the set to the target, both in the cache, and in the GraphDelta
        if (!changed.addAllToSet(target, targetIsFlowSensitive, targetPoints, setToAdd)) {
            return;
        }
        this.addAllToSet(target, targetIsFlowSensitive, targetPoints, setToAdd);

        // We added at least one element to target, so let's recurse on the immediate supersets of target.
        currentlyAdding.add(target);
        currentlyAddingStack.push(target);

        // propagate the set setToAdd to the immediate supersets
        // The target points are no longer important.

        // First, do the unfiltered flow-insensitive subset relations
        IntSet unfilteredSupersets = this.isUnfilteredSubsetOf.forward(target);
        IntIterator iter = unfilteredSupersets == null ? EmptyIntIterator.instance()
                : unfilteredSupersets.intIterator();
        while (iter.hasNext()) {
            int m = iter.next();
            assert !isFlowSensitivePointsToGraphNode(m);

            filterStack.push(null);
            propagateDifference(changed, m, false, // the target m isn't flow sensitive
                                null,
                                setToAdd,
                                currentlyAdding,
                                currentlyAddingStack,
                                filterStack,
                                programPointStack,
                                toCollapse,
                                originator);
            filterStack.pop();
        }

        // Second, do the filtered flow-insensitive subset relations
        IntMap<Set<TypeFilter>> filteredSupersets = this.isFilteredSubsetOf.forward(target);
        iter = filteredSupersets == null ? EmptyIntIterator.instance() : filteredSupersets.keyIterator();
        while (iter.hasNext()) {
            int m = iter.next();
            assert !isFlowSensitivePointsToGraphNode(m);

            @SuppressWarnings("null")
            Set<TypeFilter> filterSet = filteredSupersets.get(m);
            // it is possible that the filter set is empty, due to race conditions.
            // No trouble, we will just ignore it, and pretend we got in there before
            // the relation between target and m was created.
            if (!filterSet.isEmpty()) {
                filterStack.push(filterSet);
                propagateDifference(changed, m, false, // the target isn't flow sensitive
                                    null, // no targetprogrampionts
                                    setToAdd,
                                    currentlyAdding,
                                    currentlyAddingStack,
                                    filterStack,
                                    programPointStack,
                                    toCollapse,
                                    originator);
                filterStack.pop();

            }
        }

        // Third, do the unfiltered flow-sensitive subset relations
        ConcurrentIntMap<OrderedPair<ExplicitProgramPointSet, ExplicitProgramPointSet>> flowSensSupersetsMap = this.isFlowSensSubsetOf.forward(target);

        iter = flowSensSupersetsMap == null ? EmptyIntIterator.instance() : flowSensSupersetsMap.keyIterator();

        while (iter.hasNext()) {
            int m = iter.next();
            OrderedPair<ExplicitProgramPointSet, ExplicitProgramPointSet> annotation = flowSensSupersetsMap.get(m);
            ExplicitProgramPointSet noFilterPPSet = annotation.fst();
            ExplicitProgramPointSet filterPPSet = annotation.snd();

            boolean mIsFlowSensitive = isFlowSensitivePointsToGraphNode(m);
            assert !(targetIsFlowSensitive && mIsFlowSensitive);

            assert filterPPSet != null && !filterPPSet.isEmpty() ? targetIsFlowSensitive && !mIsFlowSensitive : true;
            assert filterPPSet != null && !filterPPSet.isEmpty()
<<<<<<< HEAD
                    ? nonMostRecentVersion(baseNodeForPointsToGraphNode(target)) == baseNodeForAnyPointsToGraphNode(m)
                    : true;
=======
                    ? (nonMostRecentVersion(baseNodeForPointsToGraphNode(target)) == baseNodeForPointsToGraphNode(m))
                    : true : "target is " + target + " = " + lookupPointsToGraphNodeDictionary(target) + " and m is "
                    + m + " = " + lookupPointsToGraphNodeDictionary(m) + ", base node for m is"
                    + baseNodeForPointsToGraphNode(m);
>>>>>>> 79b002fd

            // Let's do the nofilterpp set first.
            // "target isFlowSensSubsetOf m with ppSet"
            if (targetIsFlowSensitive) {
                assert !mIsFlowSensitive;
                // For all p \in ppSet, we want pointsToFS(target, p) \subset pointsToFI(m).
                // So we will add the intersection of setToAdd and \bigcup { pointsToFS(target, p) | p \in ppSet}
                filterStack.push(null);

                propagateDifference(changed, m, mIsFlowSensitive, // false
                                    null,
                                    new PointsToIntersectIntSet(setToAdd, target, noFilterPPSet, originator),
                                    currentlyAdding,
                                    currentlyAddingStack,
                                    filterStack,
                                    programPointStack,
                                    toCollapse,
                                    originator);
                filterStack.pop();

            }
            else {
                // target is not flow sensitive, and so
                // for all p \in ppSet, we want pointsToFI(target) \subset pointsToFS(m, p)
                // so we will add setToAdd to each of  pointsToFS(m, p).
                assert filterPPSet == null || filterPPSet.isEmpty();
                assert mIsFlowSensitive;
                filterStack.push(null);
                propagateDifference(changed, m, mIsFlowSensitive, // true
                                    noFilterPPSet,
                                    setToAdd,
                                    currentlyAdding,
                                    currentlyAddingStack,
                                    filterStack,
                                    programPointStack,
                                    toCollapse,
                                    originator);
                filterStack.pop();
            }
            if (filterPPSet != null && !filterPPSet.isEmpty()) {
                assert !mIsFlowSensitive;
                // we have one of these special constraints, that
                // for all ippr in filterPPSet, we have
                // { f(n) | n \in PointsToFS(target, ippr) } \subseteq PointsToFI(m)
                // where f(n) = o_{notmostrecent} if n==o_{mostrecent} where target = o_{mostrecent}.fld and m = o_{notmostrecent}.fld
<<<<<<< HEAD
                assert nonMostRecentVersion(baseNodeForPointsToGraphNode(target)) == baseNodeForAnyPointsToGraphNode(m);
                assert baseNodeForPointsToGraphNode(target) >= 0;
=======
                assert nonMostRecentVersion(baseNodeForPointsToGraphNode(target)) == baseNodeForPointsToGraphNode(m);
                assert isFlowSensitivePointsToGraphNode(target) : "base node for target is not flow sensitive:"
                        + lookupPointsToGraphNodeDictionary(baseNodeForPointsToGraphNode(target));
>>>>>>> 79b002fd

                MutableIntSet filteredSetToAdd = MutableSparseIntSet.createMutableSparseIntSet(setToAdd.size());
                IntIterator filtered = new ChangeRecentInstanceKeyIterator(new PointsToIntersectIntIterator(setToAdd.intIterator(),
                                                                                                            target,
                                                                                                            filterPPSet,
                                                                                                            originator),
                                                                           baseNodeForPointsToGraphNode(target),
                                                                           this);
                while (filtered.hasNext()) {
                    filteredSetToAdd.add(filtered.next());
                }
                filterStack.push(null);
                propagateDifference(changed, m, mIsFlowSensitive, // false
                                    null,
                                    filteredSetToAdd,
                                    currentlyAdding,
                                    currentlyAddingStack,
                                    filterStack,
                                    programPointStack,
                                    toCollapse,
                                    originator);
                filterStack.pop();
            }
        }
        currentlyAdding.remove(target);
        currentlyAddingStack.pop();
    }

    /**
     * Add the setToAdd to the points to set of target. If target is not flow sensitive, then setToAdd is added to
     * PointsToFI(target). Otherwise, if target is flow sensitive, then targetPointsToAdd should be non-null, and
     * setToAdd will be added to PointsToFS(target, ippr) for each ippr in targetPointsToAdd.
     *
     * This method will then propagate the set using the supersets relation.
     *
     * @param changed
     * @param target
     * @param targetIsFlowSensitive
     * @param targetPointsToAdd
     * @param setToAdd
     * @param currentlyAdding
     * @param currentlyAddingStack
     * @param filterStack
     * @param programPointStack
     * @param toCollapse
     * @param originator
     */
    private void propagateDifference(GraphDelta changed, /*PointsToGraphNode*/int target,
                                     boolean targetIsFlowSensitive, ExplicitProgramPointSet targetPointsToAdd,
                                     /*Set<InstanceKeyRecency>*/IntSet setToAdd, MutableIntSet currentlyAdding,
                                     IntStack currentlyAddingStack, Stack<Set<TypeFilter>> filterStack,
                                     Stack<ExplicitProgramPointSet> programPointStack,
                                     IntMap<MutableIntSet> toCollapse, StmtAndContext originator) {

        assert targetIsFlowSensitive ? targetPointsToAdd != null : targetPointsToAdd == null;
        // First, let's handle the noFilterTargetPoints.
        // If targetIsFlowSensitive then
        //     for each ippr \in noFilterTargetPoints, we want setToAdd is added to PointsToFS(target, ippr)
        // and if target is not flow sensitive, then
        //     we want setToAdd is added to PointsToFI(target)
        IntSet diff = this.getDifference(setToAdd.intIterator(),
                                         target,
                                         targetIsFlowSensitive,
                                         targetPointsToAdd,
                                         originator); // NOT SURE IF ORIGINATOR HERE MAKES SENSE.
        addToSetAndSupersets(changed,
                             target,
                             targetIsFlowSensitive,
                             targetPointsToAdd,
                             diff,
                             currentlyAdding,
                             currentlyAddingStack,
                             filterStack,
                             programPointStack,
                             toCollapse,
                             originator);
    }

    /**
     * Provide an iterator for the things that n points to. Note that we may not return a set, i.e., some InstanceKeys
     * may be returned multiple times. XXX we may change this in the future...
     *
     * @param n
     * @return
     */
    public Iterator<? extends InstanceKey> pointsToIterator(PointsToGraphNode n) {
        assert this.graphFinished : "Can only get a points to set without an originator if the graph is finished";
        return pointsToIterator(n, null, null);
    }

    public Iterator<? extends InstanceKey> pointsToIterator(PointsToGraphNode n, InterProgramPointReplica ippr) {
        assert this.graphFinished : "Can only get a points to set without an originator if the graph is finished";
        return pointsToIterator(n, ippr, null);
    }

    public boolean pointsTo(PointsToGraphNode from, InstanceKeyRecency to, InterProgramPointReplica ippr,
                            StmtAndContext originator) {
        int f = this.lookupDictionary(from);
        int t = this.lookupDictionary(to);
        return pointsTo(f, t, ippr, originator);
    }

    /**
     * Returns true if the node from points to the instance key to at inter program point ippr
     *
     * @param from
     * @param to
     * @param ippr
     * @return
     */

    public boolean pointsTo(/*PointsToGraphNode*/int from, /*InstanceKeyRecency*/int to,
                            InterProgramPointReplica ippr, StmtAndContext originator) {
        if (this.isFlowSensitivePointsToGraphNode(from)) {
            // from is flow sensitive
            ConcurrentIntMap<ProgramPointSetClosure> s = this.pointsToFS.get(from);
            if (s == null) {
                return false;
            }
            ProgramPointSetClosure ppsc = s.get(to);
            if (ppsc == null) {
                return false;
            }
            return ppsc.contains(ippr, this, originator);
        }
        else {
            // from is not flow sensitive
            MutableIntSet s = this.pointsToFI.get(from);
            if (s == null) {
                return false;
            }
            return s.contains(to);
        }
    }

    public Iterator<InstanceKeyRecency> pointsToIterator(PointsToGraphNode node, InterProgramPointReplica ippr,
                                                         StmtAndContext originator) {
        assert this.graphFinished || originator != null;
        int n = lookupDictionary(node);
        if (this.graphFinished && n < 0) {
            return Collections.emptyIterator();
        }
        return new IntToInstanceKeyIterator(this.pointsToIntIterator(n, ippr, originator));
    }

    public IntIterator pointsToIntIterator(/*PointsToGraphNode*/int n, InterProgramPointReplica ippr,
                                           StmtAndContext originator) {
        n = this.getRepresentative(n);
        if (originator != null) {
            // If the originating statement is null then the graph is finished and there is no need to record this read
            this.recordRead(n, originator);
        }
        if (isFlowSensitivePointsToGraphNode(n)) {
            return new ProgramPointIntIterator(pointsToFS.get(n), ippr, this, originator);
        }
        return this.pointsToSetFI(n).intIterator();
    }

    private static boolean satisfiesAny(Set<TypeFilter> filters, IClass type) {
        for (TypeFilter f : filters) {
            if (f.satisfies(type)) {
                return true;
            }
        }
        return false;
    }

    /**
     * Add a call at a particular call site from a caller (in a context) to a callee (in a context)
     *
     * @param callSite call site the new call is being added for
     * @param caller method invocation occurs in
     * @param callerContext analysis context for the caller
     * @param callee method being called
     * @param calleeContext analyis context for the callee
     */
    public boolean addCall(CallSiteProgramPoint callSite, Context callerContext, IMethod callee, Context calleeContext) {
        OrderedPair<CallSiteProgramPoint, Context> callerPair = new OrderedPair<>(callSite, callerContext);
        OrderedPair<IMethod, Context> calleePair = new OrderedPair<>(callee, calleeContext);

        Set<OrderedPair<IMethod, Context>> s = this.callGraphMap.get(callerPair);
        if (s == null) {
            s = AnalysisUtil.createConcurrentSet();
            Set<OrderedPair<IMethod, Context>> existing = this.callGraphMap.putIfAbsent(callerPair, s);

            if (existing != null) {
                s = existing;
            }
        }
        boolean changed = s.add(calleePair);

        this.recordReachableContext(callee, calleeContext);

        // set up reverse call graph map.
        Set<OrderedPair<CallSiteProgramPoint, Context>> t = this.callGraphReverseMap.get(calleePair);
        if (t == null) {
            t = AnalysisUtil.createConcurrentSet();
            Set<OrderedPair<CallSiteProgramPoint, Context>> existing = this.callGraphReverseMap.putIfAbsent(calleePair,
                                                                                                            t);
            if (existing != null) {
                t = existing;
            }
        }
        t.add(callerPair);

        if (changed) {
            // we added a new edge in the call graph.
            // Let the pp reach know.
            this.ppReach.addCallGraphEdge(callSite, callerContext, callee, calleeContext);
        }
        return changed;
    }

    /**
     * Record a callee context for the given method
     *
     * @param callee method
     * @param calleeContext context
     */
    private void recordReachableContext(IMethod callee, Context calleeContext) {
        if (this.outputLevel >= 1) {
            System.err.println("RECORDING: " + callee + " in " + calleeContext + " hc " + calleeContext);
        }
        Set<Context> s = this.reachableContexts.get(callee);
        if (s == null) {
            s = AnalysisUtil.createConcurrentSet();
            Set<Context> existing = this.reachableContexts.putIfAbsent(callee, s);
            if (existing != null) {
                s = existing;
            }
        }

        if (s.add(calleeContext)) {
            // The context is new
            depRecorder.recordNewContext(callee, calleeContext);
        }
    }

    private Set<Context> getOrCreateContextSet(IMethod callee) {
        return PointsToGraph.<IMethod, Context> getOrCreateSet(callee, this.reachableContexts);
    }

    static MutableIntSet getOrCreateIntSet(int key, ConcurrentIntMap<MutableIntSet> map) {
        MutableIntSet set = map.get(key);
        if (set == null) {
            set = PointsToAnalysisMultiThreaded.makeConcurrentIntSet();
            MutableIntSet ex = map.putIfAbsent(key, set);
            if (ex != null) {
                set = ex;
            }
        }
        return set;
    }

    @SuppressWarnings("unused")
    private static <T> ConcurrentIntMap<T> getOrCreateIntMap(int key, ConcurrentIntMap<ConcurrentIntMap<T>> map) {
        ConcurrentIntMap<T> set = map.get(key);
        if (set == null) {
            set = PointsToAnalysisMultiThreaded.makeConcurrentIntMap();
            ConcurrentIntMap<T> existing = map.putIfAbsent(key, set);
            if (existing != null) {
                set = existing;
            }
        }
        return set;
    }

    static <K, T> Set<T> getOrCreateSet(K key, ConcurrentMap<K, Set<T>> map) {
        Set<T> set = map.get(key);
        if (set == null) {
            // make these concurrent to avoid ConcurrentModificationExceptions
            set = AnalysisUtil.createConcurrentSet();
            Set<T> ex = map.putIfAbsent(key, set);
            if (ex != null) {
                set = ex;
            }
        }
        return set;
    }

    /**
     * Set of contexts for the given method
     *
     * @param m method reference to get contexts for
     * @return set of contexts for the given method
     */
    public Set<Context> getContexts(IMethod m) {
        Set<Context> s = this.reachableContexts.get(m);
        if (s == null) {
            return Collections.<Context> emptySet();
        }
        return Collections.unmodifiableSet(this.reachableContexts.get(m));
    }

    /**
     * Get the heap abstraction factory used to compute contexts for this points to graph
     *
     * @return heap abstraction factory for this pointer analysis
     */
    public RecencyHeapAbstractionFactory getHaf() {
        return haf;
    }

    /**
     * Get call graph map
     *
     * @return call graph map
     */
    public ConcurrentMap<OrderedPair<CallSiteProgramPoint, Context>, Set<OrderedPair<IMethod, Context>>> getCallGraphMap() {
        return callGraphMap;
    }

    /**
     * Get call graph map
     *
     * @return reverse call graph map
     */
    public ConcurrentMap<OrderedPair<IMethod, Context>, Set<OrderedPair<CallSiteProgramPoint, Context>>> getCallGraphReverseMap() {
        return callGraphReverseMap;
    }

    /**
     * Get the procedure call graph
     *
     * @return call graph
     */
    @SuppressWarnings("deprecation")
    public HafCallGraph getCallGraph() {
        assert graphFinished;
        if (this.callGraph != null) {
            return this.callGraph;
        }

        // Construct the call graph.
        HafCallGraph callGraph = new HafCallGraph(this.haf);
        this.callGraph = callGraph;
        try {
            for (OrderedPair<CallSiteProgramPoint, Context> callerPair : this.callGraphMap.keySet()) {
                CallSiteProgramPoint caller = callerPair.fst();
                Context callerContext = callerPair.snd();
                CGNode src = callGraph.findOrCreateNode(caller.containingProcedure(), callerContext);
                Set<OrderedPair<IMethod, Context>> s = this.callGraphMap.get(callerPair);
                for (OrderedPair<IMethod, Context> calleePair : s) {
                    IMethod callee = calleePair.fst();
                    Context calleeContext = calleePair.snd();

                    CGNode dst = callGraph.findOrCreateNode(callee, calleeContext);
                    // We are building a call graph so it is safe to call this "deprecated" method

                    // We are building a call graph so it is safe to call this "deprecated" method
                    src.addTarget(caller.getReference(), dst);
                }
            }

            Context initialContext = this.haf.initialContext();

            for (IMethod entryPoint : this.entryPoints) {
                callGraph.registerEntrypoint(callGraph.findOrCreateNode(entryPoint, initialContext));
            }

            for (IMethod classInit : this.classInitializers) {
                // new initializer
                CGNode initNode = callGraph.findOrCreateNode(classInit, initialContext);
                callGraph.registerEntrypoint(initNode);
            }
        }
        catch (CancelException e) {
            throw new RuntimeException(e);
        }
        return callGraph;

    }

    private void recordRead(/*PointsToGraphNode*/int node, StmtAndContext sac) {
        this.depRecorder.recordRead(node, sac);
    }

    public void recordAllocationDependency(/*InstanceKeyDependency*/int ikr, StmtAndContext sac) {
        this.depRecorder.recordAllocationDependency(ikr, sac);
    }

    public void setOutputLevel(int outputLevel) {
        this.outputLevel = outputLevel;
    }

    public int clinitCount = 0;

    /**
     * Add class initialization methods
     *
     * @param classInits list of class initializer is initialization order (i.e. element j is a super class of element
     *            j+1)
     * @return true if the call graph changed as a result of this call, false otherwise
     */
    public boolean addClassInitializers(List<IMethod> classInits) {
        Context initialContext = this.haf.initialContext();

        boolean cgChanged = false;
        for (int j = classInits.size() - 1; j >= 0; j--) {
            IMethod clinit = classInits.get(j);
            if (this.classInitializers.add(clinit)) {
                // new initializer
                cgChanged = true;
                this.recordReachableContext(clinit, initialContext);
                this.clinitCount++;
            }
            else {
                // Already added an initializer and thus must have added initializers for super classes. These are all
                // that are left to process since we are adding from sub class to super class order

                // If any were added then j would have been decremented
                return cgChanged;
            }
        }
        // Should always be true
        assert cgChanged : "Reached the end of the loop without adding any clinits " + classInits;
        return cgChanged;
    }

    /**
     * Add new entry point methods (i.e. methods called in the empty context)
     *
     * @param newEntryPoint list of methods to add
     * @return true if the call graph changed as a result of this call, false otherwise
     */
    public boolean addEntryPoint(IMethod newEntryPoint) {
        boolean changed = this.entryPoints.add(newEntryPoint);
        if (changed) {
            this.recordReachableContext(newEntryPoint, this.haf.initialContext());
            this.clinitCount++;
        }
        return changed;
    }

    class FilteredIntSet extends AbstractIntSet {
        final IntSet s;
        final Set<TypeFilter> filters;

        FilteredIntSet(IntSet s, Set<TypeFilter> filters) {
            this.filters = filters;
            assert filters != null && !filters.isEmpty();
            boolean allImpossible = true;
            for (TypeFilter filter : filters) {
                if (TypeFilter.IMPOSSIBLE.equals(filter)) {
                    // nothing will satisfy this filter.
                }
                else {
                    allImpossible = false;
                    break;
                }
            }
            this.s = allImpossible ? EmptyIntSet.INSTANCE : s;
        }

        @Override
        public IntIterator intIterator() {
            return new FilteredIterator(this.s.intIterator(), this.filters);
        }

        @SuppressWarnings("synthetic-access")
        @Override
        public boolean contains(int o) {
            return this.s.contains(o) && satisfiesAny(filters, PointsToGraph.this.concreteType(o));
        }

        @Override
        public boolean containsAny(IntSet set) {
            IntIterator iter = set.intIterator();
            while (iter.hasNext()) {
                if (this.contains(iter.next())) {
                    return true;
                }
            }
            return false;
        }

        @Override
        public IntSet intersection(IntSet that) {
            throw new UnsupportedOperationException();
        }

        @Override
        public IntSet union(IntSet that) {
            throw new UnsupportedOperationException();
        }

        @Override
        public boolean isEmpty() {
            throw new UnsupportedOperationException();
        }

        @Override
        public int size() {
            throw new UnsupportedOperationException();
        }

        @Override
        public void foreach(IntSetAction action) {
            IntIterator iter = this.intIterator();
            while (iter.hasNext()) {
                action.act(iter.next());
            }
        }

        @Override
        public void foreachExcluding(IntSet X, IntSetAction action) {
            throw new UnsupportedOperationException();
        }

        @Override
        public int max() {
            throw new UnsupportedOperationException();
        }

        @Override
        public boolean sameValue(IntSet that) {
            throw new UnsupportedOperationException();
        }

        @Override
        public boolean isSubset(IntSet that) {
            throw new UnsupportedOperationException();
        }

        public int underlyingSetSize() {
            if (this.s instanceof FilteredIntSet) {
                return ((FilteredIntSet) this.s).underlyingSetSize();
            }
            return this.s.size();
        }

    }

    class FilteredIterator implements IntIterator {
        private final IntIterator iter;
        private final TypeFilter filter;
        private final Set<TypeFilter> filters;
        private int next = -1;

        FilteredIterator(IntIterator iter, TypeFilter filter) {
            this.filter = filter;
            this.filters = null;
            if (TypeFilter.IMPOSSIBLE.equals(filter)) {
                // nothing will satisfy this filter.
                this.iter = EmptyIntIterator.instance();
            }
            else {
                this.iter = iter;
            }

        }

        FilteredIterator(IntIterator iter, Set<TypeFilter> filters) {
            if (filters.size() == 1) {
                this.filter = filters.iterator().next();
                this.filters = null;
            }
            else {
                this.filter = null;
                this.filters = filters;
            }
            if (filter != null && TypeFilter.IMPOSSIBLE.equals(filter)) {
                // nothing will satisfy this filter.
                this.iter = EmptyIntIterator.instance();
            }
            else {
                this.iter = iter;
            }

        }

        @SuppressWarnings("synthetic-access")
        @Override
        public boolean hasNext() {
            while (this.next < 0 && this.iter.hasNext()) {
                int i = this.iter.next();
                IClass type = PointsToGraph.this.concreteType(i);
                if (this.filter != null && this.filter.satisfies(type) || this.filters != null
                        && satisfiesAny(filters, type)) {
                    this.next = i;
                }
            }

            return this.next >= 0;
        }

        @Override
        public int next() {
            if (this.hasNext()) {
                int x = this.next;
                this.next = -1;
                return x;
            }
            throw new NoSuchElementException();
        }
    }

    /**
     * Very similar to an IntIterator, other than replacing recentInstanceKey with the non-most-recent version.
     */
    class ChangeRecentInstanceKeyIterator implements IntIterator {
        private final IntIterator iter;
        private final int recentInstanceKey;
        private final PointsToGraph g;
        private int next = -1;

        ChangeRecentInstanceKeyIterator(IntIterator iter, int recentInstanceKey, PointsToGraph g) {
            this.iter = iter;
            this.recentInstanceKey = recentInstanceKey;
            this.g = g;
            assert recentInstanceKey >= 0;
            assert g.isMostRecentObject(recentInstanceKey);
        }

        @Override
        public boolean hasNext() {
            while (this.next < 0 && this.iter.hasNext()) {
                int i = this.iter.next();
                if (i == this.recentInstanceKey) {
                    this.next = this.g.nonMostRecentVersion(i);
                }
                else {
                    this.next = i;
                }
            }

            return this.next >= 0;
        }

        @Override
        public int next() {
            if (this.hasNext()) {
                int x = this.next;
                this.next = -1;
                return x;
            }
            throw new NoSuchElementException();
        }

    }

    /**
     * A ProgramPointIntIterator filters an underlying intinterator (iter) so that it returns only those
     * InstanceKeyRecencys such that ppmap points to it at program point replica ippr.
     */
    static class ProgramPointIntIterator implements IntIterator {
        private final IntIterator iter;
        private final IntMap<ProgramPointSetClosure> ppmap;
        private final InterProgramPointReplica ippr;
        private final PointsToGraph g;
        private final StmtAndContext originator;
        private final IntMap<Set<ProgramPointReplica>> newAllocationSites;
        private int next = -1;

        ProgramPointIntIterator(IntMap<ProgramPointSetClosure> ppmap, InterProgramPointReplica ippr, PointsToGraph g,
                                StmtAndContext originator) {
            this.iter = ppmap == null ? EmptyIntIterator.instance() : ppmap.keyIterator();
            this.ppmap = ppmap;
            this.ippr = ippr;
            this.g = g;
            this.originator = originator;
            this.newAllocationSites = null;
        }

        ProgramPointIntIterator(IntMap<ProgramPointSetClosure> ppmap, InterProgramPointReplica ippr, PointsToGraph g,
                                StmtAndContext originator, IntMap<Set<ProgramPointReplica>> newAllocationSites) {
            this.iter = ppmap == null ? EmptyIntIterator.instance() : ppmap.keyIterator();
            this.ppmap = ppmap;
            this.ippr = ippr;
            this.g = g;
            this.originator = originator;
            this.newAllocationSites = newAllocationSites.isEmpty() ? null : newAllocationSites;
        }

        @Override
        public boolean hasNext() {
            assert newAllocationSites == null || !newAllocationSites.isEmpty();
            while (this.next < 0 && this.iter.hasNext()) {
                int i = this.iter.next();
                ProgramPointSetClosure pps;
                if (ippr == null
                        || ((pps = ppmap.get(i)) != null && pps.contains(ippr, g, originator, newAllocationSites))) {
                    this.next = i;
                }
            }

            return this.next >= 0;
        }

        @Override
        public int next() {
            if (this.hasNext()) {
                int x = this.next;
                this.next = -1;
                return x;
            }
            throw new NoSuchElementException();
        }
    }

    class SortedIntSetUnion extends AbstractIntSet implements IntSet {
        final IntSet a;
        final IntSet b;

        SortedIntSetUnion(IntSet a, IntSet b) {
            this.a = a;
            this.b = b;
            if (a == null) {
                throw new IllegalArgumentException("a is null");
            }
            if (b == null) {
                throw new IllegalArgumentException("b is null");
            }
        }

        @Override
        public boolean isEmpty() {
            return this.a.isEmpty() && this.b.isEmpty();
        }

        @Override
        public boolean contains(int x) {
            return this.a.contains(x) || this.b.contains(x);
        }

        @Override
        public IntIterator intIterator() {
            return new SortedIntSetUnionIterator(this.a.intIterator(), this.b.intIterator());
        }

    }

    class SortedIntSetUnionIterator implements IntIterator {
        final IntIterator a;
        final IntIterator b;
        int aNext = 0;
        int bNext = 0;
        boolean aNextValid = false;
        boolean bNextValid = false;

        SortedIntSetUnionIterator(IntIterator a, IntIterator b) {
            this.a = a;
            this.b = b;
        }

        @Override
        public boolean hasNext() {
            if (!this.aNextValid && this.a.hasNext()) {
                this.aNext = this.a.next();
                this.aNextValid = true;
            }
            if (!this.bNextValid && this.b.hasNext()) {
                this.bNext = this.b.next();
                this.bNextValid = true;
            }
            return this.aNextValid || this.bNextValid;
        }

        @Override
        public int next() {
            if (!this.hasNext()) {
                throw new NoSuchElementException();
            }
            // at least one of aNext and bNext is non-null
            if (!this.aNextValid) {
                this.bNextValid = false;
                return this.bNext;
            }
            if (!this.bNextValid) {
                this.aNextValid = false;
                return this.aNext;
            }
            // both are non-null
            if (this.aNext == this.bNext) {
                // they are the same value
                this.aNextValid = this.bNextValid = false;
                return this.aNext;
            }
            if (this.aNext < this.bNext) {
                this.aNextValid = false;
                return this.aNext;
            }
            this.bNextValid = false;
            return this.bNext;
        }

    }

    static Iterator<OrderedPair<PointsToGraphNode, TypeFilter>> composeIterators(Set<PointsToGraphNode> unfilteredSet,
                                                                                 Set<OrderedPair<PointsToGraphNode, TypeFilter>> filteredSet) {
        Iterator<OrderedPair<PointsToGraphNode, TypeFilter>> unfilteredIterator = unfilteredSet == null ? null
                : new LiftUnfilteredIterator(unfilteredSet.iterator());
        Iterator<OrderedPair<PointsToGraphNode, TypeFilter>> filteredIterator = filteredSet == null ? null
                : filteredSet.iterator();

        Iterator<OrderedPair<PointsToGraphNode, TypeFilter>> iter;
        if (unfilteredIterator == null) {
            if (filteredIterator == null) {
                iter = Collections.<OrderedPair<PointsToGraphNode, TypeFilter>> emptyIterator();
            }
            else {
                iter = filteredIterator;
            }
        }
        else {
            if (filteredIterator == null) {
                iter = unfilteredIterator;
            }
            else {
                iter = new ComposedIterators<>(unfilteredIterator, filteredIterator);
            }
        }
        return iter;
    }

    private IClass concreteType(/*InstanceKey*/int i) {
        if (this.concreteTypeDictionary != null) {
            return this.concreteTypeDictionary.get(i);
        }
        return this.instanceKeyDictionary.get(i).getConcreteType();
    }

    public static class ComposedIterators<T> implements Iterator<T> {
        Iterator<T> iter1;
        Iterator<T> iter2;

        public ComposedIterators(Iterator<T> iter1, Iterator<T> iter2) {
            this.iter1 = iter1;
            this.iter2 = iter2;
        }

        @Override
        public boolean hasNext() {
            return this.iter1 != null && this.iter1.hasNext() || this.iter2.hasNext();
        }

        @Override
        public T next() {
            if (this.iter1 != null) {
                if (this.iter1.hasNext()) {
                    return this.iter1.next();
                }
                this.iter1 = null;
            }
            return this.iter2.next();
        }

        @Override
        public void remove() {
            throw new UnsupportedOperationException();
        }
    }

    public static class LiftUnfilteredIterator implements Iterator<OrderedPair<PointsToGraphNode, TypeFilter>> {
        private final Iterator<PointsToGraphNode> iter;

        public LiftUnfilteredIterator(Iterator<PointsToGraphNode> iter) {
            this.iter = iter;
        }

        @Override
        public boolean hasNext() {
            return this.iter.hasNext();
        }

        @Override
        public OrderedPair<PointsToGraphNode, TypeFilter> next() {
            return new OrderedPair<>(this.iter.next(), (TypeFilter) null);
        }

        @Override
        public void remove() {
            throw new UnsupportedOperationException();
        }
    }

    public class IntToInstanceKeyIterator implements Iterator<InstanceKeyRecency> {
        private final IntIterator iter;

        public IntToInstanceKeyIterator(IntIterator iter) {
            this.iter = iter;
        }

        @Override
        public boolean hasNext() {
            return this.iter.hasNext();
        }

        @Override
        public InstanceKeyRecency next() {
            @SuppressWarnings("synthetic-access")
            InstanceKeyRecency ik = PointsToGraph.this.instanceKeyDictionary.get(this.iter.next());
            assert ik != null;
            return ik;
        }

        @Override
        public void remove() {
            throw new UnsupportedOperationException();
        }

    }

    /**
     * Return the set of InstanceKeys that are pointed to by source (and satisfy filter) but are not pointed to by
     * target.
     *
     * If ippr is not null it means we are interested either in:
     *
     * - the difference between pointsToFS(source, ippr) and pointsToFI(target) (if source is flow sensitive)
     *
     * or
     *
     * - the difference between pointsToFI(source) and pointsToFS(target, ippr) (if target is flow sensitive)
     *
     *
     *
     * @param source the source PointsToGraphNode
     * @param sourceIsFlowSensitive is the source PointsToGraphNode flow sensitive? Should be equal to
     *            this.isFlowSensitivePointsToGraphNode(source)
     * @param filter TypeFilter to use to filter the contents of the points to set of source.
     * @param target The target node.
     * @param targetIsFlowSensitive is the target PointsToGraphNode flow sensitive? Should be equal to
     *            this.isFlowSensitivePointsToGraphNode(target)
     * @param ippr the InterProgramPointReplica for the flow sensitive points to set.
     * @param originator The StmtAndContext that is responsible for causing this to run.
     * @return
     */
    private IntSet getDifference(/*PointsToGraphNode*/int source, boolean sourceIsFlowSensitive, TypeFilter filter,
    /*PointsToGraphNode*/int target, boolean targetIsFlowSensitive, InterProgramPointReplica ippr,
                                 StmtAndContext originator) {

        source = this.getRepresentative(source);

        IntIterator srcIter;
        if (ippr == null || !sourceIsFlowSensitive) {
            assert !sourceIsFlowSensitive : "Source should be flow insensitive!";
            IntSet s = this.pointsToSetFI(source);
            if (filter == null) {
                srcIter = s.intIterator();
            }
            else {
                srcIter = new FilteredIterator(s.intIterator(), filter);
            }
        }
        else {
            assert sourceIsFlowSensitive;
            srcIter = new ProgramPointIntIterator(pointsToFS.get(source), ippr, this, originator);
        }

        return this.getDifference(srcIter, target, targetIsFlowSensitive, targetIsFlowSensitive
                ? ExplicitProgramPointSet.singleton(ippr) : null, originator);

    }

    /**
     * Compute the difference between the set implied by srcIter and the set pointed to by target. here.
     *
     * @param srcIter Iterator over the InstanceKeyRecencys that we want to check whether they are in the points to set
     *            of target.
     * @param target The PointsToGraphNode for the set
     * @param targetIsFlowSensitive Is target flow sensitive?
     * @param addAtPoints If the target is flow sensitive, then we are interested in adding, for each ippr \in
     *            addAtPoints, the set addAtPoints to PointsToFS(target, ippr). If target is not flow sensitive then
     *            this argument is ignored.
     * @param filterBaseNodeOfField
     * @param originator
     * @return
     */
    private IntSet getDifference(/*Iterator<InstanceKeyRecency>*/IntIterator srcIter,
    /*PointsToGraphNode*/int target, boolean targetIsFlowSensitive, ExplicitProgramPointSet addAtPoints,
                                 StmtAndContext originator) {
        target = this.getRepresentative(target);

        assert lookupPointsToGraphNodeDictionary(target).isFlowSensitive() == targetIsFlowSensitive;
        assert targetIsFlowSensitive ? addAtPoints != null && !addAtPoints.isEmpty() : true : "If the target is flow sensitive, then we should have at least one program point to consider.";

        if (!srcIter.hasNext()) {
            // nothing in there, return an empty set.
            return EmptyIntSet.INSTANCE;
        }

        MutableIntSet s = MutableSparseIntSet.makeEmpty();

        if (!targetIsFlowSensitive) {
            IntSet targetSet = this.pointsToSetFI(target);

            while (srcIter.hasNext()) {
                int i = srcIter.next();
                if (!targetSet.contains(i)) {
                    s.add(i);
                }
                if (isMostRecentObject(i)) {
                    // target is a flow-insensitive pointstographnode, so if it
                    // points to the most recent version, also points to
                    // the non-most recent version.
                    if (!targetSet.contains(nonMostRecentVersion(i)) && !isNullInstanceKey(i)) {
                        s.add(nonMostRecentVersion(i));
                    }
                }
            }
        }
        else {
            ConcurrentIntMap<ProgramPointSetClosure> m = this.pointsToSetFS(target);
            while (srcIter.hasNext()) {
                int i = srcIter.next();
                ProgramPointSetClosure pps = m.get(i);
                if (pps == null || !pps.containsAll(addAtPoints, this, originator)) {
                    // we have i \not\in pointsTo(target, ippr) for some ippr \in addAtPoints
                    s.add(i);
                }
            }

        }
        return s;

    }

    public int numPointsToGraphNodes() {
        return this.pointsToFI.size() + this.pointsToFS.size();
    }

    /**
     * Get the flow-insensitive points to set of node n.
     *
     * @param n node
     * @return points to set of n
     */
    private MutableIntSet pointsToSetFI(/*PointsToGraphNode*/int n) {
        assert !isFlowSensitivePointsToGraphNode(n);
        MutableIntSet s = this.pointsToFI.get(n);
        if (s == null && !graphFinished) {
            s = PointsToAnalysisMultiThreaded.makeConcurrentIntSet();
            MutableIntSet ex = this.pointsToFI.putIfAbsent(n, s);
            if (ex != null) {
                // someone beat us to it!
                s = ex;
            }
        }
        else if (s == null && graphFinished) {
            return EmptyIntSet.INSTANCE;
        }
        return s;
    }

    /**
     * Get the flow-sensitive points to set of node n.
     *
     * @param n node
     * @return points to set of n
     */
    ConcurrentIntMap<ProgramPointSetClosure> pointsToSetFS(/*PointsToGraphNode*/int n) {
        assert isFlowSensitivePointsToGraphNode(n);
        ConcurrentIntMap<ProgramPointSetClosure> s = this.pointsToFS.get(n);
        if (s == null) {
            s = new SimpleConcurrentIntMap<>();
            ConcurrentIntMap<ProgramPointSetClosure> ex = this.pointsToFS.putIfAbsent(n, s);
            if (ex != null) {
                // someone beat us to it!
                s = ex;
            }
        }
        return s;
    }

    /**
     * Add all the InstanceKeyRecency in set to the pointsTo set of n. If n is not flow sensitive, then we ignore
     * ppsToAdd (and indeed, it should be null). If n is flow sensitive, then we add the set to n at the program points
     * specified. That is, for all ippr in ppsToAdd, we make sure that everything in set is added to pointsToFS(n,
     * ippr).
     *
     * @param n
     * @param nIsFlowSensitive
     * @param ppsToAdd
     * @param set
     * @return
     */
    protected boolean addAllToSet(/*PointsToGraphNode*/int n, boolean nIsFlowSensitive,
                                  ExplicitProgramPointSet ppsToAdd,
                                  /*Set<InstanceKeyRecency>*/IntSet set) {
        if (set.isEmpty()) {
            return false;
        }

        if (!nIsFlowSensitive) {
            assert !isFlowSensitivePointsToGraphNode(n);
            assert ppsToAdd == null;
            MutableIntSet s = pointsToSetFI(n);
            boolean changed = false;
            IntIterator iter = set.intIterator();
            while (iter.hasNext()) {
                int next = iter.next();
                changed |= s.add(next);
                if (isMostRecentObject(next) && !isNullInstanceKey(next)) {
                    // n is a flow-insensitive pointstographnode, so if it
                    // points to the most resent version, also points to
                    // the non-most recent version.
                    changed |= s.add(nonMostRecentVersion(next));
                }
            }
            return changed;
        }
        // flow sensitive!
        assert ppsToAdd != null;
        boolean changed = false;
        IntMap<ProgramPointSetClosure> m = pointsToSetFS(n);
        IntIterator iter = set.intIterator();
        while (iter.hasNext()) {
            int to = iter.next();
            InstanceKeyRecency ikr = this.lookupInstanceKeyDictionary(to);
            changed |= addProgramPoints(m, n, to, ikr.isRecent(), ikr.isTrackingMostRecent(), ppsToAdd);
        }
        return changed;
    }

    private boolean addProgramPoints(IntMap<ProgramPointSetClosure> m, /*PointsToGraphNode*/int from,
    /*InstanceKeyRecency*/int to, boolean toIsMostRecentObject, boolean toIsTrackingMostRecenct,
                                     ExplicitProgramPointSet toAdd) {
        ProgramPointSetClosure p = m.get(to);
        if (p == null) {
            p = new ProgramPointSetClosure(from, to, this);
            m.put(to, p);
        }
        return p.addAll(toAdd);
    }

    public int cycleRemovalCount() {
        return this.representative.size();
    }

    public void findCycles() {
        IntMap<MutableIntSet> toCollapse = new SparseIntMap<>();

        MutableIntSet visited = MutableSparseIntSet.makeEmpty();
        IntIterator iter = this.isUnfilteredSubsetOf.domain();
        while (iter.hasNext()) {
            int n = iter.next();
            this.findCycles(n, visited, MutableSparseIntSet.makeEmpty(), new IntStack(), toCollapse);
        }

        MutableIntSet collapsed = MutableSparseIntSet.makeEmpty();
        IntIterator repIter = toCollapse.keyIterator();
        while (repIter.hasNext()) {
            int rep = repIter.next();
            rep = this.getRepresentative(rep); // it is possible that rep was already collapsed to something else. So we get the representative of it to shortcut things.
            IntIterator nIter = toCollapse.get(rep).intIterator();
            while (nIter.hasNext()) {
                int n = nIter.next();
                if (collapsed.contains(n)) {
                    // we have already collapsed n with something. let's skip it.
                    continue;
                }
                collapsed.add(n);
                //this.collapseNodes(n, rep);
            }
        }

    }

    private void findCycles(/*PointsToGraphNode*/int n, MutableIntSet visited, MutableIntSet currentlyVisiting,
                            IntStack currentlyVisitingStack, IntMap<MutableIntSet> toCollapse) {
        if (currentlyVisiting.contains(n)) {
            // we detected a cycle!
            int foundAt = -1;
            for (int i = 0; i < currentlyVisiting.size(); i++) {
                if (foundAt < 0 && currentlyVisitingStack.get(i) == n) {
                    foundAt = i;
                    break;
                }
            }
            // we can collapse some nodes together!
            MutableIntSet toCollapseSet = toCollapse.get(n);
            if (toCollapseSet == null) {
                toCollapseSet = MutableSparseIntSet.makeEmpty();
                toCollapse.put(n, toCollapseSet);
            }
            for (int i = foundAt + 1; i < currentlyVisitingStack.size(); i++) {
                toCollapseSet.add(currentlyVisitingStack.get(i));
            }
            return;
        }

        if (visited.contains(n)) {
            // already recursed or recursing on the children of n
            return;
        }
        visited.add(n);

        // now recurse.
        currentlyVisiting.add(n);
        currentlyVisitingStack.push(n);
        IntSet children = this.isUnfilteredSubsetOf.forward(n);
        if (children == null) {
            children = EmptyIntSet.INSTANCE;
        }
        IntIterator childIterator = children.intIterator();
        while (childIterator.hasNext()) {
            int child = childIterator.next();
            this.findCycles(child, visited, currentlyVisiting, currentlyVisitingStack, toCollapse);
        }

        currentlyVisiting.remove(n);
        currentlyVisitingStack.pop();

    }

    public void constructionFinished() {
        this.graphFinished = true;

        // set various fields to null to allow them to be garbage collected.
        this.reverseInstanceKeyDictionary = null;
        this.concreteTypeDictionary = null;
        this.graphNodeDictionary = null;
        this.isUnfilteredSubsetOf = null;
        this.isFilteredSubsetOf = null;

        // construct the call graph before we clear out a lot of stuff.
        this.getCallGraph();
        this.reachableContexts = null;
        this.classInitializers = null;
        this.entryPoints = null;
        this.callGraphMap = null;

        // make more compact, read-only versions of the sets.
        IntIterator keyIterator = pointsToFI.keyIterator();
        while (keyIterator.hasNext()) {
            int key = keyIterator.next();
            MutableIntSet ms = pointsToFI.get(key);
            MutableIntSet newMS = MutableSparseIntSet.make(ms);
            pointsToFI.put(key, newMS);
        }

        this.pointsToFI = compact(this.pointsToFI);
        this.instanceKeyDictionary = compact(this.instanceKeyDictionary);
        this.reverseGraphNodeDictionary = compact(this.reverseGraphNodeDictionary);

        keyIterator = pointsToFS.keyIterator();
        while (keyIterator.hasNext()) {
            int key = keyIterator.next();
            ConcurrentIntMap<ProgramPointSetClosure> ms = pointsToFS.get(key);
            pointsToFS.put(key, compact(ms));
        }
    }

    /**
     * Produce a more compact map. This reduces memory usage, but gives back a read-only map.
     */
    private static <V> ConcurrentIntMap<V> compact(ConcurrentIntMap<V> m) {
        boolean dense = ((float) m.size() / ((float) (m.max() + 1))) > 0.5;

        IntMap<V> newMap = dense ? new DenseIntMap<V>(Math.max(m.max() + 1, 0))
                : new SparseIntMap<V>(Math.max(m.max() + 1, 0));
        IntIterator keyIterator = m.keyIterator();
        while (keyIterator.hasNext()) {
            int key = keyIterator.next();
            newMap.put(key, m.get(key));
        }
        if (dense) {
            float util = ((DenseIntMap<?>) newMap).utilization();
            int length = Math.round(newMap.size() / util);
            System.err.println("   Utilization of DenseIntMap: " + String.format("%.3f", util) + " (approx "
                    + (length - newMap.size()) + " empty slots out of " + length + ")");
        }
        return new ReadOnlyConcurrentIntMap<>(newMap);
    }

    /**
     * Produce a more compact map. This reduces memory usage, but gives back a read-only map.
     */
    private static <K, V> ConcurrentMap<K, V> compact(ConcurrentMap<K, V> m) {
        if (m.isEmpty()) {
            return new ReadOnlyConcurrentMap<>(Collections.<K, V> emptyMap());
        }
        Map<K, V> newMap = new HashMap<>(m.size());
        for (K key : m.keySet()) {
            newMap.put(key, m.get(key));
        }
        return new ReadOnlyConcurrentMap<>(newMap);
    }

    /**
     * If n is the most recent object.
     */
    public boolean isMostRecentObject(/*InstanceKeyRecency*/int n) {
        return this.lookupInstanceKeyDictionary(n).isRecent();
    }

    /**
     * If n is tracking the most recent object.
     */
    public boolean isTrackingMostRecentObject(/*InstanceKeyRecency*/int n) {
        return this.lookupInstanceKeyDictionary(n).isTrackingMostRecent();
    }

    /**
     * Record the allocation of ikr at programpoint ppr.
     */
    public boolean recordAllocation(InstanceKeyRecency ikr, ProgramPointReplica ppr) {
        int n = this.lookupDictionary(ikr);
        Set<ProgramPointReplica> s = this.allocationSites.get(n);
        if (s == null) {
            s = AnalysisUtil.createConcurrentSet();
            Set<ProgramPointReplica> ex = this.allocationSites.putIfAbsent(n, s);
            if (ex != null) {
                // someone beat us to it!
                s = ex;
            }
        }
        return s.add(ppr);
    }

    /**
     * Get allocation sites of an InstanceKeyRecency n.
     */
    public Set<ProgramPointReplica> getAllocationSitesOf(/*InstanceKeyRecency*/int n) {
        Set<ProgramPointReplica> s = this.allocationSites.get(n);
        if (s == null) {
            return Collections.emptySet();
        }
        return s;
    }

    /**
     * Get the integer representation of the most recent version of InstanceKeyRecency ikr that is mapped by n
     */
    public int mostRecentVersion(/*InstanceKeyRecency*/int n) {
        InstanceKeyRecency ikr = lookupInstanceKeyDictionary(n);
        return this.lookupDictionary(ikr.recent(true));
    }

    /**
     * Get the integer representation of the non-most recent version of InstanceKeyRecency ikr that is mapped by n
     */
    public int nonMostRecentVersion(/*InstanceKeyRecency*/int n) {
        assert n >= 0;
        InstanceKeyRecency ikr = lookupInstanceKeyDictionary(n);
        assert ikr != null;
        return this.lookupDictionary(ikr.recent(false));
    }

    /**
     * Check if a node is flow-senstive.
     */
    public boolean isFlowSensitivePointsToGraphNode(/*PointsToGraphNode*/int n) {
        return this.graphNodeDictionary.get(n).isFlowSensitive();
    }

    /**
     * Get the nullInstanceKey.
     */
    public InstanceKeyRecency nullInstanceKey() {
        return nullInstanceKey;
    }

    /**
     * Check if an InstanceKeyRecency is the nullInstanceKey.
     */
    public boolean isNullInstanceKey(InstanceKeyRecency ikr) {
        return ikr == nullInstanceKey;
    }

    /**
     * Check if ikr is the int representation of nullInstanceKey.
     */
    public boolean isNullInstanceKey(/*InstanceKeyRecency*/int ikr) {
        return ikr == nullInstanceKeyInt;
    }

    private static class ReadOnlyConcurrentMap<K, V> implements ConcurrentMap<K, V> {
        final Map<K, V> m;

        ReadOnlyConcurrentMap(Map<K, V> m) {
            this.m = m;
        }

        @Override
        public V putIfAbsent(K key, V value) {
            throw new UnsupportedOperationException();
        }

        @Override
        public boolean remove(Object key, Object value) {
            throw new UnsupportedOperationException();
        }

        @Override
        public boolean replace(K key, V oldValue, V newValue) {
            throw new UnsupportedOperationException();
        }

        @Override
        public V replace(K key, V value) {
            throw new UnsupportedOperationException();
        }

        @Override
        public Set<java.util.Map.Entry<K, V>> entrySet() {
            throw new UnsupportedOperationException();
        }

        @Override
        public int size() {
            return m.size();
        }

        @Override
        public boolean isEmpty() {
            return m.isEmpty();
        }

        @Override
        public boolean containsKey(Object key) {
            return m.containsKey(key);
        }

        @Override
        public boolean containsValue(Object value) {
            return m.containsValue(value);
        }

        @Override
        public V get(Object key) {
            return m.get(key);
        }

        @Override
        public V put(K key, V value) {
            throw new UnsupportedOperationException();
        }

        @Override
        public V remove(Object key) {
            throw new UnsupportedOperationException();
        }

        @Override
        public void putAll(Map<? extends K, ? extends V> m) {
            throw new UnsupportedOperationException();
        }

        @Override
        public void clear() {
            throw new UnsupportedOperationException();
        }

        @Override
        public Set<K> keySet() {
            return m.keySet();
        }

        @Override
        public Collection<V> values() {
            return m.values();
        }

    }

    public ProgramPointReachability programPointReachability() {
        return this.ppReach;
    }

    public Set<ProgramPointReplica> getCallSitesOf(OrderedPair<IMethod, Context> caller) {
        Set<ProgramPointReplica> callSites = new LinkedHashSet<>();
        for (CallSiteProgramPoint cs : this.registrar.getCallSitesForMethod(caller.fst())) {
            callSites.add(cs.getReplica(caller.snd()));
        }
        return callSites;
    }

    public Set<OrderedPair<IMethod, Context>> getCalleesOf(ProgramPointReplica callSite) {
        OrderedPair<CallSiteProgramPoint, Context> callSiteNode = new OrderedPair<>((CallSiteProgramPoint) callSite.getPP(),
                                                                                    callSite.getContext());
        Set<OrderedPair<IMethod, Context>> calleeCallGraphNodes = this.callGraphMap.get(callSiteNode);
        if (calleeCallGraphNodes != null) {
            return calleeCallGraphNodes;
        }
        return Collections.emptySet();

    }

    public Set<OrderedPair<IMethod, Context>> getCallersOf(OrderedPair<IMethod, Context> callee) {
        Set<OrderedPair<IMethod, Context>> callers = new LinkedHashSet<>();
        Set<OrderedPair<CallSiteProgramPoint, Context>> callerCallGraphNodes = this.callGraphReverseMap.get(callee);
        if (callerCallGraphNodes != null) {
            for (OrderedPair<CallSiteProgramPoint, Context> cs : callerCallGraphNodes) {
                callers.add(new OrderedPair<>(cs.fst().containingProcedure(), cs.snd()));
            }
        }
        return callers;
    }

    /**
     * Represents the subset of set defined as {i | i \in set and there exists an ippr in pps such that i \in
     * PointsToFS(n, ippr)}
     */
    public class PointsToIntersectIntSet extends AbstractIntSet implements IntSet {
        final IntSet set;
        final/*PointsToGraphNode*/int n;
        final ExplicitProgramPointSet pps;
        final StmtAndContext originator;

        public PointsToIntersectIntSet(IntSet set, /*PointsToGraphNode*/int n, ExplicitProgramPointSet pps,
                                       StmtAndContext originator) {
            this.set = set;
            this.n = n;
            this.pps = pps;
            this.originator = originator;
        }

        @Override
        public boolean contains(int i) {
            if (!set.contains(i)) {
                return false;
            }
            ProgramPointSetClosure ppc = PointsToGraph.this.pointsToSetFS(n).get(i);
            if (ppc == null || ppc.isEmpty()) {
                return false;
            }
            for (InterProgramPointReplica x : pps) {
                if (ppc.contains(x, PointsToGraph.this, originator)) {
                    return true;
                }
            }
            return false;
        }

        @Override
        public IntIterator intIterator() {
            return new PointsToIntersectIntIterator(set.intIterator(), n, pps, originator);
        }
    }

    public class PointsToIntersectIntIterator implements IntIterator {
        final IntIterator iter;
        final/*PointsToGraphNode*/int n;
        final ExplicitProgramPointSet pps;
        final StmtAndContext originator;

        private int next = -1;

        public PointsToIntersectIntIterator(IntIterator iter, /*PointsToGraphNode*/int n, ExplicitProgramPointSet pps,
                                            StmtAndContext originator) {
            this.iter = iter;
            this.n = n;
            this.pps = pps;
            this.originator = originator;
        }

        @Override
        public boolean hasNext() {
            while (next < 0 && iter.hasNext()) {
                int i = iter.next();
                ProgramPointSetClosure ppc = PointsToGraph.this.pointsToSetFS(n).get(i);
                if (ppc == null || ppc.isEmpty()) {
                    // nope
                    continue;
                }
                for (InterProgramPointReplica x : pps) {
                    if (ppc.contains(x, PointsToGraph.this, originator)) {
                        next = i;
                        break;
                    }
                }
            }
            return next >= 0;
        }

        @Override
        public int next() {
            if (!hasNext()) {
                throw new NoSuchElementException();
            }
            assert next >= 0;
            int temp = next;
            next = -1;
            return temp;
        }

    }

}<|MERGE_RESOLUTION|>--- conflicted
+++ resolved
@@ -317,9 +317,9 @@
     }
 
     /**
-     * Return the int for the InstanceKeyRecency for the base node of the PointsToGraphNode n, if n is an ObjectField
-     * with a flow-sensitive base. Otherwise return -1.
-     *
+     * Return the int for the InstanceKeyRecency for the base node of the PointsToGraphNode n, if n is an ObjectField.
+     * Otherwise return -1.
+     * 
      * @param n
      * @return
      */
@@ -328,9 +328,7 @@
         PointsToGraphNode fromGraphNode = this.graphNodeDictionary.get(n);
         if (fromGraphNode instanceof ObjectField) {
             ObjectField of = (ObjectField) fromGraphNode;
-            //if (of.isFlowSensitive()) {
             return this.reverseInstanceKeyDictionary.get(of.receiver());
-            //}
         }
         return -1;
     }
@@ -819,16 +817,10 @@
 
             assert filterPPSet != null && !filterPPSet.isEmpty() ? targetIsFlowSensitive && !mIsFlowSensitive : true;
             assert filterPPSet != null && !filterPPSet.isEmpty()
-<<<<<<< HEAD
-                    ? nonMostRecentVersion(baseNodeForPointsToGraphNode(target)) == baseNodeForAnyPointsToGraphNode(m)
-                    : true;
-=======
                     ? (nonMostRecentVersion(baseNodeForPointsToGraphNode(target)) == baseNodeForPointsToGraphNode(m))
                     : true : "target is " + target + " = " + lookupPointsToGraphNodeDictionary(target) + " and m is "
                     + m + " = " + lookupPointsToGraphNodeDictionary(m) + ", base node for m is"
                     + baseNodeForPointsToGraphNode(m);
->>>>>>> 79b002fd
-
             // Let's do the nofilterpp set first.
             // "target isFlowSensSubsetOf m with ppSet"
             if (targetIsFlowSensitive) {
@@ -873,14 +865,10 @@
                 // for all ippr in filterPPSet, we have
                 // { f(n) | n \in PointsToFS(target, ippr) } \subseteq PointsToFI(m)
                 // where f(n) = o_{notmostrecent} if n==o_{mostrecent} where target = o_{mostrecent}.fld and m = o_{notmostrecent}.fld
-<<<<<<< HEAD
                 assert nonMostRecentVersion(baseNodeForPointsToGraphNode(target)) == baseNodeForAnyPointsToGraphNode(m);
                 assert baseNodeForPointsToGraphNode(target) >= 0;
-=======
-                assert nonMostRecentVersion(baseNodeForPointsToGraphNode(target)) == baseNodeForPointsToGraphNode(m);
                 assert isFlowSensitivePointsToGraphNode(target) : "base node for target is not flow sensitive:"
                         + lookupPointsToGraphNodeDictionary(baseNodeForPointsToGraphNode(target));
->>>>>>> 79b002fd
 
                 MutableIntSet filteredSetToAdd = MutableSparseIntSet.createMutableSparseIntSet(setToAdd.size());
                 IntIterator filtered = new ChangeRecentInstanceKeyIterator(new PointsToIntersectIntIterator(setToAdd.intIterator(),
