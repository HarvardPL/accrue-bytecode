package analysis.pointer.graph;

import java.util.Collections;
import java.util.Iterator;
import java.util.List;
import java.util.NoSuchElementException;
import java.util.Set;
import java.util.Stack;
import java.util.concurrent.ConcurrentHashMap;
import java.util.concurrent.ConcurrentMap;
import java.util.concurrent.atomic.AtomicInteger;

import util.OrderedPair;
import util.intmap.ConcurrentIntMap;
import util.intmap.IntMap;
import util.intmap.SimpleConcurrentIntMap;
import util.intmap.SparseIntMap;
import analysis.AnalysisUtil;
import analysis.pointer.analyses.recency.InstanceKeyRecency;
import analysis.pointer.analyses.recency.RecencyHeapAbstractionFactory;
import analysis.pointer.engine.DependencyRecorder;
import analysis.pointer.engine.PointsToAnalysis.StmtAndContext;
import analysis.pointer.engine.PointsToAnalysisMultiThreaded;
import analysis.pointer.registrar.StatementRegistrar;
import analysis.pointer.statements.ProgramPoint.InterProgramPointReplica;

import com.ibm.wala.classLoader.CallSiteReference;
import com.ibm.wala.classLoader.IClass;
import com.ibm.wala.classLoader.IMethod;
import com.ibm.wala.ipa.callgraph.CGNode;
import com.ibm.wala.ipa.callgraph.CallGraph;
import com.ibm.wala.ipa.callgraph.Context;
import com.ibm.wala.util.CancelException;
import com.ibm.wala.util.collections.EmptyIntIterator;
import com.ibm.wala.util.collections.IntStack;
import com.ibm.wala.util.intset.EmptyIntSet;
import com.ibm.wala.util.intset.IntIterator;
import com.ibm.wala.util.intset.IntSet;
import com.ibm.wala.util.intset.IntSetAction;
import com.ibm.wala.util.intset.MutableIntSet;
import com.ibm.wala.util.intset.MutableSparseIntSet;
import com.ibm.wala.util.intset.SparseIntSet;

/**
 * Graph mapping local variables (in a particular context) and fields to
 * abstract heap locations (representing zero or more actual heap locations)
 */
public class PointsToGraph {

    public static final String ARRAY_CONTENTS = "[contents]";

    /* ***************************************************************************
<<<<<<< HEAD
     *
     * Fields for managing integer dictionaries.
     * That is, for efficiency we map InstanceKeys and PointsToGraphNode to ints, and
     * these fields help us manage those mappings.
     */
=======
    *
    * Fields for managing integer dictionaries.
    * That is, for efficiency we map InstanceKeys and PointsToGraphNode to ints, and
    * these fields help us manage those mappings.
    */
>>>>>>> 3d84b0ca
    /**
     * InstanceKey counter, for unique integers for InstanceKeys
     */
    private final AtomicInteger instanceKeyCounter = new AtomicInteger(0);

    /**
     * Dictionary for mapping ints to InstanceKeys.
     */
    private final ConcurrentMap<Integer, InstanceKeyRecency> instanceKeyDictionary = new ConcurrentHashMap<>();
    /**
     * Dictionary for mapping InstanceKeys to ints
     */
    private final ConcurrentMap<InstanceKeyRecency, Integer> reverseInstanceKeyDictionary = new ConcurrentHashMap<>();

    /**
     * Dictionary to record the concrete type of instance keys.
     */
    final ConcurrentMap<Integer, IClass> concreteTypeDictionary = new ConcurrentHashMap<>();


    /**
     * GraphNode counter, for unique integers for GraphNodes
     */
    private final AtomicInteger graphNodeCounter = new AtomicInteger(0);

    /**
     * Dictionary for mapping PointsToGraphNodes to ints
     */
    private final ConcurrentMap<PointsToGraphNode, Integer> reverseGraphNodeDictionary = new ConcurrentHashMap<>();


<<<<<<< HEAD
    /* ***************************************************************************
     *
     * The Points To graph itself. This is represented as several different relations.
     *
     * The base relations express the points to relations of base nodes. This must be flow-insensitive.
     *
     * There are three kinds of subset relations:
     *   1. Flow-insensitive unfiltered
     *   2. Flow-insensitive filtered
     *   3. Flow-sensitive unfiltered
     *
     * (For simplicity, we prevent the fourth possibility, Flow-sensitive filtered, from arising)
     *
     * The RealizedSetCache then instantiates all of the points to sets based on this information.
     */

    private final ConcurrentIntMap<MutableIntSet> base = new SimpleConcurrentIntMap<>();

    /**
     * if "a isBasicSubsetOf b" then the points to set of a is always a subset of the points to set of b.
     */
    private final IntRelation isBasicSubsetOf = new IntRelation();

    /**
     * if "a isFilteredSubsetOf b with filter" then the filter(pointsTo(a)) is a subset of pointsTo(b).
     */
    private final AnnotatedIntRelation<TypeFilter> isFilteredSubsetOf = new AnnotatedIntRelation<>();

    /**
     * if "a isFlowSensitiveSubsetOf b with ippr" then the pointsTo(a) is a subset of pointsTo(b) at program point ippr.
     */
    private final AnnotatedIntRelation<InterProgramPointReplica> isFlowSensitiveSubsetOf = new AnnotatedIntRelation<>();


    /*
     * A cache for realized points to sets.
     */
    RealizedSetCache cache = new RealizedSetCache();
=======

    /* ***************************************************************************
    *
    * The Points To graph itself. The pointsTo map records the actual points to sets,
    * and the isUnfilteredSubsetOf and isFilteredSubsetOf relations record subset
    * relations between PointsToGraphNodes, in order to let us more efficiently
    * propagate changes to the graph.
    *
    * Moreover, since cycles may be collapsed, we use the map representative to
    * record the "representative" node for nodes that have been collapsed. Note
    * that we maintain the invariants:
    *   - if a \in domain(representative) then a \not\in domain(pointsTo)
    *   - if a \in domain(representative) then a \not\in domain(isUnfilteredSubsetOf)
    *   - if a \in domain(representative) then a \not\in domain(isFilteredSubsetOf)
    *
    * Note also that it is possible that (a,b) \in representative and b \in domain(representative),
    * i.e., the representative of a collapsed node may itself get collapsed.
    */

    /**
     * The PointsTo sets.
     */
    private final ConcurrentIntMap<MutableIntSet> pointsTo = new SimpleConcurrentIntMap<>();

    /**
     * if "a isUnfilteredSubsetOf b" then the points to set of a is always a subset of the points to set of b.
     */
    private final IntRelation isUnfilteredSubsetOf = new IntRelation();

    /**
     * if "a isFilteredSubsetOf b with filter" then the filter(pointsTo(a)) is a subset of pointsTo(b).
     */
    private final AnnotatedIntRelation<TypeFilter> isFilteredSubsetOf = new AnnotatedIntRelation<>();
>>>>>>> 3d84b0ca

    /**
     * Map from PointsToGraphNodes to PointsToGraphNodes, indicating which nodes have been collapsed (due to being in
     * cycles) and which node now represents them.
     */
    private final ConcurrentIntMap<Integer> representative = new SimpleConcurrentIntMap<>();

<<<<<<< HEAD
    /* ***************************************************************************
     *
     * Reachable contexts and entry points, and call graph representations.
     *
     */
=======

    /* ***************************************************************************
    *
    * Reachable contexts and entry points, and call graph representations.
    *
    */
>>>>>>> 3d84b0ca

    /**
     * The contexts that a method may appear in.
     */
    private final ConcurrentMap<IMethod, Set<Context>> reachableContexts = new ConcurrentHashMap<>();

    /**
     * The classes that will be loaded (i.e., we need to analyze their static
     * initializers).
     */
    private final Set<IMethod> classInitializers = AnalysisUtil.createConcurrentSet();

    /**
     * Entry points added during the pointer analysis
     */
    private final Set<IMethod> entryPoints = AnalysisUtil.createConcurrentSet();

    /**
     * A thread-safe representation of the call graph that we populate during the analysis, and then convert it to a
     * HafCallGraph later.
     */
    private final ConcurrentMap<OrderedPair<IMethod, Context>, ConcurrentMap<CallSiteReference, OrderedPair<IMethod, Context>>> callGraphMap = new ConcurrentHashMap<>();

    private HafCallGraph callGraph = null;


    /**
     * Heap abstraction factory.
     */
    private final RecencyHeapAbstractionFactory rhaf;


    private final DependencyRecorder depRecorder;

<<<<<<< HEAD
=======

>>>>>>> 3d84b0ca
    private int outputLevel = 0;

    public static boolean DEBUG = false;


    public PointsToGraph(StatementRegistrar registrar, RecencyHeapAbstractionFactory rhaf,
                         DependencyRecorder depRecorder) {
        this.depRecorder = depRecorder;

        this.rhaf = rhaf;

        this.populateInitialContexts(registrar.getInitialContextMethods());
    }

    /**
     * Populate the contexts map by adding the initial context for all the given
     * methods
     *
     * @param haf abstraction factory defining the initial context
     * @param initialMethods methods to be paired with the initial context
     * @return mapping from each method in the given set to the singleton set
     *         containing the initial context
     */
    private void populateInitialContexts(Set<IMethod> initialMethods) {
        for (IMethod m : initialMethods) {
            this.getOrCreateContextSet(m).add(this.rhaf.initialContext());
        }
    }

    // Return the immediate supersets of PointsToGraphNode n. That is, any node m such that n is an immediate subset of m
    public OrderedPair<IntSet, IntMap<Set<TypeFilter>>> immediateSuperSetsOf(int n) {
        n = this.getRepresentative(n);

<<<<<<< HEAD
        IntSet unfilteredsupersets = this.isBasicSubsetOf.forward(n);
=======
        IntSet unfilteredsupersets = this.isUnfilteredSubsetOf.forward(n);
>>>>>>> 3d84b0ca
        IntMap<Set<TypeFilter>> supersets = this.isFilteredSubsetOf.forward(n);
        return new OrderedPair<>(unfilteredsupersets, supersets);
    }



    /*PointsToGraphNode*/Integer getImmediateRepresentative(/*PointsToGraphNode*/int n) {
        return this.representative.get(n);
    }

    public/*PointsToGraphNode*/int getRepresentative(/*PointsToGraphNode*/int n) {
        int orig = n;
        int rep;
        Integer x = n;
        do {
            rep = x;
            x = this.representative.get(x);
        } while (x != null);
        return rep;
    }

    /**
     * Add an edge from node to an InstanceKey in the graph.
     *
     * @param node
     * @param heapContext
     * @return
     */
    public GraphDelta addEdge(PointsToGraphNode node, InstanceKeyRecency heapContext) {
        assert node != null && heapContext != null;
        assert !node.isFlowSensitive() : "Base nodes must be flow insensitive";
        int n = lookupDictionary(node);

        n = this.getRepresentative(n);

<<<<<<< HEAD
        boolean add = false;
=======
>>>>>>> 3d84b0ca
        Integer h = this.reverseInstanceKeyDictionary.get(heapContext);
        if (h == null) {
            // not in the dictionary yet
            h = this.instanceKeyCounter.getAndIncrement();
            // try a put if absent
            Integer existing = this.reverseInstanceKeyDictionary.putIfAbsent(heapContext, h);
            if (existing == null) {
                this.instanceKeyDictionary.put(h, heapContext);
                this.concreteTypeDictionary.put(h, heapContext.getConcreteType());
            }
            else {
                h = existing;
            }
<<<<<<< HEAD
            add = true;
        }

        GraphDelta delta = new GraphDelta(this);
        MutableIntSet pointsToSet = this.getOrCreateBaseSet(n);
        if (add || !pointsToSet.contains(h)) {
            delta.add(n, h);
            pointsToSet.add(h);

            // update the cache for the changes
            this.cache.updateForDelta(delta);
=======
        }

        GraphDelta delta = new GraphDelta(this);
        if (!this.pointsToSet(n).contains(h)) {
            IntMap<MutableIntSet> toCollapse = new SparseIntMap<>();
            addToSetAndSupersets(delta,
                                 n,
                                 SparseIntSet.singleton(h),
                                 MutableSparseIntSet.makeEmpty(),
                                 new IntStack(),
                                 new Stack<Set<TypeFilter>>(),
                                 toCollapse);
            // XXX maybe enable later.
            //collapseCycles(toCollapse, delta);
>>>>>>> 3d84b0ca
        }


        return delta;
    }

    private void collapseCycles(IntMap<MutableIntSet> toCollapse, GraphDelta delta) {
        MutableIntSet collapsed = MutableSparseIntSet.makeEmpty();
        IntIterator iter = toCollapse.keyIterator();
        while (iter.hasNext()) {
            int rep = iter.next();
            rep = this.getRepresentative(rep); // it is possible that rep was already collapsed to something else. So we get the representative of it to shortcut things.
            IntIterator collapseIter = toCollapse.get(rep).intIterator();
            while (collapseIter.hasNext()) {
                int n = collapseIter.next();
                if (collapsed.contains(n)) {
                    // we have already collapsed n with something. let's skip it.
                    continue;
                }
                collapsed.add(n);
                this.collapseNodes(n, rep);
                delta.collapseNodes(n, rep);
            }
        }
    }

    protected int lookupDictionary(PointsToGraphNode node) {
        Integer n = this.reverseGraphNodeDictionary.get(node);
        if (n == null) {
            // not in the dictionary yet
            n = graphNodeCounter.getAndIncrement();
            Integer existing = this.reverseGraphNodeDictionary.putIfAbsent(node, n);
            if (existing != null) {
                return existing;
            }
        }
        return n;
    }
    /**
     * Copy the pointsto set of the source to the pointsto set of the target.
     * This should be used when the pointsto set of the target is a supserset of
     * the pointsto set of the source.
     *
     * @param source
     * @param target
     * @return
     */
    public GraphDelta copyEdges(PointsToGraphNode source, PointsToGraphNode target, InterProgramPointReplica ippr) {
        int s = this.getRepresentative(lookupDictionary(source));
        int t = this.getRepresentative(lookupDictionary(target));

        GraphDelta changed = new GraphDelta(this);
        if (s == t) {
            // don't bother adding
            return changed;
        }

        // source is a subset of target, target is a superset of source.
<<<<<<< HEAD
        GraphDelta changed = new GraphDelta(this);
        // For the current design, it's important that we tell delta about the copyEdges before actually updating it.
        // XXX!@! AND I'M GOING TO BREAK THAT NOW...
        if (!source.isFlowSensitive() && !target.isFlowSensitive()) {
            // neither source nor target is flow sensitive
            if (this.isBasicSubsetOf.add(s, t)) {
                changed.addCopyEdges(s, t); // XXX THIS WAS EARLIER, i.e., before we modified isUnfilteredSubsetOfFI
                // update the cache for the changes
                this.cache.updateForDelta(changed);
            }
        }
        else {
            // at least one of source and target is flow sensitive
            if (this.isFlowSensitiveSubsetOf.add(s, t, ippr)) {
                changed.addCopyEdges(s, t, ippr); // XXX THIS WAS EARLIER, i.e., before we modified isUnfilteredSubsetOfFI
                // update the cache for the changes
                this.cache.updateForDelta(changed);
            }
=======
        if (isUnfilteredSubsetOf.add(s, t)) {
            computeDeltaForAddedSubsetRelation(changed, s, null, t);
>>>>>>> 3d84b0ca
        }
        return changed;
    }

    /**
     * Copy the pointsto set of the source to the pointsto set of the target.
     * This should be used when the pointsto set of the target is a supserset of
     * the pointsto set of the source.
     *
     * @param source
     * @param target
     * @return
     */
    public GraphDelta copyFilteredEdges(PointsToGraphNode source,
                                        TypeFilter filter,
                                        PointsToGraphNode target) {
        assert !source.isFlowSensitive() && !target.isFlowSensitive() : "Can only filter flow-insensitive variables";
        // source is a subset of target, target is a subset of source.
        if (TypeFilter.IMPOSSIBLE.equals(filter)) {
            // impossible filter! Don't bother adding the relationship.
            return new GraphDelta(this);
        }

        int s = this.getRepresentative(lookupDictionary(source));
        int t = this.getRepresentative(lookupDictionary(target));

        if (s == t) {
            // don't bother adding
            return new GraphDelta(this);
        }

        GraphDelta changed = new GraphDelta(this);
<<<<<<< HEAD

        // source is a subset of target, target is a superset of source.
        if (isFilteredSubsetOf.add(s, t, filter)) {
            // For the current design, it's important that we tell delta about the copyEdges before actually updating it.
            // XXX!@! AND I'M GOING TO BREAK THAT NOW...
            changed.addCopyEdges(s, filter, t); // XXX THIS WAS EARLIER, i.e., before we modified isUnfilteredSubsetOfFI
            // update the cache for the changes
            this.cache.updateForDelta(changed);
        }


        return changed;
=======
        if (isFilteredSubsetOf.add(s, t, filter)) {
            computeDeltaForAddedSubsetRelation(changed, s, filter, t);
        }
        return changed;
    }

    /*
     * This method adds everything in s that satisfies filter to t, in both the cache and the GraphDelta,
     * and the recurses
     */
    private void computeDeltaForAddedSubsetRelation(GraphDelta changed, /*PointsToGraphNode*/int source, TypeFilter filter, /*PointsToGraphNode*/
                                          int target) {
        // go through the points to set of source, and add anything that target doesn't already point to.
        IntSet diff = this.getDifference(source, filter, target);

        // Now take care of all the supersets of target...
        IntMap<MutableIntSet> toCollapse = new SparseIntMap<>();
        addToSetAndSupersets(changed,
                             target,
                             diff,
                             MutableSparseIntSet.makeEmpty(),
                             new IntStack(),
                             new Stack<Set<TypeFilter>>(),
                             toCollapse);
        //XXX maybe enable later.
        //collapseCycles(toCollapse, changed);

    }

    private void addToSetAndSupersets(GraphDelta changed, /*PointsToGraphNode*/int target, IntSet setToAdd,
                                  MutableIntSet currentlyAdding, IntStack currentlyAddingStack,
                                  Stack<Set<TypeFilter>> filterStack, IntMap<MutableIntSet> toCollapse) {
        // Handle detection of cycles.
        if (currentlyAdding.contains(target)) {
            // we detected a cycle!
            int foundAt = -1;
            boolean hasMeaningfulFilter = false;
            for (int i = 0; !hasMeaningfulFilter && i < currentlyAdding.size(); i++) {
                if (foundAt < 0 && currentlyAddingStack.get(i) == target) {
                    foundAt = i;
                }
                hasMeaningfulFilter |= filterStack.get(i) != null;
            }
            if (!hasMeaningfulFilter) {
                // we can collapse some nodes together!
                MutableIntSet toCollapseSet = toCollapse.get(target);
                if (toCollapseSet == null) {
                    toCollapseSet = MutableSparseIntSet.makeEmpty();
                    toCollapse.put(target, toCollapseSet);
                }
                for (int i = foundAt + 1; i < filterStack.size(); i++) {
                    toCollapseSet.add(currentlyAddingStack.get(i));
                }
            }
            assert !changed.addAllToSet(target, setToAdd) : "Shouldn't be anything left to add by this point";
        }

        // Now we actually add the set to the target, both in the cache, and in the GraphDelta
        if (!changed.addAllToSet(target, setToAdd)) {
            return;
        }
        this.pointsToSet(target).addAll(setToAdd);


        // We added at least one element to target, so let's recurse on the immediate supersets of target.
        currentlyAdding.add(target);
        currentlyAddingStack.push(target);
        OrderedPair<IntSet, IntMap<Set<TypeFilter>>> supersets = this.immediateSuperSetsOf(target);
        IntSet unfilteredSupersets = supersets.fst();
        IntMap<Set<TypeFilter>> filteredSupersets = supersets.snd();
        IntIterator iter = unfilteredSupersets == null ? EmptyIntIterator.instance()
                : unfilteredSupersets.intIterator();
        while (iter.hasNext()) {
            int m = iter.next();
            propagateDifference(changed,
                                m,
                                null,
                                setToAdd,
                                currentlyAdding,
                                currentlyAddingStack,
                                filterStack,
                                toCollapse);
        }
        iter = filteredSupersets == null ? EmptyIntIterator.instance() : filteredSupersets.keyIterator();
        while (iter.hasNext()) {
            int m = iter.next();
            Set<TypeFilter> filterSet = filteredSupersets.get(m);
            // it is possible that the filter set is empty, due to race conditions.
            // No trouble, we will just ignore it, and pretend we got in there before
            // the relation between target and m was created.
            if (!filterSet.isEmpty()) {
                propagateDifference(changed,
                                    m,
                                    filterSet,
                                    setToAdd,
                                    currentlyAdding,
                                    currentlyAddingStack,
                                    filterStack,
                                    toCollapse);
            }
        }
        currentlyAdding.remove(target);
        currentlyAddingStack.pop();

    }

    private void propagateDifference(GraphDelta changed, /*PointsToGraphNode*/int target, Set<TypeFilter> filters,
                                     IntSet setToAdd, MutableIntSet currentlyAdding, IntStack currentlyAddingStack,
                                     Stack<Set<TypeFilter>> filterStack, IntMap<MutableIntSet> toCollapse) {
        IntSet filteredSet = filters == null ? setToAdd : new FilteredIntSet(setToAdd, filters);

        // The set of elements that will be added to the superset.
        IntSet diff = this.getDifference(filteredSet, target);

        filterStack.push(filters);
        addToSetAndSupersets(changed, target, diff, currentlyAdding, currentlyAddingStack, filterStack, toCollapse);
        filterStack.pop();
>>>>>>> 3d84b0ca
    }


    /**
     * Provide an interatory for the things that n points to. Note that we may
     * not return a set, i.e., some InstanceKeys may be returned multiple times.
     * XXX we may change this in the future...
     *
     * @param n
     * @return
     */
    public Iterator<InstanceKeyRecency> pointsToIterator(PointsToGraphNode n, StmtAndContext originator) {
        return new IntToInstanceKeyIterator(this.pointsToIntIterator(lookupDictionary(n), originator));
    }

    public int graphNodeToInt(PointsToGraphNode n) {
        return lookupDictionary(n);
    }

    public IntIterator pointsToIntIterator(PointsToGraphNode n, StmtAndContext origninator) {
        return pointsToIntIterator(lookupDictionary(n), origninator);
    }
    public IntIterator pointsToIntIterator(/*PointsToGraphNode*/int n, StmtAndContext originator) {
        n = this.getRepresentative(n);
        this.recordRead(n, originator);
        return this.pointsToSet(n).intIterator();
    }


    private static boolean satisfiesAny(Set<TypeFilter> filters, IClass type) {
        for (TypeFilter f : filters) {
            if (f.satisfies(type)) {
                return true;
            }
        }
        return false;
    }

    /**
     * XXXX DOCO TODO.
     *
     */
    @SuppressWarnings("deprecation")
    public boolean addCall(CallSiteReference callSite, IMethod caller,
                           Context callerContext, IMethod callee,
                           Context calleeContext) {
        OrderedPair<IMethod, Context> callerPair = new OrderedPair<>(caller, callerContext);
        OrderedPair<IMethod, Context> calleePair = new OrderedPair<>(callee, calleeContext);

        ConcurrentMap<CallSiteReference, OrderedPair<IMethod, Context>> m = this.callGraphMap.get(callerPair);
        if (m == null) {
            m = AnalysisUtil.createConcurrentHashMap();
            ConcurrentMap<CallSiteReference, OrderedPair<IMethod, Context>> existing = this.callGraphMap.putIfAbsent(callerPair,
                                                                                                                     m);
            if (existing != null) {
                m = existing;
            }
        }
        m.putIfAbsent(callSite, calleePair);

        this.recordReachableContext(callee, calleeContext);
        return true;
    }

    /**
     * Record a callee context for the given method
     *
     * @param callee method
     * @param calleeContext context
     */
<<<<<<< HEAD
    private void recordContext(IMethod callee, Context calleeContext) {
        assert this.callGraph == null : "Cannot record context after callGraph has been instantiated";
=======
    private void recordReachableContext(IMethod callee, Context calleeContext) {
>>>>>>> 3d84b0ca
        if (this.outputLevel >= 1) {
            System.err.println("RECORDING: " + callee + " in " + calleeContext
                               + " hc " + calleeContext);
        }
        Set<Context> s = this.reachableContexts.get(callee);
        if (s == null) {
            s = AnalysisUtil.createConcurrentSet();
            Set<Context> existing = this.reachableContexts.putIfAbsent(callee, s);
            if (existing != null) {
                s = existing;
            }
        }

        if (s.add(calleeContext)) {
            // The context is new
            depRecorder.recordNewContext(callee, calleeContext);
        }
    }

<<<<<<< HEAD
    private MutableIntSet getOrCreateBaseSet(/*PointsToGraphNode*/int node) {
        MutableIntSet s = this.base.get(node);
        if (s == null) {
            s = PointsToAnalysisMultiThreaded.makeConcurrentIntSet();
            MutableIntSet existing = this.base.putIfAbsent(node, s);
            if (existing != null) {
                s = existing;
            }
        }
        return s;
    }

=======
>>>>>>> 3d84b0ca
    private Set<Context> getOrCreateContextSet(IMethod callee) {
        return PointsToGraph.<IMethod, Context> getOrCreateSet(callee, this.reachableContexts);
    }

    static MutableIntSet getOrCreateIntSet(int key, ConcurrentIntMap<MutableIntSet> map) {
        MutableIntSet set = map.get(key);
        if (set == null) {
            set = PointsToAnalysisMultiThreaded.makeConcurrentIntSet();
            MutableIntSet ex = map.putIfAbsent(key, set);
            if (ex != null) {
                set = ex;
            }
        }
        return set;
    }

    private <T> ConcurrentIntMap<T> getOrCreateIntMap(int key, ConcurrentIntMap<ConcurrentIntMap<T>> map) {
        ConcurrentIntMap<T> set = map.get(key);
        if (set == null) {
            set = new SimpleConcurrentIntMap<>();
            ConcurrentIntMap<T> existing = map.putIfAbsent(key, set);
            if (existing != null) {
                set = existing;
            }
        }
        return set;
    }

    static <K, T> Set<T> getOrCreateSet(K key, ConcurrentMap<K, Set<T>> map) {
        Set<T> set = map.get(key);
        if (set == null) {
            // make these concurrent to avoid ConcurrentModificationExceptions
            // set = new HashSet<>();
            set = AnalysisUtil.createConcurrentSet();
            Set<T> ex = map.putIfAbsent(key, set);
            if (ex != null) {
                set = ex;
            }
        }
        return set;
    }

    /**
     * Set of contexts for the given method
     *
     * @param m method reference to get contexts for
     * @return set of contexts for the given method
     */
    public Set<Context> getContexts(IMethod m) {
        Set<Context> s = this.reachableContexts.get(m);
        if (s == null) {
            return Collections.<Context> emptySet();
        }
        return Collections.unmodifiableSet(this.reachableContexts.get(m));
    }

    /**
     * Get the procedure call graph
     *
     * @return call graph
     */
    public CallGraph getCallGraph() {
        if (this.callGraph != null) {
            return this.callGraph;
        }

        // Construct the call graph.
        HafCallGraph callGraph = new HafCallGraph(this.rhaf);
        this.callGraph = callGraph;
        try {
            for (OrderedPair<IMethod, Context> callerPair : this.callGraphMap.keySet()) {
                IMethod caller = callerPair.fst();
                Context callerContext = callerPair.snd();
                CGNode src = callGraph.findOrCreateNode(caller, callerContext);
                ConcurrentMap<CallSiteReference, OrderedPair<IMethod, Context>> m = this.callGraphMap.get(callerPair);
                for (CallSiteReference callSite : m.keySet()) {
                    OrderedPair<IMethod, Context> calleePair = m.get(callSite);
                    IMethod callee = calleePair.fst();
                    Context calleeContext = calleePair.snd();

                    CGNode dst = callGraph.findOrCreateNode(callee, calleeContext);

                    // We are building a call graph so it is safe to call this "deprecated" method
                    src.addTarget(callSite, dst);
<<<<<<< HEAD
=======

>>>>>>> 3d84b0ca
                }
            }

            Context initialContext = this.rhaf.initialContext();

            for (IMethod entryPoint : this.entryPoints) {
                callGraph.registerEntrypoint(callGraph.findOrCreateNode(entryPoint, initialContext));

            }

            for (IMethod classInit : this.classInitializers) {
                // new initializer
                CGNode initNode = callGraph.findOrCreateNode(classInit, initialContext);
                callGraph.registerEntrypoint(initNode);
            }
        }
        catch (CancelException e) {
            throw new RuntimeException(e);
        }
        return callGraph;

    }

    private void recordRead(/*PointsToGraphNode*/int node, StmtAndContext sac) {
        this.depRecorder.recordRead(node, sac);
    }

    /**
     * When we have detected that the points to sets of two nodes are identical,
     * we can collapse them.
     *
     * @param n
     * @param rep
     */
    void collapseNodes(/*PointsToGraphNode*/int n, /*PointsToGraphNode*/int rep) {
        assert n != rep : "Can't collapse a node with itself";
        // it is possible that since n and rep were registered, one or both of them were already merged.
        n = this.getRepresentative(n);
        rep = this.getRepresentative(rep);

        if (n == rep) {
            // they have already been merged.
            return;
        }

        // Notify the dependency recorder
        depRecorder.startCollapseNode(n, rep);

<<<<<<< HEAD
        // update the subset and superset graphs.
        this.isBasicSubsetOf.replace(n, rep);
        this.isFilteredSubsetOf.replace(n, rep);

        // update the base nodes.
        assert !this.base.containsKey(n) : "Base nodes shouldn't be collapsed with other nodes";
=======
        // update the subset relations.
        this.isUnfilteredSubsetOf.replace(n, rep);
        this.isFilteredSubsetOf.replace(n, rep);
>>>>>>> 3d84b0ca

        this.representative.put(n, rep);
        depRecorder.finishCollapseNode(n, rep);

<<<<<<< HEAD
        // update the cache.
        this.cache.removed(n);
=======
        // update the points to sets.
        this.pointsTo.remove(n);
>>>>>>> 3d84b0ca

    }

    public void setOutputLevel(int outputLevel) {
        this.outputLevel = outputLevel;
    }

    /**
     * Add class initialization methods
     *
     * @param classInits list of class initializer is initialization order (i.e.
     *            element j is a super class of element j+1)
     * @return true if the call graph changed as a result of this call, false
     *         otherwise
     */
    public boolean addClassInitializers(List<IMethod> classInits) {
        Context initialContext = this.haf.initialContext();

        boolean cgChanged = false;
        for (int j = classInits.size() - 1; j >= 0; j--) {
            IMethod clinit = classInits.get(j);
            if (this.classInitializers.add(clinit)) {
                // new initializer
                cgChanged = true;
<<<<<<< HEAD
                Context c = this.rhaf.initialContext();
                this.recordContext(clinit, c);
=======
                this.recordReachableContext(clinit, initialContext);
                this.clinitCount++;
>>>>>>> 3d84b0ca
            }
            else {
                // Already added an initializer and thus must have added initializers for super classes. These are all
                // that are left to process since we are adding from sub class to super class order

                // If any were added then j would have been decremented
                return cgChanged;
            }
        }
        // Should always be true
        assert cgChanged : "Reached the end of the loop without adding any clinits " + classInits;
        return cgChanged;
    }

    /**
     * Add new entry point methods (i.e. methods called in the empty context)
     *
     * @param newEntryPoint list of methods to add
     * @return true if the call graph changed as a result of this call, false
     *         otherwise
     */
    public boolean addEntryPoint(IMethod newEntryPoint) {
        boolean changed = this.entryPoints.add(newEntryPoint);
        if (changed) {
<<<<<<< HEAD
            this.recordContext(newEntryPoint, this.rhaf.initialContext());
=======
            this.recordReachableContext(newEntryPoint, this.haf.initialContext());
            this.clinitCount++;
>>>>>>> 3d84b0ca
        }
        return changed;
    }

    class FilteredIntSet extends AbstractIntSet implements IntSet {
        final IntSet s;
        final Set<TypeFilter> filters;

        FilteredIntSet(IntSet s, Set<TypeFilter> filters) {
            this.filters = filters;
            assert filters != null && !filters.isEmpty();
            boolean allImpossible = true;
            for (TypeFilter filter : filters) {
                if (TypeFilter.IMPOSSIBLE.equals(filter)) {
                    // nothing will satisfy this filter.
                }
                else {
                    allImpossible = false;
                    break;
                }
            }
            this.s = allImpossible ? EmptyIntSet.instance : s;
        }

        @Override
        public IntIterator intIterator() {
            return new FilteredIterator(this.s.intIterator(), this.filters);
        }

        @Override
        public boolean contains(int o) {
            return this.s.contains(o) && satisfiesAny(filters, PointsToGraph.this.concreteTypeDictionary.get(o));
        }

        @Override
        public boolean containsAny(IntSet set) {
            IntIterator iter = set.intIterator();
            while (iter.hasNext()) {
                if (this.contains(iter.next())) {
                    return true;
                }
            }
            return false;
        }

        @Override
        public IntSet intersection(IntSet that) {
            throw new UnsupportedOperationException();
        }

        @Override
        public IntSet union(IntSet that) {
            throw new UnsupportedOperationException();
        }

        @Override
        public boolean isEmpty() {
            throw new UnsupportedOperationException();
        }

        @Override
        public int size() {
            throw new UnsupportedOperationException();
        }

        @Override
        public void foreach(IntSetAction action) {
            IntIterator iter = this.intIterator();
            while (iter.hasNext()) {
                action.act(iter.next());
            }
        }

        @Override
        public void foreachExcluding(IntSet X, IntSetAction action) {
            throw new UnsupportedOperationException();
        }

        @Override
        public int max() {
            throw new UnsupportedOperationException();
        }

        @Override
        public boolean sameValue(IntSet that) {
            throw new UnsupportedOperationException();
        }

        @Override
        public boolean isSubset(IntSet that) {
            throw new UnsupportedOperationException();
        }

        public int underlyingSetSize() {
            if (this.s instanceof FilteredIntSet) {
                return ((FilteredIntSet) this.s).underlyingSetSize();
            }
            return this.s.size();
        }

    }

    class FilteredIterator implements IntIterator {
        private final IntIterator iter;
        private final TypeFilter filter;
        private final Set<TypeFilter> filters;
        private int next = -1;

        FilteredIterator(IntIterator iter, TypeFilter filter) {
            this.filter = filter;
            this.filters = null;
            if (TypeFilter.IMPOSSIBLE.equals(filter)) {
                // nothing will satisfy this filter.
                this.iter = EmptyIntIterator.instance();
            }
            else {
                this.iter = iter;
            }

        }

        FilteredIterator(IntIterator iter, Set<TypeFilter> filters) {
            if (filters.size() == 1) {
                this.filter = filters.iterator().next();
                this.filters = null;
            }
            else {
                this.filter = null;
                this.filters = filters;
            }
            if (filter != null && TypeFilter.IMPOSSIBLE.equals(filter)) {
                // nothing will satisfy this filter.
                this.iter = EmptyIntIterator.instance();
            }
            else {
                this.iter = iter;
            }

        }

        @Override
        public boolean hasNext() {
            while (this.next < 0 && this.iter.hasNext()) {
                int i = this.iter.next();
                IClass type = PointsToGraph.this.concreteTypeDictionary.get(i);
                if (this.filter != null && this.filter.satisfies(type) || this.filters != null
                        && satisfiesAny(filters, type)) {
                    this.next = i;
                }
            }

            return this.next >= 0;
        }

        @Override
        public int next() {
            if (this.hasNext()) {
                int x = this.next;
                this.next = -1;
                return x;
            }
            throw new NoSuchElementException();
        }
    }

    class SortedIntSetUnion extends AbstractIntSet implements IntSet {
        final IntSet a;
        final IntSet b;

        SortedIntSetUnion(IntSet a, IntSet b) {
            this.a = a;
            this.b = b;
            if (a == null) {
                throw new IllegalArgumentException("a is null");
            }
            if (b == null) {
                throw new IllegalArgumentException("b is null");
            }
        }

        @Override
        public boolean isEmpty() {
            return this.a.isEmpty() && this.b.isEmpty();
        }

        @Override
        public boolean contains(int x) {
            return this.a.contains(x) || this.b.contains(x);
        }

        @Override
        public IntIterator intIterator() {
            return new SortedIntSetUnionIterator(this.a.intIterator(),
                                                 this.b.intIterator());
        }

    }

    class SortedIntSetUnionIterator implements IntIterator {
        final IntIterator a;
        final IntIterator b;
        int aNext = 0;
        int bNext = 0;
        boolean aNextValid = false;
        boolean bNextValid = false;

        SortedIntSetUnionIterator(IntIterator a, IntIterator b) {
            this.a = a;
            this.b = b;
        }

        @Override
        public boolean hasNext() {
            if (!this.aNextValid && this.a.hasNext()) {
                this.aNext = this.a.next();
                this.aNextValid = true;
            }
            if (!this.bNextValid && this.b.hasNext()) {
                this.bNext = this.b.next();
                this.bNextValid = true;
            }
            return this.aNextValid || this.bNextValid;
        }

        @Override
        public int next() {
            if (!this.hasNext()) {
                throw new NoSuchElementException();
            }
            // at least one of aNext and bNext is non-null
            if (!this.aNextValid) {
                this.bNextValid = false;
                return this.bNext;
            }
            if (!this.bNextValid) {
                this.aNextValid = false;
                return this.aNext;
            }
            // both are non-null
            if (this.aNext == this.bNext) {
                // they are the same value
                this.aNextValid = this.bNextValid = false;
                return this.aNext;
            }
            if (this.aNext < this.bNext) {
                this.aNextValid = false;
                return this.aNext;
            }
            this.bNextValid = false;
            return this.bNext;
        }

    }

//    static Iterator<OrderedPair<PointsToGraphNode, TypeFilter>> composeIterators(Set<PointsToGraphNode> unfilteredSet,
//                                                                                 Set<OrderedPair<PointsToGraphNode, TypeFilter>> filteredSet) {
//        Iterator<OrderedPair<PointsToGraphNode, TypeFilter>> unfilteredIterator = unfilteredSet == null
//                ? null : new LiftUnfilteredIterator(unfilteredSet.iterator());
//        Iterator<OrderedPair<PointsToGraphNode, TypeFilter>> filteredIterator = filteredSet == null
//                ? null : filteredSet.iterator();
//
//        Iterator<OrderedPair<PointsToGraphNode, TypeFilter>> iter;
//        if (unfilteredIterator == null) {
//            if (filteredIterator == null) {
//                iter = Collections.<OrderedPair<PointsToGraphNode, TypeFilter>> emptyIterator();
//            }
//            else {
//                iter = filteredIterator;
//            }
//        }
//        else {
//            if (filteredIterator == null) {
//                iter = unfilteredIterator;
//            }
//            else {
//                iter = new ComposedIterators<>(unfilteredIterator,
//                        filteredIterator);
//            }
//        }
//        return iter;
//    }
    //
    //    public static class ComposedIterators<T> implements Iterator<T> {
    //        Iterator<T> iter1;
    //        Iterator<T> iter2;
    //        public ComposedIterators(Iterator<T> iter1, Iterator<T> iter2) {
    //            this.iter1 = iter1;
    //            this.iter2 = iter2;
    //        }
    //
    //        @Override
    //        public boolean hasNext() {
    //            return this.iter1 != null && this.iter1.hasNext()
    //                    || this.iter2.hasNext();
    //        }
    //
    //        @Override
    //        public T next() {
    //            if (this.iter1 != null) {
    //                if (this.iter1.hasNext()) {
    //                    return this.iter1.next();
    //                }
    //                this.iter1 = null;
    //            }
    //            return this.iter2.next();
    //        }
    //
    //        @Override
    //        public void remove() {
    //            throw new UnsupportedOperationException();
    //        }
    //    }
    //
    public class IntToInstanceKeyIterator implements Iterator<InstanceKeyRecency> {
        private final IntIterator iter;

        public IntToInstanceKeyIterator(IntIterator iter) {
            this.iter = iter;
        }

        @Override
        public boolean hasNext() {
            return this.iter.hasNext();
        }

        @Override
        public InstanceKeyRecency next() {
            InstanceKeyRecency ik = PointsToGraph.this.instanceKeyDictionary.get(this.iter.next());
            assert ik != null;
            return ik;
        }

        @Override
        public void remove() {
            throw new UnsupportedOperationException();
        }

    }

    /**
     * Return the set of InstanceKeys that are in source (and satisfy filter)
     * but are not in target.
     *
     * @param source
     * @param filter
     * @param target
     * @return
     */
    IntSet getDifference(/*PointsToGraphNode*/int source, TypeFilter filter,
    /*PointsToGraphNode*/int target) {
        source = this.getRepresentative(source);

        IntSet s = this.pointsToSet(source);
        IntIterator srcIter;
        if (filter == null) {
            srcIter = s.intIterator();
        }
        else {
            srcIter = new FilteredIterator(s.intIterator(), filter);
        }
        return this.getDifference(srcIter, target);

    }

    private IntSet getDifference(IntIterator srcIter, /*PointsToGraphNode*/int target) {
        target = this.getRepresentative(target);

        if (!srcIter.hasNext()) {
            // nothing in there, return an empty set.
            return EmptyIntSet.instance;
        }

        MutableIntSet s = MutableSparseIntSet.makeEmpty();

        IntSet targetSet = this.pointsToSet(target);

        while (srcIter.hasNext()) {
            int i = srcIter.next();
            if (!targetSet.contains(i)) {
                s.add(i);
            }
        }
        return s;

    }

    /**
     * Return whatever is in set which is not in the points to set of target.
     *
     * @param set
     * @param target
     * @return
     */
    public IntSet getDifference(IntSet set, /*PointsToGraphNode*/int target) {
        return this.getDifference(set.intIterator(), target);
    }

<<<<<<< HEAD
    /**
     * This class implements a cache for realized points-to sets. Well, it's not really a cache, it just keeps
     * everything.
     */
    private class RealizedSetCache {
        private final ConcurrentIntMap<MutableIntSet> cacheFI = new SimpleConcurrentIntMap<>();
        private final ConcurrentIntMap<ConcurrentIntMap<ProgramPointSet>> cacheFS = new SimpleConcurrentIntMap<>();
        private int hits = 0;
        private int misses = 0;
        private int uncachable = 0;


        /**
         * Update or invalidate caches based on the changes represented by the
         * graph delta
         */
        private void updateForDelta(GraphDelta delta) {
            IntIterator iter = delta.domainIterator();//!@! TO DO FOR FLOW SENSITIVE
            while (iter.hasNext()) {
                /*PointsToGraphNode*/int n = iter.next();
                MutableIntSet s = this.getPointsToSetInternal(n);
                if (s != null) {
                    // the set is in the cache!
                    IntSet deltaSet = delta.pointsToSet(n);
                    s.addAll(deltaSet);
                }
            }
        }

        /**
         * Node n has been removed (e.g., collapsed with another node)
         */
        public void removed(/*PointsToGraphNode*/int n) {
            this.cacheFI.remove(n);
            this.cacheFS.remove(n);
        }

        public IntSet getPointsToSet(/*PointsToGraphNode*/int n) {

        }
        public IntSet getPointsToSet(/*PointsToGraphNode*/int n, InterProgramPointReplica ippr) {
            return getPointsToSetInternal(n);
        }

        private MutableIntSet getPointsToSetInternal(/*PointsToGraphNode*/int n) {
            MutableIntSet s = this.cache.get(n);
            if (s != null) {
                // we have it in the cache!
                hits++;
                return s;
            }

            return this.realizePointsToSet(n, MutableSparseIntSet.makeEmpty(), new IntStack(), new Stack<Boolean>());

        }

        private MutableIntSet realizePointsToSet(/*PointsToGraphNode*/int n, MutableIntSet currentlyRealizing,
                                                 IntStack currentlyRealizingStack, Stack<Boolean> shouldCache) {
            assert !PointsToGraph.this.representative.containsKey(n) : "Getting points to set of node that has been merged with another node.";

            try {
                MutableIntSet s = this.cache.get(n);
                if (s != null) {
                    // we have it in the cache!
                    hits++;
                    return s;
                }

                if (currentlyRealizing.contains(n)) {
                    // we are called recursively. Need to handle this specially.
                    // find the index that n first appears at
                    int foundAt = -1;
                    for (int i = 0; i < currentlyRealizingStack.size(); i++) {
                        if (foundAt < 0 && currentlyRealizingStack.get(i) == n) {
                            foundAt = i;
                        }
                        else if (foundAt >= 0) {
                            // it is not safe to cache the result of i. (but will be ok to cache foundAt).
                            shouldCache.setElementAt(false, i);
                        }
                    }
                    // return an empty set, which will let us compute the realization of the
                    // point to set.
                    return PointsToAnalysisMultiThreaded.makeConcurrentIntSet();
                }
                boolean baseContains = PointsToGraph.this.base.containsKey(n);

                IntSet unfilteredSubsets = PointsToGraph.this.isBasicSubsetOf.backward(n);
                IntMap<Set<TypeFilter>> filteredSubsets = PointsToGraph.this.isFilteredSubsetOf.backward(n);

                boolean hasUnfilteredSubsets = unfilteredSubsets != null
                        && !unfilteredSubsets.isEmpty();
                boolean hasFilteredSubsets = filteredSubsets != null
                        && !filteredSubsets.isEmpty();

                if (baseContains
                        && !(hasUnfilteredSubsets || hasFilteredSubsets)) {
                    // n is a base node, and no superset relations
                    return PointsToGraph.this.base.get(n);
                }


                // We now know we definitely missed in the cache (i.e., not a base node, and not one we choose not to cache).
                this.misses++;

                s = PointsToAnalysisMultiThreaded.makeConcurrentIntSet();
                if (baseContains) {
                    s.addAll(PointsToGraph.this.base.get(n));
                }
                shouldCache.push(true);
                currentlyRealizing.add(n);
                currentlyRealizingStack.push(n);

                if (hasUnfilteredSubsets) {
                    IntIterator iter = unfilteredSubsets.intIterator();
                    while (iter.hasNext()) {
                        int x = iter.next();
                        s.addAll(this.realizePointsToSet(x,
                                                         currentlyRealizing,
                                                         currentlyRealizingStack,
                                                         shouldCache));
                    }
                }
                if (hasFilteredSubsets) {
                    IntIterator iter = filteredSubsets.keyIterator();
                    while (iter.hasNext()) {
                        int x = iter.next();
                        Set<TypeFilter> filters = filteredSubsets.get(x);
                        s.addAll(new FilteredIntSet(this.realizePointsToSet(x,
                                                                            currentlyRealizing,
                                                                            currentlyRealizingStack,
                                                                            shouldCache), filters));
                    }
                }
                currentlyRealizing.remove(n);
                currentlyRealizingStack.pop();
                this.storeInCache(n, s);
                return this.cache.get(n);
            }
            finally {
                if (this.hits + this.misses >= 1000000) {
                    System.err.println("  Cache: " + (this.hits + this.misses) + " accesses: " + 100 * this.hits
                            / (this.hits + this.misses) + "% hits; " + this.misses + " misses; " + this.uncachable
                            + " of the misses were uncachable; cache size: " + this.cache.size());
                    this.hits = this.misses = this.uncachable = 0;
                }
            }

        }

        private void storeInCache(/*PointsToGraphNode*/int n, MutableIntSet s) {
            // it is safe for us to cache the result of this realization.

            MutableIntSet ex = this.cache.putIfAbsent(n, s);
=======
    public int numPointsToGraphNodes() {
        return this.pointsTo.size();
    }
    private MutableIntSet pointsToSet(/*PointsToGraphNode*/int n) {
        MutableIntSet s = this.pointsTo.get(n);
        if (s == null) {
            s = PointsToAnalysisMultiThreaded.makeConcurrentIntSet();
            MutableIntSet ex = this.pointsTo.putIfAbsent(n, s);
>>>>>>> 3d84b0ca
            if (ex != null) {
                // someone beat us to it!
                s = ex;
            }
        }
        return s;
    }

    public int cycleRemovalCount() {
        return this.representative.size();
    }

    public void findCycles() {
        IntMap<MutableIntSet> toCollapse = new SparseIntMap<>();

        MutableIntSet visited = MutableSparseIntSet.makeEmpty();
<<<<<<< HEAD
        IntIterator iter = this.isBasicSubsetOf.domain();
=======
        IntIterator iter = this.isUnfilteredSubsetOf.domain();
>>>>>>> 3d84b0ca
        while (iter.hasNext()) {
            int n = iter.next();
            this.findCycles(n, visited, MutableSparseIntSet.makeEmpty(), new IntStack(), toCollapse);
        }

        MutableIntSet collapsed = MutableSparseIntSet.makeEmpty();
        IntIterator repIter = toCollapse.keyIterator();
        while (repIter.hasNext()) {
            int rep = repIter.next();
            rep = this.getRepresentative(rep); // it is possible that rep was already collapsed to something else. So we get the representative of it to shortcut things.
            IntIterator nIter = toCollapse.get(rep).intIterator();
            while (nIter.hasNext()) {
                int n = nIter.next();
                if (collapsed.contains(n)) {
                    // we have already collapsed n with something. let's skip it.
                    continue;
                }
                collapsed.add(n);
                this.collapseNodes(n, rep);
            }
        }

    }

    private void findCycles(/*PointsToGraphNode*/int n, MutableIntSet visited, MutableIntSet currentlyVisiting,
                            IntStack currentlyVisitingStack, IntMap<MutableIntSet> toCollapse) {
        if (currentlyVisiting.contains(n)) {
            // we detected a cycle!
            int foundAt = -1;
            for (int i = 0; i < currentlyVisiting.size(); i++) {
                if (foundAt < 0 && currentlyVisitingStack.get(i) == n) {
                    foundAt = i;
                    break;
                }
            }
            // we can collapse some nodes together!
            MutableIntSet toCollapseSet = toCollapse.get(n);
            if (toCollapseSet == null) {
                toCollapseSet = MutableSparseIntSet.makeEmpty();
                toCollapse.put(n, toCollapseSet);
            }
            for (int i = foundAt + 1; i < currentlyVisitingStack.size(); i++) {
                toCollapseSet.add(currentlyVisitingStack.get(i));
            }
            return;
        }

        if (visited.contains(n)) {
            // already recursed or recursing on the children of n
            return;
        }
        visited.add(n);

        // now recurse.
        currentlyVisiting.add(n);
        currentlyVisitingStack.push(n);
<<<<<<< HEAD

        IntSet children = this.isBasicSubsetOf.backward(n);
=======
        IntSet children = this.isUnfilteredSubsetOf.forward(n);
>>>>>>> 3d84b0ca
        if (children == null) {
            children = EmptyIntSet.instance;
        }
        IntIterator childIterator = children.intIterator();
        while (childIterator.hasNext()) {
            int child = childIterator.next();
            this.findCycles(child,
                            visited,
                            currentlyVisiting,
                            currentlyVisitingStack,
                            toCollapse);
        }

        currentlyVisiting.remove(n);
        currentlyVisitingStack.pop();

    }
}<|MERGE_RESOLUTION|>--- conflicted
+++ resolved
@@ -22,7 +22,6 @@
 import analysis.pointer.engine.PointsToAnalysis.StmtAndContext;
 import analysis.pointer.engine.PointsToAnalysisMultiThreaded;
 import analysis.pointer.registrar.StatementRegistrar;
-import analysis.pointer.statements.ProgramPoint.InterProgramPointReplica;
 
 import com.ibm.wala.classLoader.CallSiteReference;
 import com.ibm.wala.classLoader.IClass;
@@ -50,28 +49,19 @@
     public static final String ARRAY_CONTENTS = "[contents]";
 
     /* ***************************************************************************
-<<<<<<< HEAD
-     *
-     * Fields for managing integer dictionaries.
-     * That is, for efficiency we map InstanceKeys and PointsToGraphNode to ints, and
-     * these fields help us manage those mappings.
-     */
-=======
     *
     * Fields for managing integer dictionaries.
     * That is, for efficiency we map InstanceKeys and PointsToGraphNode to ints, and
     * these fields help us manage those mappings.
     */
->>>>>>> 3d84b0ca
     /**
      * InstanceKey counter, for unique integers for InstanceKeys
      */
     private final AtomicInteger instanceKeyCounter = new AtomicInteger(0);
-
     /**
      * Dictionary for mapping ints to InstanceKeys.
      */
-    private final ConcurrentMap<Integer, InstanceKeyRecency> instanceKeyDictionary = new ConcurrentHashMap<>();
+    private final ConcurrentIntMap<InstanceKeyRecency> instanceKeyDictionary = new SimpleConcurrentIntMap();
     /**
      * Dictionary for mapping InstanceKeys to ints
      */
@@ -80,8 +70,7 @@
     /**
      * Dictionary to record the concrete type of instance keys.
      */
-    final ConcurrentMap<Integer, IClass> concreteTypeDictionary = new ConcurrentHashMap<>();
-
+    final ConcurrentIntMap<IClass> concreteTypeDictionary = new SimpleConcurrentIntMap();
 
     /**
      * GraphNode counter, for unique integers for GraphNodes
@@ -93,47 +82,12 @@
      */
     private final ConcurrentMap<PointsToGraphNode, Integer> reverseGraphNodeDictionary = new ConcurrentHashMap<>();
 
-
-<<<<<<< HEAD
-    /* ***************************************************************************
-     *
-     * The Points To graph itself. This is represented as several different relations.
-     *
-     * The base relations express the points to relations of base nodes. This must be flow-insensitive.
-     *
-     * There are three kinds of subset relations:
-     *   1. Flow-insensitive unfiltered
-     *   2. Flow-insensitive filtered
-     *   3. Flow-sensitive unfiltered
-     *
-     * (For simplicity, we prevent the fourth possibility, Flow-sensitive filtered, from arising)
-     *
-     * The RealizedSetCache then instantiates all of the points to sets based on this information.
-     */
-
-    private final ConcurrentIntMap<MutableIntSet> base = new SimpleConcurrentIntMap<>();
-
-    /**
-     * if "a isBasicSubsetOf b" then the points to set of a is always a subset of the points to set of b.
-     */
-    private final IntRelation isBasicSubsetOf = new IntRelation();
-
-    /**
-     * if "a isFilteredSubsetOf b with filter" then the filter(pointsTo(a)) is a subset of pointsTo(b).
-     */
-    private final AnnotatedIntRelation<TypeFilter> isFilteredSubsetOf = new AnnotatedIntRelation<>();
-
-    /**
-     * if "a isFlowSensitiveSubsetOf b with ippr" then the pointsTo(a) is a subset of pointsTo(b) at program point ippr.
-     */
-    private final AnnotatedIntRelation<InterProgramPointReplica> isFlowSensitiveSubsetOf = new AnnotatedIntRelation<>();
-
-
-    /*
-     * A cache for realized points to sets.
-     */
-    RealizedSetCache cache = new RealizedSetCache();
-=======
+    /**
+     * Dictionary for mapping PointsToGraphNodes to ints
+     */
+    private final ConcurrentIntMap<PointsToGraphNode> graphNodeDictionary = new SimpleConcurrentIntMap();
+
+
 
     /* ***************************************************************************
     *
@@ -167,7 +121,6 @@
      * if "a isFilteredSubsetOf b with filter" then the filter(pointsTo(a)) is a subset of pointsTo(b).
      */
     private final AnnotatedIntRelation<TypeFilter> isFilteredSubsetOf = new AnnotatedIntRelation<>();
->>>>>>> 3d84b0ca
 
     /**
      * Map from PointsToGraphNodes to PointsToGraphNodes, indicating which nodes have been collapsed (due to being in
@@ -175,20 +128,12 @@
      */
     private final ConcurrentIntMap<Integer> representative = new SimpleConcurrentIntMap<>();
 
-<<<<<<< HEAD
-    /* ***************************************************************************
-     *
-     * Reachable contexts and entry points, and call graph representations.
-     *
-     */
-=======
 
     /* ***************************************************************************
     *
     * Reachable contexts and entry points, and call graph representations.
     *
     */
->>>>>>> 3d84b0ca
 
     /**
      * The contexts that a method may appear in.
@@ -214,29 +159,23 @@
 
     private HafCallGraph callGraph = null;
 
-
     /**
      * Heap abstraction factory.
      */
-    private final RecencyHeapAbstractionFactory rhaf;
+    private final RecencyHeapAbstractionFactory haf;
 
 
     private final DependencyRecorder depRecorder;
 
-<<<<<<< HEAD
-=======
-
->>>>>>> 3d84b0ca
+
     private int outputLevel = 0;
 
     public static boolean DEBUG = false;
 
-
-    public PointsToGraph(StatementRegistrar registrar, RecencyHeapAbstractionFactory rhaf,
-                         DependencyRecorder depRecorder) {
+    public PointsToGraph(StatementRegistrar registrar, RecencyHeapAbstractionFactory haf, DependencyRecorder depRecorder) {
         this.depRecorder = depRecorder;
 
-        this.rhaf = rhaf;
+        this.haf = haf;
 
         this.populateInitialContexts(registrar.getInitialContextMethods());
     }
@@ -252,7 +191,7 @@
      */
     private void populateInitialContexts(Set<IMethod> initialMethods) {
         for (IMethod m : initialMethods) {
-            this.getOrCreateContextSet(m).add(this.rhaf.initialContext());
+            this.getOrCreateContextSet(m).add(this.haf.initialContext());
         }
     }
 
@@ -260,11 +199,7 @@
     public OrderedPair<IntSet, IntMap<Set<TypeFilter>>> immediateSuperSetsOf(int n) {
         n = this.getRepresentative(n);
 
-<<<<<<< HEAD
-        IntSet unfilteredsupersets = this.isBasicSubsetOf.forward(n);
-=======
         IntSet unfilteredsupersets = this.isUnfilteredSubsetOf.forward(n);
->>>>>>> 3d84b0ca
         IntMap<Set<TypeFilter>> supersets = this.isFilteredSubsetOf.forward(n);
         return new OrderedPair<>(unfilteredsupersets, supersets);
     }
@@ -287,7 +222,7 @@
     }
 
     /**
-     * Add an edge from node to an InstanceKey in the graph.
+     * Add an edge from node to heapContext in the graph.
      *
      * @param node
      * @param heapContext
@@ -295,15 +230,11 @@
      */
     public GraphDelta addEdge(PointsToGraphNode node, InstanceKeyRecency heapContext) {
         assert node != null && heapContext != null;
-        assert !node.isFlowSensitive() : "Base nodes must be flow insensitive";
+
         int n = lookupDictionary(node);
 
         n = this.getRepresentative(n);
 
-<<<<<<< HEAD
-        boolean add = false;
-=======
->>>>>>> 3d84b0ca
         Integer h = this.reverseInstanceKeyDictionary.get(heapContext);
         if (h == null) {
             // not in the dictionary yet
@@ -311,25 +242,13 @@
             // try a put if absent
             Integer existing = this.reverseInstanceKeyDictionary.putIfAbsent(heapContext, h);
             if (existing == null) {
+                // we succeeded, and h is now the number for heapcontext.
                 this.instanceKeyDictionary.put(h, heapContext);
                 this.concreteTypeDictionary.put(h, heapContext.getConcreteType());
             }
             else {
                 h = existing;
             }
-<<<<<<< HEAD
-            add = true;
-        }
-
-        GraphDelta delta = new GraphDelta(this);
-        MutableIntSet pointsToSet = this.getOrCreateBaseSet(n);
-        if (add || !pointsToSet.contains(h)) {
-            delta.add(n, h);
-            pointsToSet.add(h);
-
-            // update the cache for the changes
-            this.cache.updateForDelta(delta);
-=======
         }
 
         GraphDelta delta = new GraphDelta(this);
@@ -344,11 +263,12 @@
                                  toCollapse);
             // XXX maybe enable later.
             //collapseCycles(toCollapse, delta);
->>>>>>> 3d84b0ca
-        }
-
-
+        }
         return delta;
+    }
+
+    public boolean isFlowSensitivePointsToGraphNode(/*PointsToGraphNode*/int n) {
+        return this.graphNodeDictionary.get(n).isFlowSensitive();
     }
 
     private void collapseCycles(IntMap<MutableIntSet> toCollapse, GraphDelta delta) {
@@ -380,6 +300,10 @@
             if (existing != null) {
                 return existing;
             }
+            else {
+                // we were the first to put it in.
+                this.graphNodeDictionary.put(n, node);
+            }
         }
         return n;
     }
@@ -392,7 +316,7 @@
      * @param target
      * @return
      */
-    public GraphDelta copyEdges(PointsToGraphNode source, PointsToGraphNode target, InterProgramPointReplica ippr) {
+    public GraphDelta copyEdges(PointsToGraphNode source, PointsToGraphNode target) {
         int s = this.getRepresentative(lookupDictionary(source));
         int t = this.getRepresentative(lookupDictionary(target));
 
@@ -403,29 +327,8 @@
         }
 
         // source is a subset of target, target is a superset of source.
-<<<<<<< HEAD
-        GraphDelta changed = new GraphDelta(this);
-        // For the current design, it's important that we tell delta about the copyEdges before actually updating it.
-        // XXX!@! AND I'M GOING TO BREAK THAT NOW...
-        if (!source.isFlowSensitive() && !target.isFlowSensitive()) {
-            // neither source nor target is flow sensitive
-            if (this.isBasicSubsetOf.add(s, t)) {
-                changed.addCopyEdges(s, t); // XXX THIS WAS EARLIER, i.e., before we modified isUnfilteredSubsetOfFI
-                // update the cache for the changes
-                this.cache.updateForDelta(changed);
-            }
-        }
-        else {
-            // at least one of source and target is flow sensitive
-            if (this.isFlowSensitiveSubsetOf.add(s, t, ippr)) {
-                changed.addCopyEdges(s, t, ippr); // XXX THIS WAS EARLIER, i.e., before we modified isUnfilteredSubsetOfFI
-                // update the cache for the changes
-                this.cache.updateForDelta(changed);
-            }
-=======
         if (isUnfilteredSubsetOf.add(s, t)) {
             computeDeltaForAddedSubsetRelation(changed, s, null, t);
->>>>>>> 3d84b0ca
         }
         return changed;
     }
@@ -442,7 +345,6 @@
     public GraphDelta copyFilteredEdges(PointsToGraphNode source,
                                         TypeFilter filter,
                                         PointsToGraphNode target) {
-        assert !source.isFlowSensitive() && !target.isFlowSensitive() : "Can only filter flow-insensitive variables";
         // source is a subset of target, target is a subset of source.
         if (TypeFilter.IMPOSSIBLE.equals(filter)) {
             // impossible filter! Don't bother adding the relationship.
@@ -458,20 +360,6 @@
         }
 
         GraphDelta changed = new GraphDelta(this);
-<<<<<<< HEAD
-
-        // source is a subset of target, target is a superset of source.
-        if (isFilteredSubsetOf.add(s, t, filter)) {
-            // For the current design, it's important that we tell delta about the copyEdges before actually updating it.
-            // XXX!@! AND I'M GOING TO BREAK THAT NOW...
-            changed.addCopyEdges(s, filter, t); // XXX THIS WAS EARLIER, i.e., before we modified isUnfilteredSubsetOfFI
-            // update the cache for the changes
-            this.cache.updateForDelta(changed);
-        }
-
-
-        return changed;
-=======
         if (isFilteredSubsetOf.add(s, t, filter)) {
             computeDeltaForAddedSubsetRelation(changed, s, filter, t);
         }
@@ -589,20 +477,17 @@
         filterStack.push(filters);
         addToSetAndSupersets(changed, target, diff, currentlyAdding, currentlyAddingStack, filterStack, toCollapse);
         filterStack.pop();
->>>>>>> 3d84b0ca
-    }
-
-
-    /**
-     * Provide an interatory for the things that n points to. Note that we may
-     * not return a set, i.e., some InstanceKeys may be returned multiple times.
-     * XXX we may change this in the future...
+    }
+
+    /**
+     * Provide an iterator for the things that n points to. Note that we may not return a set, i.e., some InstanceKeys
+     * may be returned multiple times. XXX we may change this in the future...
      *
      * @param n
      * @return
      */
-    public Iterator<InstanceKeyRecency> pointsToIterator(PointsToGraphNode n, StmtAndContext originator) {
-        return new IntToInstanceKeyIterator(this.pointsToIntIterator(lookupDictionary(n), originator));
+    public Iterator<InstanceKeyRecency> pointsToIterator(PointsToGraphNode n, StmtAndContext origninator) {
+        return new IntToInstanceKeyIterator(this.pointsToIntIterator(lookupDictionary(n), origninator));
     }
 
     public int graphNodeToInt(PointsToGraphNode n) {
@@ -660,12 +545,7 @@
      * @param callee method
      * @param calleeContext context
      */
-<<<<<<< HEAD
-    private void recordContext(IMethod callee, Context calleeContext) {
-        assert this.callGraph == null : "Cannot record context after callGraph has been instantiated";
-=======
     private void recordReachableContext(IMethod callee, Context calleeContext) {
->>>>>>> 3d84b0ca
         if (this.outputLevel >= 1) {
             System.err.println("RECORDING: " + callee + " in " + calleeContext
                                + " hc " + calleeContext);
@@ -685,21 +565,6 @@
         }
     }
 
-<<<<<<< HEAD
-    private MutableIntSet getOrCreateBaseSet(/*PointsToGraphNode*/int node) {
-        MutableIntSet s = this.base.get(node);
-        if (s == null) {
-            s = PointsToAnalysisMultiThreaded.makeConcurrentIntSet();
-            MutableIntSet existing = this.base.putIfAbsent(node, s);
-            if (existing != null) {
-                s = existing;
-            }
-        }
-        return s;
-    }
-
-=======
->>>>>>> 3d84b0ca
     private Set<Context> getOrCreateContextSet(IMethod callee) {
         return PointsToGraph.<IMethod, Context> getOrCreateSet(callee, this.reachableContexts);
     }
@@ -756,6 +621,95 @@
         return Collections.unmodifiableSet(this.reachableContexts.get(m));
     }
 
+    //
+    // /**
+    // * Print the graph in graphviz dot format to a file
+    // *
+    // * @param filename
+    // * name of the file, the file is put in tests/filename.dot
+    // * @param addDate
+    // * if true then the date will be added to the filename
+    // */
+    // public void dumpPointsToGraphToFile(String filename, boolean addDate) {
+    // String dir = "tests";
+    // String file = filename;
+    // if (addDate) {
+    // SimpleDateFormat dateFormat = new SimpleDateFormat("-yyyy-MM-dd-HH_mm_ss");
+    // Date dateNow = new Date();
+    // String now = dateFormat.format(dateNow);
+    // file += now;
+    // }
+    // String fullFilename = dir + "/" + file + ".dot";
+    // try (Writer out = new BufferedWriter(new FileWriter(fullFilename))) {
+    // dumpPointsToGraph(out);
+    // System.err.println("\nDOT written to: " + fullFilename);
+    // } catch (IOException e) {
+    // System.err.println("Could not write DOT to file, " + fullFilename + ", " + e.getMessage());
+    // }
+    // }
+    //
+    // private static String escape(String s) {
+    // return s.replace("\\", "\\\\").replace("\"", "\\\"");
+    // }
+    //
+    // private Writer dumpPointsToGraph(Writer writer) throws IOException {
+    // double spread = 1.0;
+    // writer.write("digraph G {\n" + "nodesep=" + spread + ";\n" + "ranksep=" + spread + ";\n"
+    // + "graph [fontsize=10]" + ";\n" + "node [fontsize=10]" + ";\n"
+    // + "edge [fontsize=10]" + ";\n");
+    //
+    // Map<String, Integer> dotToCount = new HashMap<>();
+    // Map<PointsToGraphNode, String> n2s = new HashMap<>();
+    // Map<InstanceKey, String> k2s = new HashMap<>();
+    //
+    // // Need to differentiate between different nodes with the same string
+    // for (PointsToGraphNode n : graph.keySet()) {
+    // String nStr = escape(n.toString());
+    // Integer count = dotToCount.get(nStr);
+    // if (count == null) {
+    // dotToCount.put(nStr, 1);
+    // } else {
+    // dotToCount.put(nStr, count + 1);
+    // nStr += " (" + count + ")";
+    // }
+    // n2s.put(n, nStr);
+    // }
+    // for (InstanceKey k : getAllHContexts()) {
+    // String kStr = escape(k.toString());
+    // Integer count = dotToCount.get(kStr);
+    // if (count == null) {
+    // dotToCount.put(kStr, 1);
+    // } else {
+    // dotToCount.put(kStr, count + 1);
+    // kStr += " (" + count + ")";
+    // }
+    // k2s.put(k, kStr);
+    // }
+    //
+    // for (PointsToGraphNode n : graph.keySet()) {
+    // for (InstanceKey ik : graph.get(n)) {
+    // writer.write("\t\"" + n2s.get(n) + "\" -> " + "\"" + k2s.get(ik) + "\";\n");
+    // }
+    // }
+    //
+    // writer.write("\n};\n");
+    // return writer;
+    // }
+
+    // /**
+    // * Set containing all Heap contexts. This is really expensive. Don't do it unless debugging small graphs.
+    // *
+    // * @return set with all the Heap contexts
+    // */
+    // public IntSet getAllHContexts() {
+    // IntSet all = new HashSet<>();
+    //
+    // for (IntSet s : graph.values()) {
+    // all.addAll(s);
+    // }
+    // return all;
+    // }
+
     /**
      * Get the procedure call graph
      *
@@ -767,7 +721,7 @@
         }
 
         // Construct the call graph.
-        HafCallGraph callGraph = new HafCallGraph(this.rhaf);
+        HafCallGraph callGraph = new HafCallGraph(this.haf);
         this.callGraph = callGraph;
         try {
             for (OrderedPair<IMethod, Context> callerPair : this.callGraphMap.keySet()) {
@@ -784,14 +738,11 @@
 
                     // We are building a call graph so it is safe to call this "deprecated" method
                     src.addTarget(callSite, dst);
-<<<<<<< HEAD
-=======
-
->>>>>>> 3d84b0ca
+
                 }
             }
 
-            Context initialContext = this.rhaf.initialContext();
+            Context initialContext = this.haf.initialContext();
 
             for (IMethod entryPoint : this.entryPoints) {
                 callGraph.registerEntrypoint(callGraph.findOrCreateNode(entryPoint, initialContext));
@@ -836,35 +787,23 @@
         // Notify the dependency recorder
         depRecorder.startCollapseNode(n, rep);
 
-<<<<<<< HEAD
-        // update the subset and superset graphs.
-        this.isBasicSubsetOf.replace(n, rep);
-        this.isFilteredSubsetOf.replace(n, rep);
-
-        // update the base nodes.
-        assert !this.base.containsKey(n) : "Base nodes shouldn't be collapsed with other nodes";
-=======
         // update the subset relations.
         this.isUnfilteredSubsetOf.replace(n, rep);
         this.isFilteredSubsetOf.replace(n, rep);
->>>>>>> 3d84b0ca
 
         this.representative.put(n, rep);
         depRecorder.finishCollapseNode(n, rep);
 
-<<<<<<< HEAD
-        // update the cache.
-        this.cache.removed(n);
-=======
         // update the points to sets.
         this.pointsTo.remove(n);
->>>>>>> 3d84b0ca
 
     }
 
     public void setOutputLevel(int outputLevel) {
         this.outputLevel = outputLevel;
     }
+
+    public int clinitCount = 0;
 
     /**
      * Add class initialization methods
@@ -883,13 +822,8 @@
             if (this.classInitializers.add(clinit)) {
                 // new initializer
                 cgChanged = true;
-<<<<<<< HEAD
-                Context c = this.rhaf.initialContext();
-                this.recordContext(clinit, c);
-=======
                 this.recordReachableContext(clinit, initialContext);
                 this.clinitCount++;
->>>>>>> 3d84b0ca
             }
             else {
                 // Already added an initializer and thus must have added initializers for super classes. These are all
@@ -900,7 +834,8 @@
             }
         }
         // Should always be true
-        assert cgChanged : "Reached the end of the loop without adding any clinits " + classInits;
+        assert cgChanged : "Reached the end of the loop without adding any clinits "
+        + classInits;
         return cgChanged;
     }
 
@@ -914,12 +849,8 @@
     public boolean addEntryPoint(IMethod newEntryPoint) {
         boolean changed = this.entryPoints.add(newEntryPoint);
         if (changed) {
-<<<<<<< HEAD
-            this.recordContext(newEntryPoint, this.rhaf.initialContext());
-=======
             this.recordReachableContext(newEntryPoint, this.haf.initialContext());
             this.clinitCount++;
->>>>>>> 3d84b0ca
         }
         return changed;
     }
@@ -1174,65 +1105,90 @@
 
     }
 
-//    static Iterator<OrderedPair<PointsToGraphNode, TypeFilter>> composeIterators(Set<PointsToGraphNode> unfilteredSet,
-//                                                                                 Set<OrderedPair<PointsToGraphNode, TypeFilter>> filteredSet) {
-//        Iterator<OrderedPair<PointsToGraphNode, TypeFilter>> unfilteredIterator = unfilteredSet == null
-//                ? null : new LiftUnfilteredIterator(unfilteredSet.iterator());
-//        Iterator<OrderedPair<PointsToGraphNode, TypeFilter>> filteredIterator = filteredSet == null
-//                ? null : filteredSet.iterator();
-//
-//        Iterator<OrderedPair<PointsToGraphNode, TypeFilter>> iter;
-//        if (unfilteredIterator == null) {
-//            if (filteredIterator == null) {
-//                iter = Collections.<OrderedPair<PointsToGraphNode, TypeFilter>> emptyIterator();
-//            }
-//            else {
-//                iter = filteredIterator;
-//            }
-//        }
-//        else {
-//            if (filteredIterator == null) {
-//                iter = unfilteredIterator;
-//            }
-//            else {
-//                iter = new ComposedIterators<>(unfilteredIterator,
-//                        filteredIterator);
-//            }
-//        }
-//        return iter;
-//    }
-    //
-    //    public static class ComposedIterators<T> implements Iterator<T> {
-    //        Iterator<T> iter1;
-    //        Iterator<T> iter2;
-    //        public ComposedIterators(Iterator<T> iter1, Iterator<T> iter2) {
-    //            this.iter1 = iter1;
-    //            this.iter2 = iter2;
-    //        }
-    //
-    //        @Override
-    //        public boolean hasNext() {
-    //            return this.iter1 != null && this.iter1.hasNext()
-    //                    || this.iter2.hasNext();
-    //        }
-    //
-    //        @Override
-    //        public T next() {
-    //            if (this.iter1 != null) {
-    //                if (this.iter1.hasNext()) {
-    //                    return this.iter1.next();
-    //                }
-    //                this.iter1 = null;
-    //            }
-    //            return this.iter2.next();
-    //        }
-    //
-    //        @Override
-    //        public void remove() {
-    //            throw new UnsupportedOperationException();
-    //        }
-    //    }
-    //
+    static Iterator<OrderedPair<PointsToGraphNode, TypeFilter>> composeIterators(Set<PointsToGraphNode> unfilteredSet,
+                                                                                 Set<OrderedPair<PointsToGraphNode, TypeFilter>> filteredSet) {
+        Iterator<OrderedPair<PointsToGraphNode, TypeFilter>> unfilteredIterator = unfilteredSet == null
+                ? null : new LiftUnfilteredIterator(unfilteredSet.iterator());
+        Iterator<OrderedPair<PointsToGraphNode, TypeFilter>> filteredIterator = filteredSet == null
+                ? null : filteredSet.iterator();
+
+        Iterator<OrderedPair<PointsToGraphNode, TypeFilter>> iter;
+        if (unfilteredIterator == null) {
+            if (filteredIterator == null) {
+                iter = Collections.<OrderedPair<PointsToGraphNode, TypeFilter>> emptyIterator();
+            }
+            else {
+                iter = filteredIterator;
+            }
+        }
+        else {
+            if (filteredIterator == null) {
+                iter = unfilteredIterator;
+            }
+            else {
+                iter = new ComposedIterators<>(unfilteredIterator,
+                        filteredIterator);
+            }
+        }
+        return iter;
+    }
+
+    public static class ComposedIterators<T> implements Iterator<T> {
+        Iterator<T> iter1;
+        Iterator<T> iter2;
+
+        public ComposedIterators(Iterator<T> iter1, Iterator<T> iter2) {
+            this.iter1 = iter1;
+            this.iter2 = iter2;
+        }
+
+        @Override
+        public boolean hasNext() {
+            return this.iter1 != null && this.iter1.hasNext()
+                    || this.iter2.hasNext();
+        }
+
+        @Override
+        public T next() {
+            if (this.iter1 != null) {
+                if (this.iter1.hasNext()) {
+                    return this.iter1.next();
+                }
+                this.iter1 = null;
+            }
+            return this.iter2.next();
+        }
+
+        @Override
+        public void remove() {
+            throw new UnsupportedOperationException();
+        }
+    }
+
+    public static class LiftUnfilteredIterator implements
+    Iterator<OrderedPair<PointsToGraphNode, TypeFilter>> {
+        private final Iterator<PointsToGraphNode> iter;
+
+        public LiftUnfilteredIterator(Iterator<PointsToGraphNode> iter) {
+            this.iter = iter;
+        }
+
+        @Override
+        public boolean hasNext() {
+            return this.iter.hasNext();
+        }
+
+        @Override
+        public OrderedPair<PointsToGraphNode, TypeFilter> next() {
+            return new OrderedPair<>(this.iter.next(), (TypeFilter) null);
+        }
+
+        @Override
+        public void remove() {
+            throw new UnsupportedOperationException();
+        }
+    }
+
     public class IntToInstanceKeyIterator implements Iterator<InstanceKeyRecency> {
         private final IntIterator iter;
 
@@ -1317,162 +1273,6 @@
         return this.getDifference(set.intIterator(), target);
     }
 
-<<<<<<< HEAD
-    /**
-     * This class implements a cache for realized points-to sets. Well, it's not really a cache, it just keeps
-     * everything.
-     */
-    private class RealizedSetCache {
-        private final ConcurrentIntMap<MutableIntSet> cacheFI = new SimpleConcurrentIntMap<>();
-        private final ConcurrentIntMap<ConcurrentIntMap<ProgramPointSet>> cacheFS = new SimpleConcurrentIntMap<>();
-        private int hits = 0;
-        private int misses = 0;
-        private int uncachable = 0;
-
-
-        /**
-         * Update or invalidate caches based on the changes represented by the
-         * graph delta
-         */
-        private void updateForDelta(GraphDelta delta) {
-            IntIterator iter = delta.domainIterator();//!@! TO DO FOR FLOW SENSITIVE
-            while (iter.hasNext()) {
-                /*PointsToGraphNode*/int n = iter.next();
-                MutableIntSet s = this.getPointsToSetInternal(n);
-                if (s != null) {
-                    // the set is in the cache!
-                    IntSet deltaSet = delta.pointsToSet(n);
-                    s.addAll(deltaSet);
-                }
-            }
-        }
-
-        /**
-         * Node n has been removed (e.g., collapsed with another node)
-         */
-        public void removed(/*PointsToGraphNode*/int n) {
-            this.cacheFI.remove(n);
-            this.cacheFS.remove(n);
-        }
-
-        public IntSet getPointsToSet(/*PointsToGraphNode*/int n) {
-
-        }
-        public IntSet getPointsToSet(/*PointsToGraphNode*/int n, InterProgramPointReplica ippr) {
-            return getPointsToSetInternal(n);
-        }
-
-        private MutableIntSet getPointsToSetInternal(/*PointsToGraphNode*/int n) {
-            MutableIntSet s = this.cache.get(n);
-            if (s != null) {
-                // we have it in the cache!
-                hits++;
-                return s;
-            }
-
-            return this.realizePointsToSet(n, MutableSparseIntSet.makeEmpty(), new IntStack(), new Stack<Boolean>());
-
-        }
-
-        private MutableIntSet realizePointsToSet(/*PointsToGraphNode*/int n, MutableIntSet currentlyRealizing,
-                                                 IntStack currentlyRealizingStack, Stack<Boolean> shouldCache) {
-            assert !PointsToGraph.this.representative.containsKey(n) : "Getting points to set of node that has been merged with another node.";
-
-            try {
-                MutableIntSet s = this.cache.get(n);
-                if (s != null) {
-                    // we have it in the cache!
-                    hits++;
-                    return s;
-                }
-
-                if (currentlyRealizing.contains(n)) {
-                    // we are called recursively. Need to handle this specially.
-                    // find the index that n first appears at
-                    int foundAt = -1;
-                    for (int i = 0; i < currentlyRealizingStack.size(); i++) {
-                        if (foundAt < 0 && currentlyRealizingStack.get(i) == n) {
-                            foundAt = i;
-                        }
-                        else if (foundAt >= 0) {
-                            // it is not safe to cache the result of i. (but will be ok to cache foundAt).
-                            shouldCache.setElementAt(false, i);
-                        }
-                    }
-                    // return an empty set, which will let us compute the realization of the
-                    // point to set.
-                    return PointsToAnalysisMultiThreaded.makeConcurrentIntSet();
-                }
-                boolean baseContains = PointsToGraph.this.base.containsKey(n);
-
-                IntSet unfilteredSubsets = PointsToGraph.this.isBasicSubsetOf.backward(n);
-                IntMap<Set<TypeFilter>> filteredSubsets = PointsToGraph.this.isFilteredSubsetOf.backward(n);
-
-                boolean hasUnfilteredSubsets = unfilteredSubsets != null
-                        && !unfilteredSubsets.isEmpty();
-                boolean hasFilteredSubsets = filteredSubsets != null
-                        && !filteredSubsets.isEmpty();
-
-                if (baseContains
-                        && !(hasUnfilteredSubsets || hasFilteredSubsets)) {
-                    // n is a base node, and no superset relations
-                    return PointsToGraph.this.base.get(n);
-                }
-
-
-                // We now know we definitely missed in the cache (i.e., not a base node, and not one we choose not to cache).
-                this.misses++;
-
-                s = PointsToAnalysisMultiThreaded.makeConcurrentIntSet();
-                if (baseContains) {
-                    s.addAll(PointsToGraph.this.base.get(n));
-                }
-                shouldCache.push(true);
-                currentlyRealizing.add(n);
-                currentlyRealizingStack.push(n);
-
-                if (hasUnfilteredSubsets) {
-                    IntIterator iter = unfilteredSubsets.intIterator();
-                    while (iter.hasNext()) {
-                        int x = iter.next();
-                        s.addAll(this.realizePointsToSet(x,
-                                                         currentlyRealizing,
-                                                         currentlyRealizingStack,
-                                                         shouldCache));
-                    }
-                }
-                if (hasFilteredSubsets) {
-                    IntIterator iter = filteredSubsets.keyIterator();
-                    while (iter.hasNext()) {
-                        int x = iter.next();
-                        Set<TypeFilter> filters = filteredSubsets.get(x);
-                        s.addAll(new FilteredIntSet(this.realizePointsToSet(x,
-                                                                            currentlyRealizing,
-                                                                            currentlyRealizingStack,
-                                                                            shouldCache), filters));
-                    }
-                }
-                currentlyRealizing.remove(n);
-                currentlyRealizingStack.pop();
-                this.storeInCache(n, s);
-                return this.cache.get(n);
-            }
-            finally {
-                if (this.hits + this.misses >= 1000000) {
-                    System.err.println("  Cache: " + (this.hits + this.misses) + " accesses: " + 100 * this.hits
-                            / (this.hits + this.misses) + "% hits; " + this.misses + " misses; " + this.uncachable
-                            + " of the misses were uncachable; cache size: " + this.cache.size());
-                    this.hits = this.misses = this.uncachable = 0;
-                }
-            }
-
-        }
-
-        private void storeInCache(/*PointsToGraphNode*/int n, MutableIntSet s) {
-            // it is safe for us to cache the result of this realization.
-
-            MutableIntSet ex = this.cache.putIfAbsent(n, s);
-=======
     public int numPointsToGraphNodes() {
         return this.pointsTo.size();
     }
@@ -1481,7 +1281,6 @@
         if (s == null) {
             s = PointsToAnalysisMultiThreaded.makeConcurrentIntSet();
             MutableIntSet ex = this.pointsTo.putIfAbsent(n, s);
->>>>>>> 3d84b0ca
             if (ex != null) {
                 // someone beat us to it!
                 s = ex;
@@ -1498,11 +1297,7 @@
         IntMap<MutableIntSet> toCollapse = new SparseIntMap<>();
 
         MutableIntSet visited = MutableSparseIntSet.makeEmpty();
-<<<<<<< HEAD
-        IntIterator iter = this.isBasicSubsetOf.domain();
-=======
         IntIterator iter = this.isUnfilteredSubsetOf.domain();
->>>>>>> 3d84b0ca
         while (iter.hasNext()) {
             int n = iter.next();
             this.findCycles(n, visited, MutableSparseIntSet.makeEmpty(), new IntStack(), toCollapse);
@@ -1559,12 +1354,7 @@
         // now recurse.
         currentlyVisiting.add(n);
         currentlyVisitingStack.push(n);
-<<<<<<< HEAD
-
-        IntSet children = this.isBasicSubsetOf.backward(n);
-=======
         IntSet children = this.isUnfilteredSubsetOf.forward(n);
->>>>>>> 3d84b0ca
         if (children == null) {
             children = EmptyIntSet.instance;
         }
@@ -1582,4 +1372,5 @@
         currentlyVisitingStack.pop();
 
     }
+
 }