package analysis.pointer.graph;

import java.util.Collections;
import java.util.Iterator;
import java.util.List;
import java.util.NoSuchElementException;
import java.util.Set;
import java.util.Stack;
import java.util.concurrent.ConcurrentHashMap;
import java.util.concurrent.ConcurrentMap;
import java.util.concurrent.atomic.AtomicInteger;

import util.OrderedPair;
import util.intmap.ConcurrentIntMap;
import util.intmap.IntMap;
import util.intmap.SimpleConcurrentIntMap;
import util.intmap.SparseIntMap;
import analysis.AnalysisUtil;
import analysis.pointer.analyses.recency.InstanceKeyRecency;
import analysis.pointer.analyses.recency.RecencyHeapAbstractionFactory;
import analysis.pointer.engine.DependencyRecorder;
import analysis.pointer.engine.PointsToAnalysis.StmtAndContext;
import analysis.pointer.engine.PointsToAnalysisMultiThreaded;
import analysis.pointer.graph.AnnotatedIntRelation.SetAnnotatedIntRelation;
import analysis.pointer.registrar.StatementRegistrar;
import analysis.pointer.statements.ProgramPoint.InterProgramPointReplica;

import com.ibm.wala.classLoader.CallSiteReference;
import com.ibm.wala.classLoader.IClass;
import com.ibm.wala.classLoader.IMethod;
import com.ibm.wala.ipa.callgraph.CGNode;
import com.ibm.wala.ipa.callgraph.CallGraph;
import com.ibm.wala.ipa.callgraph.Context;
import com.ibm.wala.util.CancelException;
import com.ibm.wala.util.collections.EmptyIntIterator;
import com.ibm.wala.util.collections.IntStack;
import com.ibm.wala.util.intset.EmptyIntSet;
import com.ibm.wala.util.intset.IntIterator;
import com.ibm.wala.util.intset.IntSet;
import com.ibm.wala.util.intset.IntSetAction;
import com.ibm.wala.util.intset.MutableIntSet;
import com.ibm.wala.util.intset.MutableSparseIntSet;
import com.ibm.wala.util.intset.SparseIntSet;

/**
 * Graph mapping local variables (in a particular context) and fields to
 * abstract heap locations (representing zero or more actual heap locations)
 */
public class PointsToGraph {

    public static final String ARRAY_CONTENTS = "[contents]";

    /* ***************************************************************************
     *
     * Fields for managing integer dictionaries.
     * That is, for efficiency we map InstanceKeys and PointsToGraphNode to ints, and
     * these fields help us manage those mappings.
     */
    /**
     * InstanceKey counter, for unique integers for InstanceKeys
     */
    private final AtomicInteger instanceKeyCounter = new AtomicInteger(0);
    /**
     * Dictionary for mapping ints to InstanceKeys.
     */
    private final ConcurrentIntMap<InstanceKeyRecency> instanceKeyDictionary = new SimpleConcurrentIntMap();
    /**
     * Dictionary for mapping InstanceKeys to ints
     */
    private final ConcurrentMap<InstanceKeyRecency, Integer> reverseInstanceKeyDictionary = new ConcurrentHashMap<>();

    /**
     * Dictionary to record the concrete type of instance keys.
     */
    final ConcurrentIntMap<IClass> concreteTypeDictionary = new SimpleConcurrentIntMap();

    /**
     * GraphNode counter, for unique integers for GraphNodes
     */
    private final AtomicInteger graphNodeCounter = new AtomicInteger(0);

    /**
     * Dictionary for mapping PointsToGraphNodes to ints
     */
    private final ConcurrentMap<PointsToGraphNode, Integer> reverseGraphNodeDictionary = new ConcurrentHashMap<>();

    /**
     * Dictionary for mapping PointsToGraphNodes to ints
     */
    private final ConcurrentIntMap<PointsToGraphNode> graphNodeDictionary = new SimpleConcurrentIntMap();



    /* ***************************************************************************
     *
     * The Points To graph itself.
     *
     * XXX TODO UPDATE THIS DOCUMENTATION
     * The pointsTo map records the actual points to sets,
     * and the isUnfilteredSubsetOf, isFilteredSubsetOf relations record subset
     * relations between PointsToGraphNodes, in order to let us more efficiently
     * propagate changes to the graph.
     *
     * Moreover, since cycles may be collapsed, we use the map representative to
     * record the "representative" node for nodes that have been collapsed. Note
     * that we maintain the invariants:
     *   - if a \in domain(representative) then a \not\in domain(pointsTo)
     *   - if a \in domain(representative) then a \not\in domain(isUnfilteredSubsetOf)
     *   - if a \in domain(representative) then a \not\in domain(isFilteredSubsetOf)
     *
     * Note also that it is possible that (a,b) \in representative and b \in domain(representative),
     * i.e., the representative of a collapsed node may itself get collapsed.
     */

    /**
     * Map from PointsToGraphNode to sets of InstanceKeys (where PointsToGraphNodes and InstanceKeys are represented by
     * ints). These are the flow-insensitive facts, i.e., they hold true at all program points.
     */
    private final ConcurrentIntMap<MutableIntSet> pointsToFI = new SimpleConcurrentIntMap<>();

    /**
     * Map from PointsToGraphNode to InstanceKeys, including the program points (actually, the interprogrampoint
     * replicas) at which they are valid. These are the flow sensitive points to information. if (s,t,ps) \in deltaFS,
     * and p \in ps, then s points to t at program point p.
     */
    private final ConcurrentIntMap<ConcurrentIntMap<ProgramPointSetClosure>> pointsToFS = new SimpleConcurrentIntMap<>();

    /**
     * if "a isUnfilteredSubsetOf b" then the points to set of a is always a subset of the points to set of b.
     */
    private final IntRelation isUnfilteredSubsetOf = new IntRelation();

    /**
     * if "a isFilteredSubsetOf b with filter" then the filter(pointsTo(a)) is a subset of pointsTo(b).
     */
    private final SetAnnotatedIntRelation<TypeFilter> isFilteredSubsetOf = new SetAnnotatedIntRelation<>();

    /**
     * if "a isFlowSensSubsetOf b with pps" then for all ippr \in pps, we have pointsTo(a, ippr) is a subset of
     * pointsTo(b, ippr). At least one of a and b is a flow-sensitive PointsToGraphNode. That is, if ippr \in pps, then
     * if a is flow sensitive, we have: pointsToFS(a, ippr) \subseteq pointsToFI(b) and if b is flow sensitive we have
     * pointsToFI(a) \subseteq pointsToFS(b, ippr)
     */
    private final AnnotatedIntRelation<ExplicitProgramPointSet> isFlowSensSubsetOf = new AnnotatedIntRelation<ExplicitProgramPointSet>() {
        @Override
        protected ExplicitProgramPointSet createInitialAnnotation() {
            return new ExplicitProgramPointSet();
        }

        @Override
        protected boolean merge(ExplicitProgramPointSet existing, ExplicitProgramPointSet annotation) {
            return existing.addAll(annotation);
        }

    };

    /**
     * Map from PointsToGraphNodes to PointsToGraphNodes, indicating which nodes have been collapsed (due to being in
     * cycles) and which node now represents them.
     */
    private final ConcurrentIntMap<Integer> representative = new SimpleConcurrentIntMap<>();


    /* ***************************************************************************
     *
     * Reachable contexts and entry points, and call graph representations.
     *
     */

    /**
     * The contexts that a method may appear in.
     */
    private final ConcurrentMap<IMethod, Set<Context>> reachableContexts = new ConcurrentHashMap<>();

    /**
     * The classes that will be loaded (i.e., we need to analyze their static
     * initializers).
     */
    private final Set<IMethod> classInitializers = AnalysisUtil.createConcurrentSet();

    /**
     * Entry points added during the pointer analysis
     */
    private final Set<IMethod> entryPoints = AnalysisUtil.createConcurrentSet();

    /**
     * A thread-safe representation of the call graph that we populate during the analysis, and then convert it to a
     * HafCallGraph later.
     */
    private final ConcurrentMap<OrderedPair<IMethod, Context>, ConcurrentMap<CallSiteReference, OrderedPair<IMethod, Context>>> callGraphMap = new ConcurrentHashMap<>();

    private HafCallGraph callGraph = null;

    /**
     * Heap abstraction factory.
     */
    private final RecencyHeapAbstractionFactory haf;


    private final DependencyRecorder depRecorder;


    /**
     * Is the graph still being constructed, or is it finished? Certain operations should be called only once the graph
     * has finished being constructed.
     */
    private boolean graphFinished = false;

    private int outputLevel = 0;

    public PointsToGraph(StatementRegistrar registrar, RecencyHeapAbstractionFactory haf, DependencyRecorder depRecorder) {
        this.depRecorder = depRecorder;

        this.haf = haf;

        this.populateInitialContexts(registrar.getInitialContextMethods());
    }

    /**
     * Populate the contexts map by adding the initial context for all the given
     * methods
     *
     * @param haf abstraction factory defining the initial context
     * @param initialMethods methods to be paired with the initial context
     * @return mapping from each method in the given set to the singleton set
     *         containing the initial context
     */
    private void populateInitialContexts(Set<IMethod> initialMethods) {
        for (IMethod m : initialMethods) {
            this.getOrCreateContextSet(m).add(this.haf.initialContext());
        }
    }

    //    // Return the immediate supersets of PointsToGraphNode n. That is, any node m such that n is an immediate subset of m
    //    public OrderedPair<IntSet, IntMap<Set<TypeFilter>>> immediateSuperSetsOf(int n) {
    //        n = this.getRepresentative(n);
    //
    //        IntSet unfilteredsupersets = this.isUnfilteredSubsetOf.forward(n);
    //        IntMap<Set<TypeFilter>> supersets = this.isFilteredSubsetOf.forward(n);
    //        this.
    //        return new OrderedPair<>(unfilteredsupersets, supersets);
    //    }
    //


    /*PointsToGraphNode*/Integer getImmediateRepresentative(/*PointsToGraphNode*/int n) {
        return this.representative.get(n);
    }

    public/*PointsToGraphNode*/int getRepresentative(/*PointsToGraphNode*/int n) {
        int orig = n;
        int rep;
        Integer x = n;
        do {
            rep = x;
            x = this.representative.get(x);
        } while (x != null);
        return rep;
    }

    /**
     * Add an edge from node to heapContext in the graph.
     *
     * @param node
     * @param heapContext
     * @return
     */
    public GraphDelta addEdge(PointsToGraphNode node, InstanceKeyRecency heapContext, InterProgramPointReplica ippr) {
        assert node != null && heapContext != null;

        assert !node.isFlowSensitive() : "Base nodes (i.e., nodes that point directly to heap contexts) should be flow-insensitive";

        int n = lookupDictionary(node);

        n = this.getRepresentative(n);

        Integer h = this.reverseInstanceKeyDictionary.get(heapContext);
        if (h == null) {
            // not in the dictionary yet
            h = this.instanceKeyCounter.getAndIncrement();
            // try a put if absent
            Integer existing = this.reverseInstanceKeyDictionary.putIfAbsent(heapContext, h);
            if (existing == null) {
                // we succeeded, and h is now the number for heapcontext.
                this.instanceKeyDictionary.put(h, heapContext);
                this.concreteTypeDictionary.put(h, heapContext.getConcreteType());
            }
            else {
                h = existing;
            }
        }

        GraphDelta delta = new GraphDelta(this);
        if (!this.pointsToSetFI(n).contains(h)) {
            IntMap<MutableIntSet> toCollapse = new SparseIntMap<>();
            addToSetAndSupersets(delta,
                                 n,
                                 node.isFlowSensitive(),
                                 null,
                                 SparseIntSet.singleton(h),
                                 MutableSparseIntSet.makeEmpty(),
                                 new IntStack(),
                                 new Stack<Set<TypeFilter>>(),
                                 new Stack<ExplicitProgramPointSet>(),
                                 toCollapse);
            // XXX maybe enable later.
            //collapseCycles(toCollapse, delta);
        }
        return delta;
    }

    public boolean isFlowSensitivePointsToGraphNode(/*PointsToGraphNode*/int n) {
        return this.graphNodeDictionary.get(n).isFlowSensitive();
    }

    private void collapseCycles(IntMap<MutableIntSet> toCollapse, GraphDelta delta) {
        MutableIntSet collapsed = MutableSparseIntSet.makeEmpty();
        IntIterator iter = toCollapse.keyIterator();
        while (iter.hasNext()) {
            int rep = iter.next();
            rep = this.getRepresentative(rep); // it is possible that rep was already collapsed to something else. So we get the representative of it to shortcut things.
            IntIterator collapseIter = toCollapse.get(rep).intIterator();
            while (collapseIter.hasNext()) {
                int n = collapseIter.next();
                if (collapsed.contains(n)) {
                    // we have already collapsed n with something. let's skip it.
                    continue;
                }
                collapsed.add(n);
                //XXXthis.collapseNodes(n, rep);
                delta.collapseNodes(n, rep);
            }
        }
    }

    protected int lookupDictionary(PointsToGraphNode node) {
        Integer n = this.reverseGraphNodeDictionary.get(node);
        if (n == null) {
            // not in the dictionary yet
            n = graphNodeCounter.getAndIncrement();
            Integer existing = this.reverseGraphNodeDictionary.putIfAbsent(node, n);
            if (existing != null) {
                return existing;
            }
            else {
                // we were the first to put it in.
                this.graphNodeDictionary.put(n, node);
            }
        }
        return n;
    }
    /**
     * Copy the pointsto set of the source to the pointsto set of the target.
     * This should be used when the pointsto set of the target is a supserset of
     * the pointsto set of the source.
     *
     * @param source
     * @param target
     * @return
     */
    public GraphDelta copyEdges(PointsToGraphNode source, InterProgramPointReplica sourceIppr,
                                PointsToGraphNode target, InterProgramPointReplica targetIppr) {
        assert !(source.isFlowSensitive() && source.isFlowSensitive()) : "At most one of the source and target should be flow sensitive";

        int s = this.getRepresentative(lookupDictionary(source));
        int t = this.getRepresentative(lookupDictionary(target));

        GraphDelta changed = new GraphDelta(this);
        if (s == t) {
            // don't bother adding
            return changed;
        }

        // source is a subset of target, target is a superset of source.
        if (!source.isFlowSensitive() && !target.isFlowSensitive()) {
            // neither source nor target is flow sensitive, so let's ignore ippr
            if (isUnfilteredSubsetOf.add(s, t)) {
                computeDeltaForAddedSubsetRelation(changed, s, false, null, t, false, null);
            }
        }
        else {
            // exactly one of source and target is flow sensitive.
            assert !(source.isFlowSensitive() && target.isFlowSensitive());

            // Choose the ippr to be the source or the target ippr, based on which is flow sensitive.
            InterProgramPointReplica ippr = source.isFlowSensitive() ? sourceIppr : targetIppr;

            ExplicitProgramPointSet pps = isFlowSensSubsetOf.forward(s).get(t);
            if (pps == null || !pps.contains(ippr)) {
                // this is a new subset relation!
                computeDeltaForAddedSubsetRelation(changed,
                                                   s,
                                                   source.isFlowSensitive(),
                                                   null,
                                                   t,
                                                   target.isFlowSensitive(),
                                                   ippr);
            }
        }
        return changed;
    }

    /**
     * Copy the pointsto set of the source to the pointsto set of the target.
     * This should be used when the pointsto set of the target is a supserset of
     * the pointsto set of the source.
     *
     * @param source
     * @param target
     * @return
     */
    public GraphDelta copyFilteredEdges(PointsToGraphNode source,
                                        TypeFilter filter,
                                        PointsToGraphNode target) {
        assert !source.isFlowSensitive() && !target.isFlowSensitive() : "Filtered subset relations can only be on flow-insensitive nodes";
        // source is a subset of target, target is a subset of source.
        if (TypeFilter.IMPOSSIBLE.equals(filter)) {
            // impossible filter! Don't bother adding the relationship.
            return new GraphDelta(this);
        }

        int s = this.getRepresentative(lookupDictionary(source));
        int t = this.getRepresentative(lookupDictionary(target));

        if (s == t) {
            // don't bother adding
            return new GraphDelta(this);
        }

        GraphDelta changed = new GraphDelta(this);
        if (isFilteredSubsetOf.add(s, t, filter)) {
            computeDeltaForAddedSubsetRelation(changed, s, false, filter, t, false, null);
        }
        return changed;
    }

    /*
     * This method adds everything in s that satisfies filter to t, in both the cache and the GraphDelta,
     * and recurses.
     *
     * If ippr is not null it means either:
     *    pointsToFS(source, ippr) \subseteq pointsToFI(target)   (if source is flow sensitive)
     * or
     *    pointsToFI(source) \subseteq pointsToFS(target, ippr)   (if target is flow sensitive)
     */
    private void computeDeltaForAddedSubsetRelation(GraphDelta changed, /*PointsToGraphNode*/int source,
                                                    boolean sourceIsFlowSensitive, TypeFilter filter, /*PointsToGraphNode*/
                                                    int target, boolean targetIsFlowSensitive,
                                                    InterProgramPointReplica ippr) {
        assert !(sourceIsFlowSensitive && targetIsFlowSensitive) : "At most one can be flow sensitive";
        assert !(sourceIsFlowSensitive || targetIsFlowSensitive) || filter == null : "If either is flow sensitive then filter must be null";
        assert !(sourceIsFlowSensitive || targetIsFlowSensitive) || ippr != null : "If either is flow sensitive then ippr must be non null";

        // go through the points to set of source, and add anything that target doesn't already point to.
        IntSet diff = this.getDifference(source, sourceIsFlowSensitive, filter, target, targetIsFlowSensitive, ippr);

        // Now take care of all the supersets of target...
        IntMap<MutableIntSet> toCollapse = new SparseIntMap<>();
        addToSetAndSupersets(changed,
                             target,
                             targetIsFlowSensitive,
                             targetIsFlowSensitive ? ExplicitProgramPointSet.singleton(ippr) : null,
                             diff,
                             MutableSparseIntSet.makeEmpty(),
                             new IntStack(),
                             new Stack<Set<TypeFilter>>(),
                             new Stack<ExplicitProgramPointSet>(),
                             toCollapse);
        //XXX maybe enable later.
        //collapseCycles(toCollapse, changed);

    }

    /**
     * Add set setToAdd to target. If target is flow sensitive, then the setToAdd will be added at all program points
     * ippr \in targetPoints.
     *
     * @param changed the GraphDelta we will use to record changes we make to the pointsto graph.
     * @param target
     * @param targetIsFlowSensitive
     * @param targetPoints
     * @param setToAdd
     * @param currentlyAdding
     * @param currentlyAddingStack
     * @param filterStack
     * @param programPointStack
     * @param toCollapse
     */
    private void addToSetAndSupersets(GraphDelta changed, /*PointsToGraphNode*/int target,
                                      boolean targetIsFlowSensitive, ExplicitProgramPointSet targetPoints,
                                      IntSet setToAdd,
                                      MutableIntSet currentlyAdding, IntStack currentlyAddingStack,
                                      Stack<Set<TypeFilter>> filterStack,
                                      Stack<ExplicitProgramPointSet> programPointStack,
                                      IntMap<MutableIntSet> toCollapse) {

        assert targetIsFlowSensitive || targetPoints == null : "If target is not flow sensitive then targetPoints must be null";

        // Handle detection of cycles.
        if (currentlyAdding.contains(target)) {
            // we detected a cycle!
            int foundAt = -1;
            boolean hasMeaningfulFilter = false;
            boolean isFlowSensitive = false;
            for (int i = 0; !hasMeaningfulFilter && i < currentlyAdding.size(); i++) {
                if (foundAt < 0 && currentlyAddingStack.get(i) == target) {
                    foundAt = i;
                }
                hasMeaningfulFilter |= filterStack.get(i) != null;
                isFlowSensitive |= programPointStack.get(i) != null; // for the moment, we won't try to do anything smart with flow-sensitive cycles. Could do a lot better...
            }
            if (!hasMeaningfulFilter && !isFlowSensitive) {
                // we can collapse some nodes together!
                MutableIntSet toCollapseSet = toCollapse.get(target);
                if (toCollapseSet == null) {
                    toCollapseSet = MutableSparseIntSet.makeEmpty();
                    toCollapse.put(target, toCollapseSet);
                }
                for (int i = foundAt + 1; i < filterStack.size(); i++) {
                    toCollapseSet.add(currentlyAddingStack.get(i));
                }
            }
            assert !changed.addAllToSet(target, targetIsFlowSensitive, targetPoints, setToAdd) : "Shouldn't be anything left to add by this point";
        }

        // Now we actually add the set to the target, both in the cache, and in the GraphDelta
        if (!changed.addAllToSet(target, targetIsFlowSensitive, targetPoints, setToAdd)) {
            return;
        }
        this.addAllToSet(target, targetIsFlowSensitive, targetPoints, setToAdd);


        // We added at least one element to target, so let's recurse on the immediate supersets of target.
        currentlyAdding.add(target);
        currentlyAddingStack.push(target);
        programPointStack.push(null);

        // propagate to the immediate supersets

        // First, do the unfiltered flow-insensitive subset relations
        IntSet unfilteredSupersets = this.isUnfilteredSubsetOf.forward(target);
        IntIterator iter = unfilteredSupersets == null ? EmptyIntIterator.instance()
                : unfilteredSupersets.intIterator();
        while (iter.hasNext()) {
            int m = iter.next();
            assert !isFlowSensitivePointsToGraphNode(m);

            propagateDifference(changed,
                                m,
                                false, // the target m isn't flow sensitive
                                null,
                                null,
                                setToAdd,
                                currentlyAdding,
                                currentlyAddingStack,
                                filterStack,
                                programPointStack,
                                toCollapse);
        }

        // Second, do the filtered flow-insensitive subset relations
        IntMap<Set<TypeFilter>> filteredSupersets = this.isFilteredSubsetOf.forward(target);
        iter = filteredSupersets == null ? EmptyIntIterator.instance() : filteredSupersets.keyIterator();
        while (iter.hasNext()) {
            int m = iter.next();
            assert !isFlowSensitivePointsToGraphNode(m);

            Set<TypeFilter> filterSet = filteredSupersets.get(m);
            // it is possible that the filter set is empty, due to race conditions.
            // No trouble, we will just ignore it, and pretend we got in there before
            // the relation between target and m was created.
            if (!filterSet.isEmpty()) {
                propagateDifference(changed,
                                    m,
                                    false, // the target isn't flow sensitive
                                    filterSet,
                                    null, // no targetprogrampionts
                                    setToAdd,
                                    currentlyAdding,
                                    currentlyAddingStack,
                                    filterStack,
                                    programPointStack,
                                    toCollapse);
            }
        }

        // Third, do the unfiltered flow-sensitive subset relations
        IntMap<ExplicitProgramPointSet> flowSensSupersets = this.isFlowSensSubsetOf.forward(target);
        iter = flowSensSupersets == null ? EmptyIntIterator.instance() : flowSensSupersets.keyIterator();

        while (iter.hasNext()) {
            int m = iter.next();
            boolean mIsFlowSensitive = isFlowSensitivePointsToGraphNode(m);
            assert !(targetIsFlowSensitive && mIsFlowSensitive);

            ExplicitProgramPointSet ppSet = flowSensSupersets.get(m);
            // "target isFlowSensSubsetOf m with ppSet"
            if (targetIsFlowSensitive) {
                // For all p \in ppSet, we want pointsToFS(target, p) \subset pointsToFI(m).
                // We only have something to do if targetPoints intersects with ppSet.
                if (!ppSet.containsAny(targetPoints)) {
                    continue;
                }
            }

            ExplicitProgramPointSet ppSetToAdd = targetIsFlowSensitive ? null : ppSet;
            programPointStack.pop();
            programPointStack.push(ppSetToAdd);

            propagateDifference(changed,
                                m,
                                mIsFlowSensitive,
                                null,
                                ppSetToAdd,
                                setToAdd,
                                currentlyAdding,
                                currentlyAddingStack,
                                filterStack,
                                programPointStack,
                                toCollapse);

        }
        currentlyAdding.remove(target);
        currentlyAddingStack.pop();
        programPointStack.pop();

    }

    /**
     * propagateDifference takes the set setToAdd and adds it to the target PointsToGraphNode. If there are filters then
     * target should be flow insensitive, and setToAdd will be filtered according to the filters. If target is flow
     * sensitive, then setToAdd will be added to all pointsTo sets pointsToFS(target, ippr) for ippr \in targetPoints.
     *
     * @param changed the GraphDelta we will use to record changes we make to the pointsto graph.
     * @param target
     * @param targetIsFlowSensitive
     * @param filters
     * @param targetPoints
     * @param setToAdd
     * @param currentlyAdding
     * @param currentlyAddingStack
     * @param filterStack
     * @param programPointStack
     * @param toCollapse
     */
    private void propagateDifference(GraphDelta changed, /*PointsToGraphNode*/int target, boolean targetIsFlowSensitive, Set<TypeFilter> filters,
                                     ExplicitProgramPointSet targetPoints,
                                      IntSet setToAdd, MutableIntSet currentlyAdding,
                                      IntStack currentlyAddingStack,
                                     Stack<Set<TypeFilter>> filterStack,
                                     Stack<ExplicitProgramPointSet> programPointStack, IntMap<MutableIntSet> toCollapse) {

        assert !(targetIsFlowSensitive) || filters == null : "If target is flow sensitive then filter must be null";
        assert !(targetIsFlowSensitive) || targetPoints != null && !targetPoints.isEmpty() : "If target is flow sensitive then we must have target program points";

        IntIterator iter = filters == null ? setToAdd.intIterator() : new FilteredIterator(setToAdd.intIterator(), filters);

        // The set of elements that will be added to the superset.
        IntSet diff = this.getDifference(iter, target, targetIsFlowSensitive, targetPoints);

        filterStack.push(filters);
        addToSetAndSupersets(changed,
                             target,
                             targetIsFlowSensitive,
                             targetPoints,
                             diff,
                             currentlyAdding,
                             currentlyAddingStack,
                             filterStack,
                             programPointStack,
                             toCollapse);
        filterStack.pop();
    }

    /**
     * Provide an iterator for the things that n points to. Note that we may not return a set, i.e., some InstanceKeys
     * may be returned multiple times. XXX we may change this in the future...
     *
     * @param n
     * @return
     */
    //XXX Can uncomment this after development
    //    public Iterator<? extends InstanceKey> pointsToIterator(PointsToGraphNode n) {
    //        assert this.graphFinished : "Can only get a points to set without an originator if the graph is finished";
    //        return pointsToIterator(n, null, null);
    //    }
    //
    //    public Iterator<? extends InstanceKey> pointsToIterator(PointsToGraphNode n, InterProgramPointReplica ippr) {
    //        assert this.graphFinished : "Can only get a points to set without an originator if the graph is finished";
    //        return pointsToIterator(n, ippr, null);
    //    }
    //
    public Iterator<InstanceKeyRecency> pointsToIterator(PointsToGraphNode n, InterProgramPointReplica ippr,
                                                            StmtAndContext originator) {
        assert this.graphFinished || originator != null;
        return new IntToInstanceKeyIterator(this.pointsToIntIterator(lookupDictionary(n), ippr, originator));
    }

    public int graphNodeToInt(PointsToGraphNode n) {
        return lookupDictionary(n);
    }

    public IntIterator pointsToIntIterator(/*PointsToGraphNode*/int n, InterProgramPointReplica ippr,
                                           StmtAndContext originator) {
        n = this.getRepresentative(n);
<<<<<<< HEAD
        this.recordRead(n, originator);
        if (isFlowSensitivePointsToGraphNode(n)) {
            return new ProgramPointIntIterator(pointsToFS.get(n), ippr);
        }
        return this.pointsToSetFI(n).intIterator();
=======
        if (originator != null) {
            // If the originating statement is null then the graph is finished and there is no need to record this read
            this.recordRead(n, originator);
        }
        return this.pointsToSet(n).intIterator();
>>>>>>> 566d8483
    }


    private static boolean satisfiesAny(Set<TypeFilter> filters, IClass type) {
        for (TypeFilter f : filters) {
            if (f.satisfies(type)) {
                return true;
            }
        }
        return false;
    }

    /**
     * XXXX DOCO TODO.
     *
     */
    @SuppressWarnings("deprecation")
    public boolean addCall(CallSiteReference callSite, IMethod caller,
                           Context callerContext, IMethod callee,
                           Context calleeContext) {
        OrderedPair<IMethod, Context> callerPair = new OrderedPair<>(caller, callerContext);
        OrderedPair<IMethod, Context> calleePair = new OrderedPair<>(callee, calleeContext);

        ConcurrentMap<CallSiteReference, OrderedPair<IMethod, Context>> m = this.callGraphMap.get(callerPair);
        if (m == null) {
            m = AnalysisUtil.createConcurrentHashMap();
            ConcurrentMap<CallSiteReference, OrderedPair<IMethod, Context>> existing = this.callGraphMap.putIfAbsent(callerPair,
                                                                                                                     m);
            if (existing != null) {
                m = existing;
            }
        }
        m.putIfAbsent(callSite, calleePair);

        this.recordReachableContext(callee, calleeContext);
        return true;
    }

    /**
     * Record a callee context for the given method
     *
     * @param callee method
     * @param calleeContext context
     */
    private void recordReachableContext(IMethod callee, Context calleeContext) {
        if (this.outputLevel >= 1) {
            System.err.println("RECORDING: " + callee + " in " + calleeContext
                               + " hc " + calleeContext);
        }
        Set<Context> s = this.reachableContexts.get(callee);
        if (s == null) {
            s = AnalysisUtil.createConcurrentSet();
            Set<Context> existing = this.reachableContexts.putIfAbsent(callee, s);
            if (existing != null) {
                s = existing;
            }
        }

        if (s.add(calleeContext)) {
            // The context is new
            depRecorder.recordNewContext(callee, calleeContext);
        }
    }

    private Set<Context> getOrCreateContextSet(IMethod callee) {
        return PointsToGraph.<IMethod, Context> getOrCreateSet(callee, this.reachableContexts);
    }

    static MutableIntSet getOrCreateIntSet(int key, ConcurrentIntMap<MutableIntSet> map) {
        MutableIntSet set = map.get(key);
        if (set == null) {
            set = PointsToAnalysisMultiThreaded.makeConcurrentIntSet();
            MutableIntSet ex = map.putIfAbsent(key, set);
            if (ex != null) {
                set = ex;
            }
        }
        return set;
    }

    private <T> ConcurrentIntMap<T> getOrCreateIntMap(int key, ConcurrentIntMap<ConcurrentIntMap<T>> map) {
        ConcurrentIntMap<T> set = map.get(key);
        if (set == null) {
            set = new SimpleConcurrentIntMap<>();
            ConcurrentIntMap<T> existing = map.putIfAbsent(key, set);
            if (existing != null) {
                set = existing;
            }
        }
        return set;
    }

    static <K, T> Set<T> getOrCreateSet(K key, ConcurrentMap<K, Set<T>> map) {
        Set<T> set = map.get(key);
        if (set == null) {
            // make these concurrent to avoid ConcurrentModificationExceptions
            // set = new HashSet<>();
            set = AnalysisUtil.createConcurrentSet();
            Set<T> ex = map.putIfAbsent(key, set);
            if (ex != null) {
                set = ex;
            }
        }
        return set;
    }

    /**
     * Set of contexts for the given method
     *
     * @param m method reference to get contexts for
     * @return set of contexts for the given method
     */
    public Set<Context> getContexts(IMethod m) {
        Set<Context> s = this.reachableContexts.get(m);
        if (s == null) {
            return Collections.<Context> emptySet();
        }
        return Collections.unmodifiableSet(this.reachableContexts.get(m));
    }

    /**
     * Get the heap abstraction factory used to compute contexts for this points to graph
     *
     * @return heap abstraction factory for this pointer analysis
     */
    public HeapAbstractionFactory getHaf() {
        return haf;
    }

    /**
     * Get the procedure call graph
     *
     * @return call graph
     */
    public CallGraph getCallGraph() {
        assert graphFinished;
        if (this.callGraph != null) {
            return this.callGraph;
        }

        // Construct the call graph.
        HafCallGraph callGraph = new HafCallGraph(this.haf);
        this.callGraph = callGraph;
        try {
            for (OrderedPair<IMethod, Context> callerPair : this.callGraphMap.keySet()) {
                IMethod caller = callerPair.fst();
                Context callerContext = callerPair.snd();
                CGNode src = callGraph.findOrCreateNode(caller, callerContext);
                ConcurrentMap<CallSiteReference, OrderedPair<IMethod, Context>> m = this.callGraphMap.get(callerPair);
                for (CallSiteReference callSite : m.keySet()) {
                    OrderedPair<IMethod, Context> calleePair = m.get(callSite);
                    IMethod callee = calleePair.fst();
                    Context calleeContext = calleePair.snd();

                    CGNode dst = callGraph.findOrCreateNode(callee, calleeContext);

                    // We are building a call graph so it is safe to call this "deprecated" method
                    src.addTarget(callSite, dst);

                }
            }

            Context initialContext = this.haf.initialContext();

            for (IMethod entryPoint : this.entryPoints) {
                callGraph.registerEntrypoint(callGraph.findOrCreateNode(entryPoint, initialContext));
            }

            for (IMethod classInit : this.classInitializers) {
                // new initializer
                CGNode initNode = callGraph.findOrCreateNode(classInit, initialContext);
                callGraph.registerEntrypoint(initNode);
            }
        }
        catch (CancelException e) {
            throw new RuntimeException(e);
        }
        return callGraph;

    }

    private void recordRead(/*PointsToGraphNode*/int node, StmtAndContext sac) {
        this.depRecorder.recordRead(node, sac);
    }


    public void setOutputLevel(int outputLevel) {
        this.outputLevel = outputLevel;
    }

    public int clinitCount = 0;

    /**
     * Add class initialization methods
     *
     * @param classInits list of class initializer is initialization order (i.e.
     *            element j is a super class of element j+1)
     * @return true if the call graph changed as a result of this call, false
     *         otherwise
     */
    public boolean addClassInitializers(List<IMethod> classInits) {
        Context initialContext = this.haf.initialContext();

        boolean cgChanged = false;
        for (int j = classInits.size() - 1; j >= 0; j--) {
            IMethod clinit = classInits.get(j);
            if (this.classInitializers.add(clinit)) {
                // new initializer
                cgChanged = true;
                this.recordReachableContext(clinit, initialContext);
                this.clinitCount++;
            }
            else {
                // Already added an initializer and thus must have added initializers for super classes. These are all
                // that are left to process since we are adding from sub class to super class order

                // If any were added then j would have been decremented
                return cgChanged;
            }
        }
        // Should always be true
        assert cgChanged : "Reached the end of the loop without adding any clinits " + classInits;
        return cgChanged;
    }

    /**
     * Add new entry point methods (i.e. methods called in the empty context)
     *
     * @param newEntryPoint list of methods to add
     * @return true if the call graph changed as a result of this call, false
     *         otherwise
     */
    public boolean addEntryPoint(IMethod newEntryPoint) {
        boolean changed = this.entryPoints.add(newEntryPoint);
        if (changed) {
            this.recordReachableContext(newEntryPoint, this.haf.initialContext());
            this.clinitCount++;
        }
        return changed;
    }

    class FilteredIntSet extends AbstractIntSet implements IntSet {
        final IntSet s;
        final Set<TypeFilter> filters;

        FilteredIntSet(IntSet s, Set<TypeFilter> filters) {
            this.filters = filters;
            assert filters != null && !filters.isEmpty();
            boolean allImpossible = true;
            for (TypeFilter filter : filters) {
                if (TypeFilter.IMPOSSIBLE.equals(filter)) {
                    // nothing will satisfy this filter.
                }
                else {
                    allImpossible = false;
                    break;
                }
            }
            this.s = allImpossible ? EmptyIntSet.instance : s;
        }

        @Override
        public IntIterator intIterator() {
            return new FilteredIterator(this.s.intIterator(), this.filters);
        }

        @Override
        public boolean contains(int o) {
            return this.s.contains(o) && satisfiesAny(filters, PointsToGraph.this.concreteTypeDictionary.get(o));
        }

        @Override
        public boolean containsAny(IntSet set) {
            IntIterator iter = set.intIterator();
            while (iter.hasNext()) {
                if (this.contains(iter.next())) {
                    return true;
                }
            }
            return false;
        }

        @Override
        public IntSet intersection(IntSet that) {
            throw new UnsupportedOperationException();
        }

        @Override
        public IntSet union(IntSet that) {
            throw new UnsupportedOperationException();
        }

        @Override
        public boolean isEmpty() {
            throw new UnsupportedOperationException();
        }

        @Override
        public int size() {
            throw new UnsupportedOperationException();
        }

        @Override
        public void foreach(IntSetAction action) {
            IntIterator iter = this.intIterator();
            while (iter.hasNext()) {
                action.act(iter.next());
            }
        }

        @Override
        public void foreachExcluding(IntSet X, IntSetAction action) {
            throw new UnsupportedOperationException();
        }

        @Override
        public int max() {
            throw new UnsupportedOperationException();
        }

        @Override
        public boolean sameValue(IntSet that) {
            throw new UnsupportedOperationException();
        }

        @Override
        public boolean isSubset(IntSet that) {
            throw new UnsupportedOperationException();
        }

        public int underlyingSetSize() {
            if (this.s instanceof FilteredIntSet) {
                return ((FilteredIntSet) this.s).underlyingSetSize();
            }
            return this.s.size();
        }

    }

    class FilteredIterator implements IntIterator {
        private final IntIterator iter;
        private final TypeFilter filter;
        private final Set<TypeFilter> filters;
        private int next = -1;

        FilteredIterator(IntIterator iter, TypeFilter filter) {
            this.filter = filter;
            this.filters = null;
            if (TypeFilter.IMPOSSIBLE.equals(filter)) {
                // nothing will satisfy this filter.
                this.iter = EmptyIntIterator.instance();
            }
            else {
                this.iter = iter;
            }

        }

        FilteredIterator(IntIterator iter, Set<TypeFilter> filters) {
            if (filters.size() == 1) {
                this.filter = filters.iterator().next();
                this.filters = null;
            }
            else {
                this.filter = null;
                this.filters = filters;
            }
            if (filter != null && TypeFilter.IMPOSSIBLE.equals(filter)) {
                // nothing will satisfy this filter.
                this.iter = EmptyIntIterator.instance();
            }
            else {
                this.iter = iter;
            }

        }

        @Override
        public boolean hasNext() {
            while (this.next < 0 && this.iter.hasNext()) {
                int i = this.iter.next();
                IClass type = PointsToGraph.this.concreteTypeDictionary.get(i);
                if (this.filter != null && this.filter.satisfies(type) || this.filters != null
                        && satisfiesAny(filters, type)) {
                    this.next = i;
                }
            }

            return this.next >= 0;
        }

        @Override
        public int next() {
            if (this.hasNext()) {
                int x = this.next;
                this.next = -1;
                return x;
            }
            throw new NoSuchElementException();
        }
    }

    class ProgramPointIntIterator implements IntIterator {
        private final IntIterator iter;
        private final IntMap<ProgramPointSetClosure> ppmap;
        private final InterProgramPointReplica ippr;
        private int next = -1;

        ProgramPointIntIterator(IntMap<ProgramPointSetClosure> ppmap, InterProgramPointReplica ippr) {
            this.iter = ppmap == null ? EmptyIntIterator.instance() : ppmap.keyIterator();
            this.ppmap = ppmap;
            this.ippr = ippr;
        }

        @Override
        public boolean hasNext() {
            while (this.next < 0 && this.iter.hasNext()) {
                int i = this.iter.next();
                ProgramPointSetClosure pps;
                if (ippr == null || ((pps = ppmap.get(i)) != null && pps.contains(ippr))) {
                    this.next = i;
                }
            }

            return this.next >= 0;
        }

        @Override
        public int next() {
            if (this.hasNext()) {
                int x = this.next;
                this.next = -1;
                return x;
            }
            throw new NoSuchElementException();
        }
    }

    class SortedIntSetUnion extends AbstractIntSet implements IntSet {
        final IntSet a;
        final IntSet b;

        SortedIntSetUnion(IntSet a, IntSet b) {
            this.a = a;
            this.b = b;
            if (a == null) {
                throw new IllegalArgumentException("a is null");
            }
            if (b == null) {
                throw new IllegalArgumentException("b is null");
            }
        }

        @Override
        public boolean isEmpty() {
            return this.a.isEmpty() && this.b.isEmpty();
        }

        @Override
        public boolean contains(int x) {
            return this.a.contains(x) || this.b.contains(x);
        }

        @Override
        public IntIterator intIterator() {
            return new SortedIntSetUnionIterator(this.a.intIterator(),
                                                 this.b.intIterator());
        }

    }

    class SortedIntSetUnionIterator implements IntIterator {
        final IntIterator a;
        final IntIterator b;
        int aNext = 0;
        int bNext = 0;
        boolean aNextValid = false;
        boolean bNextValid = false;

        SortedIntSetUnionIterator(IntIterator a, IntIterator b) {
            this.a = a;
            this.b = b;
        }

        @Override
        public boolean hasNext() {
            if (!this.aNextValid && this.a.hasNext()) {
                this.aNext = this.a.next();
                this.aNextValid = true;
            }
            if (!this.bNextValid && this.b.hasNext()) {
                this.bNext = this.b.next();
                this.bNextValid = true;
            }
            return this.aNextValid || this.bNextValid;
        }

        @Override
        public int next() {
            if (!this.hasNext()) {
                throw new NoSuchElementException();
            }
            // at least one of aNext and bNext is non-null
            if (!this.aNextValid) {
                this.bNextValid = false;
                return this.bNext;
            }
            if (!this.bNextValid) {
                this.aNextValid = false;
                return this.aNext;
            }
            // both are non-null
            if (this.aNext == this.bNext) {
                // they are the same value
                this.aNextValid = this.bNextValid = false;
                return this.aNext;
            }
            if (this.aNext < this.bNext) {
                this.aNextValid = false;
                return this.aNext;
            }
            this.bNextValid = false;
            return this.bNext;
        }

    }

    static Iterator<OrderedPair<PointsToGraphNode, TypeFilter>> composeIterators(Set<PointsToGraphNode> unfilteredSet,
                                                                                 Set<OrderedPair<PointsToGraphNode, TypeFilter>> filteredSet) {
        Iterator<OrderedPair<PointsToGraphNode, TypeFilter>> unfilteredIterator = unfilteredSet == null
                ? null : new LiftUnfilteredIterator(unfilteredSet.iterator());
        Iterator<OrderedPair<PointsToGraphNode, TypeFilter>> filteredIterator = filteredSet == null
                ? null : filteredSet.iterator();

        Iterator<OrderedPair<PointsToGraphNode, TypeFilter>> iter;
        if (unfilteredIterator == null) {
            if (filteredIterator == null) {
                iter = Collections.<OrderedPair<PointsToGraphNode, TypeFilter>> emptyIterator();
            }
            else {
                iter = filteredIterator;
            }
        }
        else {
            if (filteredIterator == null) {
                iter = unfilteredIterator;
            }
            else {
                iter = new ComposedIterators<>(unfilteredIterator,
                        filteredIterator);
            }
        }
        return iter;
    }

    public static class ComposedIterators<T> implements Iterator<T> {
        Iterator<T> iter1;
        Iterator<T> iter2;

        public ComposedIterators(Iterator<T> iter1, Iterator<T> iter2) {
            this.iter1 = iter1;
            this.iter2 = iter2;
        }

        @Override
        public boolean hasNext() {
            return this.iter1 != null && this.iter1.hasNext()
                    || this.iter2.hasNext();
        }

        @Override
        public T next() {
            if (this.iter1 != null) {
                if (this.iter1.hasNext()) {
                    return this.iter1.next();
                }
                this.iter1 = null;
            }
            return this.iter2.next();
        }

        @Override
        public void remove() {
            throw new UnsupportedOperationException();
        }
    }

    public static class LiftUnfilteredIterator implements
    Iterator<OrderedPair<PointsToGraphNode, TypeFilter>> {
        private final Iterator<PointsToGraphNode> iter;

        public LiftUnfilteredIterator(Iterator<PointsToGraphNode> iter) {
            this.iter = iter;
        }

        @Override
        public boolean hasNext() {
            return this.iter.hasNext();
        }

        @Override
        public OrderedPair<PointsToGraphNode, TypeFilter> next() {
            return new OrderedPair<>(this.iter.next(), (TypeFilter) null);
        }

        @Override
        public void remove() {
            throw new UnsupportedOperationException();
        }
    }

    public class IntToInstanceKeyIterator implements Iterator<InstanceKeyRecency> {
        private final IntIterator iter;

        public IntToInstanceKeyIterator(IntIterator iter) {
            this.iter = iter;
        }

        @Override
        public boolean hasNext() {
            return this.iter.hasNext();
        }

        @Override
        public InstanceKeyRecency next() {
            InstanceKeyRecency ik = PointsToGraph.this.instanceKeyDictionary.get(this.iter.next());
            assert ik != null;
            return ik;
        }

        @Override
        public void remove() {
            throw new UnsupportedOperationException();
        }

    }

    /**
     * Return the set of InstanceKeys that are in source (and satisfy filter)
     * but are not in target.
     *
     * @param source
     * @param filter
     * @param target
     * @return
     */
    IntSet getDifference(/*PointsToGraphNode*/int source, boolean sourceIsFlowSensitive, TypeFilter filter, /*PointsToGraphNode*/
                         int target, boolean targetIsFlowSensitive,
                         InterProgramPointReplica ippr) {
        source = this.getRepresentative(source);

        IntIterator srcIter;
        if (ippr == null || !sourceIsFlowSensitive) {

            IntSet s = this.pointsToSetFI(source);
            if (filter == null) {
                srcIter = s.intIterator();
            }
            else {
                srcIter = new FilteredIterator(s.intIterator(), filter);
            }
        }
        else {
            assert sourceIsFlowSensitive;
            srcIter = new ProgramPointIntIterator(pointsToFS.get(source), ippr);
        }
        return this.getDifference(srcIter, target, targetIsFlowSensitive, ExplicitProgramPointSet.singleton(ippr));

    }

    private IntSet getDifference(IntIterator srcIter, /*PointsToGraphNode*/int target, boolean targetIsFlowSensitive,
                                 ExplicitProgramPointSet addAtPoints) {
        assert !targetIsFlowSensitive || addAtPoints != null && !addAtPoints.isEmpty() : "If target is flow sensitive, then addAtPoints must be nonempty";
        target = this.getRepresentative(target);

        if (!srcIter.hasNext()) {
            // nothing in there, return an empty set.
            return EmptyIntSet.instance;
        }

        MutableIntSet s = MutableSparseIntSet.makeEmpty();

        if (!targetIsFlowSensitive) {
            IntSet targetSet = this.pointsToSetFI(target);

            while (srcIter.hasNext()) {
                int i = srcIter.next();
                if (!targetSet.contains(i)) {
                    s.add(i);
                }
            }
        }
        else {
            ConcurrentIntMap<ProgramPointSetClosure> m = this.pointsToSetFS(target);
            while (srcIter.hasNext()) {
                int i = srcIter.next();
                ProgramPointSetClosure pps = m.get(i);
                if (pps == null || !pps.containsAll(addAtPoints)) {
                    // we have i \not\in pointsTo(target, ippr) for some ippr \in addAtPoints
                    s.add(i);
                }
            }

        }
        return s;

    }

    public int numPointsToGraphNodes() {
        return this.pointsToFI.size() + this.pointsToFS.size();
    }
    private MutableIntSet pointsToSetFI(/*PointsToGraphNode*/int n) {
        MutableIntSet s = this.pointsToFI.get(n);
        if (s == null) {
            s = PointsToAnalysisMultiThreaded.makeConcurrentIntSet();
            MutableIntSet ex = this.pointsToFI.putIfAbsent(n, s);
            if (ex != null) {
                // someone beat us to it!
                s = ex;
            }
        }
        return s;
    }

    private ConcurrentIntMap<ProgramPointSetClosure> pointsToSetFS(/*PointsToGraphNode*/int n) {
        ConcurrentIntMap<ProgramPointSetClosure> s = this.pointsToFS.get(n);
        if (s == null) {
            s = new SimpleConcurrentIntMap<>();
            ConcurrentIntMap<ProgramPointSetClosure> ex = this.pointsToFS.putIfAbsent(n, s);
            if (ex != null) {
                // someone beat us to it!
                s = ex;
            }
        }
        return s;
    }

    protected boolean addAllToSet(/*PointsToGraphNode*/int n, boolean nIsFlowSensitive,
                                  ExplicitProgramPointSet ppsToAdd,
                                  IntSet set) {
        if (set.isEmpty()) {
            return false;
        }

        if (!nIsFlowSensitive) {
            assert !isFlowSensitivePointsToGraphNode(n);
            return pointsToSetFI(n).addAll(set);
        }
        // flow sensitive!
        boolean changed = false;
        IntMap<ProgramPointSetClosure> m = pointsToSetFS(n);
        IntIterator iter = set.intIterator();
        while (iter.hasNext()) {
            int to = iter.next();
            changed |= addProgramPoints(m, to, ppsToAdd);
        }
        return changed;
    }

    private static boolean addProgramPoints(IntMap<ProgramPointSetClosure> m, /*PointsToGraphNode*/int to,
                                            ExplicitProgramPointSet toAdd) {
        ProgramPointSetClosure p = m.get(to);
        if (p == null) {
            p = new ProgramPointSetClosure(to);
            m.put(to, p);
        }
        return p.addAll(toAdd);
    }

    public int cycleRemovalCount() {
        return this.representative.size();
    }

    public void findCycles() {
        IntMap<MutableIntSet> toCollapse = new SparseIntMap<>();

        MutableIntSet visited = MutableSparseIntSet.makeEmpty();
        IntIterator iter = this.isUnfilteredSubsetOf.domain();
        while (iter.hasNext()) {
            int n = iter.next();
            this.findCycles(n, visited, MutableSparseIntSet.makeEmpty(), new IntStack(), toCollapse);
        }

        MutableIntSet collapsed = MutableSparseIntSet.makeEmpty();
        IntIterator repIter = toCollapse.keyIterator();
        while (repIter.hasNext()) {
            int rep = repIter.next();
            rep = this.getRepresentative(rep); // it is possible that rep was already collapsed to something else. So we get the representative of it to shortcut things.
            IntIterator nIter = toCollapse.get(rep).intIterator();
            while (nIter.hasNext()) {
                int n = nIter.next();
                if (collapsed.contains(n)) {
                    // we have already collapsed n with something. let's skip it.
                    continue;
                }
                collapsed.add(n);
                //this.collapseNodes(n, rep);
            }
        }

    }

    private void findCycles(/*PointsToGraphNode*/int n, MutableIntSet visited, MutableIntSet currentlyVisiting,
                            IntStack currentlyVisitingStack, IntMap<MutableIntSet> toCollapse) {
        if (currentlyVisiting.contains(n)) {
            // we detected a cycle!
            int foundAt = -1;
            for (int i = 0; i < currentlyVisiting.size(); i++) {
                if (foundAt < 0 && currentlyVisitingStack.get(i) == n) {
                    foundAt = i;
                    break;
                }
            }
            // we can collapse some nodes together!
            MutableIntSet toCollapseSet = toCollapse.get(n);
            if (toCollapseSet == null) {
                toCollapseSet = MutableSparseIntSet.makeEmpty();
                toCollapse.put(n, toCollapseSet);
            }
            for (int i = foundAt + 1; i < currentlyVisitingStack.size(); i++) {
                toCollapseSet.add(currentlyVisitingStack.get(i));
            }
            return;
        }

        if (visited.contains(n)) {
            // already recursed or recursing on the children of n
            return;
        }
        visited.add(n);

        // now recurse.
        currentlyVisiting.add(n);
        currentlyVisitingStack.push(n);
        IntSet children = this.isUnfilteredSubsetOf.forward(n);
        if (children == null) {
            children = EmptyIntSet.instance;
        }
        IntIterator childIterator = children.intIterator();
        while (childIterator.hasNext()) {
            int child = childIterator.next();
            this.findCycles(child,
                            visited,
                            currentlyVisiting,
                            currentlyVisitingStack,
                            toCollapse);
        }

        currentlyVisiting.remove(n);
        currentlyVisitingStack.pop();

    }

    public void constructionFinished() {
        this.graphFinished = true;

    }
}<|MERGE_RESOLUTION|>--- conflicted
+++ resolved
@@ -16,6 +16,7 @@
 import util.intmap.SimpleConcurrentIntMap;
 import util.intmap.SparseIntMap;
 import analysis.AnalysisUtil;
+import analysis.pointer.analyses.HeapAbstractionFactory;
 import analysis.pointer.analyses.recency.InstanceKeyRecency;
 import analysis.pointer.analyses.recency.RecencyHeapAbstractionFactory;
 import analysis.pointer.engine.DependencyRecorder;
@@ -703,19 +704,14 @@
     public IntIterator pointsToIntIterator(/*PointsToGraphNode*/int n, InterProgramPointReplica ippr,
                                            StmtAndContext originator) {
         n = this.getRepresentative(n);
-<<<<<<< HEAD
-        this.recordRead(n, originator);
-        if (isFlowSensitivePointsToGraphNode(n)) {
-            return new ProgramPointIntIterator(pointsToFS.get(n), ippr);
-        }
-        return this.pointsToSetFI(n).intIterator();
-=======
         if (originator != null) {
             // If the originating statement is null then the graph is finished and there is no need to record this read
             this.recordRead(n, originator);
         }
-        return this.pointsToSet(n).intIterator();
->>>>>>> 566d8483
+        if (isFlowSensitivePointsToGraphNode(n)) {
+            return new ProgramPointIntIterator(pointsToFS.get(n), ippr);
+        }
+        return this.pointsToSetFI(n).intIterator();
     }
 
 
