--- conflicted
+++ resolved
@@ -1887,18 +1887,6 @@
 
         MutableIntSet s = MutableSparseIntSet.makeEmpty();
 
-<<<<<<< HEAD
-        if (!targetIsFlowSensitive) {
-            IntSet targetSet = this.pointsToSetFI(target);
-            boolean targetIsObjectField = baseNodeForPointsToGraphNode(target) >= 0;
-
-            while (srcIter.hasNext()) {
-                int i = srcIter.next();
-                if (!targetSet.contains(i)) {
-                    s.add(i);
-                }
-                if (isMostRecentObject(i) && targetIsObjectField) {
-=======
         IntSet targetSet = this.pointsToSetFI(target);
 
         while (srcIter.hasNext()) {
@@ -1908,7 +1896,6 @@
             }
             if (isMostRecentObject(i)) {
                 if (!targetSet.contains(nonMostRecentVersion(i))) {
->>>>>>> 5f8f702f
                     // target is a flow-insensitive pointstographnode, so if it
                     // points to the most recent version, it may also need to point to
                     // the non-most recent version.
