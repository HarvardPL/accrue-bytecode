--- conflicted
+++ resolved
@@ -9,7 +9,6 @@
 import java.util.NoSuchElementException;
 import java.util.Set;
 import java.util.Stack;
-import java.util.concurrent.ConcurrentHashMap;
 import java.util.concurrent.ConcurrentMap;
 import java.util.concurrent.atomic.AtomicInteger;
 
@@ -17,11 +16,8 @@
 import util.intmap.ConcurrentIntMap;
 import util.intmap.DenseIntMap;
 import util.intmap.IntMap;
-<<<<<<< HEAD
+import util.intmap.ReadOnlyConcurrentIntMap;
 import util.intmap.SimpleConcurrentIntMap;
-=======
-import util.intmap.ReadOnlyConcurrentIntMap;
->>>>>>> a259ce08
 import util.intmap.SparseIntMap;
 import util.intset.EmptyIntSet;
 import analysis.AnalysisUtil;
@@ -74,19 +70,11 @@
     /**
      * Dictionary for mapping ints to InstanceKeys.
      */
-<<<<<<< HEAD
-    private final ConcurrentIntMap<InstanceKeyRecency> instanceKeyDictionary = PointsToAnalysisMultiThreaded.makeConcurrentIntMap();
+    private ConcurrentIntMap<InstanceKeyRecency> instanceKeyDictionary = PointsToAnalysisMultiThreaded.makeConcurrentIntMap();
     /**
      * Dictionary for mapping InstanceKeys to ints
      */
-    private final ConcurrentMap<InstanceKeyRecency, Integer> reverseInstanceKeyDictionary = AnalysisUtil.createConcurrentHashMap();
-=======
-    private ConcurrentIntMap<InstanceKey> instanceKeyDictionary = PointsToAnalysisMultiThreaded.makeConcurrentIntMap();
-    /**
-     * Dictionary for mapping InstanceKeys to ints
-     */
-    private ConcurrentMap<InstanceKey, Integer> reverseInstanceKeyDictionary = new ConcurrentHashMap<>();
->>>>>>> a259ce08
+    private ConcurrentMap<InstanceKeyRecency, Integer> reverseInstanceKeyDictionary = AnalysisUtil.createConcurrentHashMap();
 
     /**
      * Dictionary to record the concrete type of instance keys.
@@ -101,16 +89,12 @@
     /**
      * Dictionary for mapping PointsToGraphNodes to ints
      */
-<<<<<<< HEAD
-    private final ConcurrentMap<PointsToGraphNode, Integer> reverseGraphNodeDictionary = AnalysisUtil.createConcurrentHashMap();
-=======
-    private ConcurrentMap<PointsToGraphNode, Integer> reverseGraphNodeDictionary = new ConcurrentHashMap<>();
->>>>>>> a259ce08
+    private ConcurrentMap<PointsToGraphNode, Integer> reverseGraphNodeDictionary = AnalysisUtil.createConcurrentHashMap();
 
     /**
      * Dictionary for mapping PointsToGraphNodes to ints
      */
-    private final ConcurrentIntMap<PointsToGraphNode> graphNodeDictionary = PointsToAnalysisMultiThreaded.makeConcurrentIntMap();
+    private ConcurrentIntMap<PointsToGraphNode> graphNodeDictionary = PointsToAnalysisMultiThreaded.makeConcurrentIntMap();
 
     /* ******************
      * Record allocation sites
@@ -142,18 +126,14 @@
      * Map from PointsToGraphNode to sets of InstanceKeys (where PointsToGraphNodes and InstanceKeys are represented by
      * ints). These are the flow-insensitive facts, i.e., they hold true at all program points.
      */
-    private final ConcurrentIntMap<MutableIntSet> pointsToFI = PointsToAnalysisMultiThreaded.makeConcurrentIntMap();
+    private ConcurrentIntMap<MutableIntSet> pointsToFI = PointsToAnalysisMultiThreaded.makeConcurrentIntMap();
 
     /**
      * Map from PointsToGraphNode to InstanceKeys, including the program points (actually, the interprogrampoint
      * replicas) at which they are valid. These are the flow sensitive points to information. if (s,t,ps) \in deltaFS,
      * and p \in ps, then s points to t at program point p.
      */
-<<<<<<< HEAD
     private final ConcurrentIntMap<ConcurrentIntMap<ProgramPointSetClosure>> pointsToFS = PointsToAnalysisMultiThreaded.makeConcurrentIntMap();
-=======
-    private ConcurrentIntMap<MutableIntSet> pointsTo = PointsToAnalysisMultiThreaded.makeConcurrentIntMap();
->>>>>>> a259ce08
 
     /**
      * if "a isUnfilteredSubsetOf b" then the points to set of a is always a subset of the points to set of b.
@@ -163,8 +143,7 @@
     /**
      * if "a isFilteredSubsetOf b with filter" then the filter(pointsTo(a)) is a subset of pointsTo(b).
      */
-<<<<<<< HEAD
-    private final SetAnnotatedIntRelation<TypeFilter> isFilteredSubsetOf = new SetAnnotatedIntRelation<>();
+    private SetAnnotatedIntRelation<TypeFilter> isFilteredSubsetOf = new SetAnnotatedIntRelation<>();
 
     /**
      * if "a isFlowSensSubsetOf b with pps" then for all ippr \in pps, we have pointsTo(a, ippr) is a subset of
@@ -184,9 +163,6 @@
         }
 
     };
-=======
-    private AnnotatedIntRelation<TypeFilter> isFilteredSubsetOf = new AnnotatedIntRelation<>();
->>>>>>> a259ce08
 
     /**
      * Map from PointsToGraphNodes to PointsToGraphNodes, indicating which nodes have been collapsed (due to being in
@@ -204,7 +180,7 @@
     /**
      * The contexts that a method may appear in.
      */
-    private ConcurrentMap<IMethod, Set<Context>> reachableContexts = new ConcurrentHashMap<>();
+    private ConcurrentMap<IMethod, Set<Context>> reachableContexts = AnalysisUtil.createConcurrentHashMap();
 
     /**
      * The classes that will be loaded (i.e., we need to analyze their static
@@ -221,17 +197,13 @@
      * A thread-safe representation of the call graph that we populate during the analysis, and then convert it to a
      * HafCallGraph later.
      */
-<<<<<<< HEAD
-    private final ConcurrentMap<OrderedPair<CallSiteProgramPoint, Context>, Set<OrderedPair<IMethod, Context>>> callGraphMap = new ConcurrentHashMap<>();
+    private ConcurrentMap<OrderedPair<CallSiteProgramPoint, Context>, Set<OrderedPair<IMethod, Context>>> callGraphMap = AnalysisUtil.createConcurrentHashMap();
 
     /**
      * A thread-safe representation of the call graph that we populate during the analysis, and then convert it to a
      * HafCallGraph later.
      */
-    private final ConcurrentMap<OrderedPair<IMethod, Context>, Set<OrderedPair<CallSiteProgramPoint, Context>>> callGraphReverseMap = new ConcurrentHashMap<>();
-=======
-    private ConcurrentMap<OrderedPair<IMethod, Context>, ConcurrentMap<CallSiteReference, Set<OrderedPair<IMethod, Context>>>> callGraphMap = AnalysisUtil.createConcurrentHashMap();
->>>>>>> a259ce08
+    private final ConcurrentMap<OrderedPair<IMethod, Context>, Set<OrderedPair<CallSiteProgramPoint, Context>>> callGraphReverseMap = AnalysisUtil.createConcurrentHashMap();
 
     private HafCallGraph callGraph = null;
 
@@ -340,35 +312,7 @@
 
         n = this.getRepresentative(n);
 
-<<<<<<< HEAD
         int h = this.lookupDictionary(heapContext);
-=======
-        Integer h = this.reverseInstanceKeyDictionary.get(heapContext);
-        if (h == null) {
-            // not in the dictionary yet
-            h = this.instanceKeyCounter.getAndIncrement();
-
-            // Put the mapping into instanceKeyDictionary and concreteTypeDictionary
-            // Note that it is important to do this before putting it into reverseInstanceKeyDictionary
-            // to avoid a race (i.e., someone looking up heapContext in reverseInstanceKeyDictionary, getting
-            // int h, yet getting null when trying instanceKeyDictionary.get(h).)
-            // try a put if absent
-            // Note that we can do a put instead of a putIfAbsent, since h is guaranteed unique.
-            this.instanceKeyDictionary.put(h, heapContext);
-            if (concreteTypeDictionary != null) {
-                this.concreteTypeDictionary.put(h, heapContext.getConcreteType());
-            }
-            Integer existing = this.reverseInstanceKeyDictionary.putIfAbsent(heapContext, h);
-            if (existing != null) {
-                // someone beat us. h will never be used.
-                this.instanceKeyDictionary.remove(h);
-                if (concreteTypeDictionary != null) {
-                    this.concreteTypeDictionary.remove(h);
-                }
-                h = existing;
-            }
-        }
->>>>>>> a259ce08
 
         GraphDelta delta = new GraphDelta(this);
         if (!this.pointsToSetFI(n).contains(h)) {
@@ -431,13 +375,17 @@
             // int h, yet getting null when trying instanceKeyDictionary.get(h).)
             // try a put if absent
             // Note that we can do a put instead of a putIfAbsent, since h is guaranteed unique.
-            this.concreteTypeDictionary.put(n, key.getConcreteType());
+            if (concreteTypeDictionary != null) {
+                this.concreteTypeDictionary.put(n, key.getConcreteType());
+            }
             this.instanceKeyDictionary.put(n, key);
             Integer existing = this.reverseInstanceKeyDictionary.putIfAbsent(key, n);
             if (existing != null) {
                 // someone beat us. h will never be used.
                 this.instanceKeyDictionary.remove(n);
-                this.concreteTypeDictionary.remove(n);
+                if (concreteTypeDictionary != null) {
+                    this.concreteTypeDictionary.remove(n);
+                }
                 n = existing;
             }
         }
@@ -481,15 +429,10 @@
      * @param target
      * @return
      */
-<<<<<<< HEAD
     public GraphDelta copyEdges(PointsToGraphNode source, InterProgramPointReplica sourceIppr,
                                 PointsToGraphNode target, InterProgramPointReplica targetIppr) {
         assert !(source.isFlowSensitive() && target.isFlowSensitive()) : "At most one of the source and target should be flow sensitive";
-
-=======
-    public GraphDelta copyEdges(PointsToGraphNode source, PointsToGraphNode target) {
         assert !this.graphFinished;
->>>>>>> a259ce08
         int s = this.getRepresentative(lookupDictionary(source));
         int t = this.getRepresentative(lookupDictionary(target));
 
@@ -540,11 +483,8 @@
     public GraphDelta copyFilteredEdges(PointsToGraphNode source,
                                         TypeFilter filter,
                                         PointsToGraphNode target) {
-<<<<<<< HEAD
         assert !source.isFlowSensitive() && !target.isFlowSensitive() : "Filtered subset relations can only be on flow-insensitive nodes";
-=======
         assert !this.graphFinished;
->>>>>>> a259ce08
         // source is a subset of target, target is a subset of source.
         if (TypeFilter.IMPOSSIBLE.equals(filter)) {
             // impossible filter! Don't bother adding the relationship.
@@ -824,7 +764,6 @@
         return pointsToIterator(n, ippr, null);
     }
 
-<<<<<<< HEAD
     public boolean pointsTo(PointsToGraphNode from, InstanceKeyRecency to, InterProgramPointReplica ippr) {
         int f = this.lookupDictionary(from);
         int t = this.lookupDictionary(to);
@@ -859,34 +798,19 @@
         }
     }
 
-    public Iterator<InstanceKeyRecency> pointsToIterator(PointsToGraphNode n, InterProgramPointReplica ippr,
+    public Iterator<InstanceKeyRecency> pointsToIterator(PointsToGraphNode node, InterProgramPointReplica ippr,
                                                             StmtAndContext originator) {
-        assert this.graphFinished || originator != null;
-        return new IntToInstanceKeyIterator(this.pointsToIntIterator(lookupDictionary(n), ippr, originator));
-    }
-
-    public int graphNodeToInt(PointsToGraphNode n) {
-        return lookupDictionary(n);
-    }
-
-    public IntIterator pointsToIntIterator(/*PointsToGraphNode*/int n, InterProgramPointReplica ippr,
-                                           StmtAndContext originator) {
-=======
-    public Iterator<InstanceKey> pointsToIterator(PointsToGraphNode node, StmtAndContext originator) {
         assert this.graphFinished || originator != null;
         int n = lookupDictionary(node);
         if (this.graphFinished && n < 0) {
             return Collections.emptyIterator();
         }
-        return new IntToInstanceKeyIterator(this.pointsToIntIterator(n, originator));
-    }
-
-    public IntIterator pointsToIntIterator(PointsToGraphNode n, StmtAndContext origninator) {
-        assert !this.graphFinished;
-        return pointsToIntIterator(lookupDictionary(n), origninator);
-    }
-    public IntIterator pointsToIntIterator(/*PointsToGraphNode*/int n, StmtAndContext originator) {
->>>>>>> a259ce08
+        return new IntToInstanceKeyIterator(this.pointsToIntIterator(n, ippr, originator));
+    }
+
+
+    public IntIterator pointsToIntIterator(/*PointsToGraphNode*/int n, InterProgramPointReplica ippr,
+                                           StmtAndContext originator) {
         n = this.getRepresentative(n);
         if (originator != null) {
             // If the originating statement is null then the graph is finished and there is no need to record this read
@@ -1658,15 +1582,9 @@
     public int numPointsToGraphNodes() {
         return this.pointsToFI.size() + this.pointsToFS.size();
     }
-<<<<<<< HEAD
     private MutableIntSet pointsToSetFI(/*PointsToGraphNode*/int n) {
         MutableIntSet s = this.pointsToFI.get(n);
-        if (s == null) {
-=======
-    private MutableIntSet pointsToSet(/*PointsToGraphNode*/int n) {
-        MutableIntSet s = this.pointsTo.get(n);
         if (s == null && !graphFinished) {
->>>>>>> a259ce08
             s = PointsToAnalysisMultiThreaded.makeConcurrentIntSet();
             MutableIntSet ex = this.pointsToFI.putIfAbsent(n, s);
             if (ex != null) {
@@ -1818,6 +1736,7 @@
         // set various fields to null to allow them to be garbage collected.
         this.reverseInstanceKeyDictionary = null;
         this.concreteTypeDictionary = null;
+        this.graphNodeDictionary = null;
         this.isUnfilteredSubsetOf = null;
         this.isFilteredSubsetOf = null;
 
@@ -1829,33 +1748,45 @@
         this.callGraphMap = null;
 
         // make more compact, read-only versions of the sets.
-        IntIterator keyIterator = pointsTo.keyIterator();
+        IntIterator keyIterator = pointsToFI.keyIterator();
         while (keyIterator.hasNext()) {
             int key = keyIterator.next();
-            MutableIntSet ms = pointsTo.get(key);
+            MutableIntSet ms = pointsToFI.get(key);
             MutableIntSet newMS = MutableSparseIntSet.make(ms);
-            pointsTo.put(key, newMS);
-        }
-
-        this.pointsTo = compact(this.pointsTo);
+            pointsToFI.put(key, newMS);
+        }
+
+        this.pointsToFI = compact(this.pointsToFI);
         this.instanceKeyDictionary = compact(this.instanceKeyDictionary);
         this.reverseGraphNodeDictionary = compact(this.reverseGraphNodeDictionary);
+
+        keyIterator = pointsToFS.keyIterator();
+        while (keyIterator.hasNext()) {
+            int key = keyIterator.next();
+            ConcurrentIntMap<ProgramPointSetClosure> ms = pointsToFS.get(key);
+            pointsToFS.put(key, compact(ms));
+        }
     }
 
     /**
      * Produce a more compact map. This reduces memory usage, but gives back a read-only map.
      */
     private static <V> ConcurrentIntMap<V> compact(ConcurrentIntMap<V> m) {
-        DenseIntMap<V> newMap = new DenseIntMap<>(Math.max(m.max() + 1, 0));
+        boolean dense = ((float) m.size() / ((float) (m.max() + 1))) > 0.5;
+
+        IntMap<V> newMap = dense ? new DenseIntMap<V>(Math.max(m.max() + 1, 0))
+                : new SparseIntMap<V>(Math.max(m.max() + 1, 0));
         IntIterator keyIterator = m.keyIterator();
         while (keyIterator.hasNext()) {
             int key = keyIterator.next();
             newMap.put(key, m.get(key));
         }
-        float util = newMap.utilization();
-        int length = Math.round(newMap.size() / util);
-        System.err.println("   Utilization of DenseIntMap: " + String.format("%.3f", util) + " (approx "
-                + (length - newMap.size()) + " empty slots out of " + length + ")");
+        if (dense) {
+            float util = ((DenseIntMap) newMap).utilization();
+            int length = Math.round(newMap.size() / util);
+            System.err.println("   Utilization of DenseIntMap: " + String.format("%.3f", util) + " (approx "
+                    + (length - newMap.size()) + " empty slots out of " + length + ")");
+        }
         return new ReadOnlyConcurrentIntMap<>(newMap);
     }
 
@@ -1873,7 +1804,6 @@
         return new ReadOnlyConcurrentMap<>(newMap);
     }
 
-<<<<<<< HEAD
     public boolean isMostRecentObject(/*InstanceKeyRecency*/int n) {
         return this.lookupInstanceKeyDictionary(n).isRecent();
     }
@@ -1886,7 +1816,7 @@
         int n = this.lookupDictionary(ikr);
         Set<ProgramPointReplica> s = this.allocationSites.get(n);
         if (s == null) {
-            s = PointsToAnalysisMultiThreaded.makeConcurrentSet();
+            s = AnalysisUtil.createConcurrentSet();
             Set<ProgramPointReplica> ex = this.allocationSites.putIfAbsent(n, s);
             if (ex != null) {
                 // someone beat us to it!
@@ -1914,7 +1844,7 @@
         InstanceKeyRecency ikr = lookupInstanceKeyDictionary(n);
         return this.lookupDictionary(ikr.recent(true));
     }
-=======
+
     private static class ReadOnlyConcurrentMap<K, V> implements ConcurrentMap<K, V> {
         final Map<K, V> m;
 
@@ -2004,5 +1934,4 @@
 
     }
 
->>>>>>> a259ce08
 }