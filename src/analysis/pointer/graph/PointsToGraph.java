package analysis.pointer.graph;

import java.util.AbstractSet;
import java.util.Collections;
import java.util.HashSet;
import java.util.Iterator;
import java.util.LinkedHashMap;
import java.util.LinkedHashSet;
import java.util.List;
import java.util.Map;
import java.util.NoSuchElementException;
import java.util.Set;
import java.util.Stack;

import util.OrderedPair;
import util.print.PrettyPrinter;
import analysis.AnalysisUtil;
import analysis.pointer.analyses.HeapAbstractionFactory;
import analysis.pointer.registrar.StatementRegistrar;

import com.ibm.wala.classLoader.CallSiteReference;
import com.ibm.wala.classLoader.IMethod;
import com.ibm.wala.ipa.callgraph.CGNode;
import com.ibm.wala.ipa.callgraph.CallGraph;
import com.ibm.wala.ipa.callgraph.Context;
import com.ibm.wala.ipa.callgraph.propagation.InstanceKey;
import com.ibm.wala.util.CancelException;

/**
 * Graph mapping local variables (in a particular context) and fields to abstract heap locations (representing zero or
 * more actual heap locations)
 */
public class PointsToGraph {
    public static final String ARRAY_CONTENTS = "[contents]";

    /*
     * The pointsto graph is represented using two relations. If base.get(n).contains(i) then i is in the pointsto set
     * of n. If isSubsetOf.get(n).contains(<m, f>), then the filtered pointsto set of n is a subset of the points to set
     * of m. The superset relation is just the reverse of subset.
     */
    private final Map<PointsToGraphNode, Set<InstanceKey>> base =
            new LinkedHashMap<>();

    private final Map<PointsToGraphNode, Set<PointsToGraphNode>> isUnfilteredSubsetOf =
            new LinkedHashMap<>();
    private final Map<PointsToGraphNode, Set<OrderedPair<PointsToGraphNode, TypeFilter>>> isSubsetOf =
            new LinkedHashMap<>();
    private final Map<PointsToGraphNode, Set<OrderedPair<PointsToGraphNode, TypeFilter>>> isSupersetOf =
            new LinkedHashMap<>();
    private final Map<PointsToGraphNode, Set<PointsToGraphNode>> isUnfilteredSupersetOf =
            new LinkedHashMap<>();

    /**
     * The contexts that a method may appear in.
     */
    private final Map<IMethod, Set<Context>> contexts = new LinkedHashMap<>();

    /**
     * The classes that will be loaded (i.e., we need to analyze their static initializers).
     */
    private final Set<IMethod> classInitializers =
            AnalysisUtil.createConcurrentSet();

    /**
     * Heap abstraction factory.
     */
    private final HeapAbstractionFactory haf;

    private final HafCallGraph callGraph;

    // private final DependencyRecorder depRecorder;
    private Set<PointsToGraphNode> readNodes;
    private Map<PointsToGraphNode, Set<OrderedPair<PointsToGraphNode, TypeFilter>>> newSubsetRelations;

    private Map<IMethod, Set<Context>> newContexts;

    private int outputLevel = 0;

    public static boolean DEBUG = false;

    public PointsToGraph(StatementRegistrar registrar,
            HeapAbstractionFactory haf) {
        readNodes = new LinkedHashSet<>();
        newSubsetRelations = new LinkedHashMap<>();
        newContexts = new LinkedHashMap<>();

        this.haf = haf;
        callGraph = new HafCallGraph(haf);

        populateInitialContexts(registrar.getInitialContextMethods());
    }

    /**
     * Populate the contexts map by adding the initial context for all the given methods
     * 
     * @param haf
     *            abstraction factory defining the initial context
     * @param initialMethods
     *            methods to be paired with the initial context
     * @return mapping from each method in the given set to the singleton set containing the initial context
     */
    private void populateInitialContexts(Set<IMethod> initialMethods) {
        for (IMethod m : initialMethods) {
            getOrCreateContextSet(m).add(haf.initialContext());
        }
    }

    public Map<PointsToGraphNode, Set<InstanceKey>> getBaseNodes() {
        return base;
    }

    // Return the immediate supersets of n. That is, any node m such that n is an immediate subset of m
    public Iterator<OrderedPair<PointsToGraphNode, TypeFilter>> immediateSuperSetsOf(
            PointsToGraphNode n) {
        Set<PointsToGraphNode> unfilteredsupersets =
                isUnfilteredSubsetOf.get(n);
        Set<OrderedPair<PointsToGraphNode, TypeFilter>> supersets =
                isSubsetOf.get(n);
        return composeIterators(unfilteredsupersets, supersets);
    }

    /**
     * Add an edge from node to heapContext in the graph.
     * 
     * @param node
     * @param heapContext
     * @return
     */
    public GraphDelta addEdge(PointsToGraphNode node, InstanceKey heapContext) {
        assert node != null && heapContext != null;
        Set<InstanceKey> pointsToSet = getOrCreateBaseSet(node);

        GraphDelta delta = new GraphDelta(this);
        if (!pointsToSet.contains(heapContext)) {
            delta.add(node, heapContext);
            pointsToSet.add(heapContext);
        }
        return delta;
    }

    /**
     * Copy the pointsto set of the source to the pointsto set of the target. This should be used when the pointsto set
     * of the target is a supserset of the pointsto set of the source.
     * 
     * @param source
     * @param target
     * @return
     */
    public GraphDelta copyEdges(PointsToGraphNode source,
            PointsToGraphNode target) {
        // source is a subset of target, target is a superset of source.
        Set<PointsToGraphNode> sourceSubset =
                getOrCreateUnfilteredSubsetSet(source);

        GraphDelta changed = new GraphDelta(this);
        if (!sourceSubset.contains(target)) {
            // For the current design, it's important that we tell delta about the copyEdges before actually updating it.
            changed.addCopyEdges(source, null, target);

            sourceSubset.add(target);
            // make sure the superset relation stays consistent
            Set<PointsToGraphNode> targetSuperset =
                    getOrCreateUnfilteredSupersetSet(target);
            targetSuperset.add(source);

        }
        return changed;
    }

    /**
     * Copy the pointsto set of the source to the pointsto set of the target. This should be used when the pointsto set
     * of the target is a supserset of the pointsto set of the source.
     * 
     * @param source
     * @param target
     * @return
     */
    public GraphDelta copyFilteredEdges(PointsToGraphNode source,
            TypeFilter filter, PointsToGraphNode target) {
        // source is a subset of target, target is a subset of source.
        Set<OrderedPair<PointsToGraphNode, TypeFilter>> sourceSubset =
                getOrCreateSubsetSet(source);
        OrderedPair<PointsToGraphNode, TypeFilter> trgFilter =
                new OrderedPair<>(target, filter);

        GraphDelta changed = new GraphDelta(this);
        if (!sourceSubset.contains(trgFilter)) {
            // For the current design, it's important that we tell delta about the copyEdges before actually updating it.
            changed.addCopyEdges(source, filter, target);

            sourceSubset.add(trgFilter);
            // make sure the superset relation stays consistent
            Set<OrderedPair<PointsToGraphNode, TypeFilter>> targetSuperset =
                    getOrCreateSupersetSet(target);
            targetSuperset.add(new OrderedPair<>(source, filter));
        }
        return changed;
    }

    /**
     * Provide an interatory for the things that n points to. Note that we may not return a set, i.e., some InstanceKeys
     * may be returned multiple times. XXX we may change this in the future...
     * 
     * @param n
     * @return
     */
    public Iterator<InstanceKey> pointsToIterator(PointsToGraphNode n) {
        recordRead(n);
        return new PointsToIterator(this, n);
    }

    /**
     * XXXX DOCO TODO.
     * 
     */
    @SuppressWarnings("deprecation")
    public boolean addCall(CallSiteReference callSite, IMethod caller,
            Context callerContext, IMethod callee, Context calleeContext) {

        CGNode src;
        CGNode dst;

        try {
            src = callGraph.findOrCreateNode(caller, callerContext);
            dst = callGraph.findOrCreateNode(callee, calleeContext);
        }
        catch (CancelException e) {
            throw new RuntimeException(e + " cannot add call graph edge from "
                    + PrettyPrinter.methodString(caller) + " to "
                    + PrettyPrinter.methodString(callee));
        }

        // We are building a call graph so it is safe to call this "deprecated" method
        if (!src.addTarget(callSite, dst)) {
            // not a new target
            return false;
        }
        if (outputLevel >= 2) {
            System.err.println("ADDED\n\t" + PrettyPrinter.methodString(caller)
                    + " in " + callerContext + " to\n\t"
                    + PrettyPrinter.methodString(callee) + " in "
                    + calleeContext);
        }

        recordContext(callee, calleeContext);
        return true;
    }

    /**
     * Record a callee context for the given method
     * 
     * @param callee
     *            method
     * @param calleeContext
     *            context
     */
    private void recordContext(IMethod callee, Context calleeContext) {
        if (outputLevel >= 1) {
            System.err.println("RECORDING: " + callee + " in " + calleeContext
                    + " hc " + calleeContext);
        }
        Set<Context> s = contexts.get(callee);
        if (s == null) {
            s = new LinkedHashSet<>();
            contexts.put(callee, s);
        }

        if (s.add(calleeContext)) {
            // The context is new
            Set<Context> n = newContexts.get(callee);
            if (n == null) {
                n = new LinkedHashSet<>();
                newContexts.put(callee, n);
            }
            n.add(calleeContext);
        }
    }

    private Set<InstanceKey> getOrCreateBaseSet(PointsToGraphNode node) {
        return PointsToGraph.<PointsToGraphNode, InstanceKey> getOrCreateSet(node,
                                                                             base);
    }

    private Set<OrderedPair<PointsToGraphNode, TypeFilter>> getOrCreateSubsetSet(
            PointsToGraphNode node) {
        return PointsToGraph.<PointsToGraphNode, OrderedPair<PointsToGraphNode, TypeFilter>> getOrCreateSet(node,
                                                                                                            isSubsetOf);
    }

    private Set<OrderedPair<PointsToGraphNode, TypeFilter>> getOrCreateSupersetSet(
            PointsToGraphNode node) {
        return PointsToGraph.<PointsToGraphNode, OrderedPair<PointsToGraphNode, TypeFilter>> getOrCreateSet(node,
                                                                                                            isSupersetOf);
    }

    private Set<PointsToGraphNode> getOrCreateUnfilteredSubsetSet(
            PointsToGraphNode node) {
        return PointsToGraph.<PointsToGraphNode, PointsToGraphNode> getOrCreateSet(node,
                                                                                   isUnfilteredSubsetOf);
    }

    private Set<PointsToGraphNode> getOrCreateUnfilteredSupersetSet(
            PointsToGraphNode node) {
        return PointsToGraph.<PointsToGraphNode, PointsToGraphNode> getOrCreateSet(node,
                                                                                   isUnfilteredSupersetOf);
    }

    private Set<Context> getOrCreateContextSet(IMethod callee) {
        return PointsToGraph.<IMethod, Context> getOrCreateSet(callee, contexts);
    }

    static <K, T> Set<T> getOrCreateSet(K key, Map<K, Set<T>> map) {
        Set<T> set = map.get(key);
        if (set == null) {
            // make these concurrent to avoid ConcurrentModificationExceptions
            // set = new LinkedHashSet<>();
            set = AnalysisUtil.createConcurrentSet();
            map.put(key, set);
        }
        return set;
    }

    /**
     * Set of contexts for the given method
     * 
     * @param m
     *            method reference to get contexts for
     * @return set of contexts for the given method
     */
    public Set<Context> getContexts(IMethod m) {
        Set<Context> s = contexts.get(m);
        if (s == null) {
            return Collections.<Context> emptySet();
        }
        return Collections.unmodifiableSet(contexts.get(m));
    }

    //
    // /**
    // * Print the graph in graphviz dot format to a file
    // *
    // * @param filename
    // * name of the file, the file is put in tests/filename.dot
    // * @param addDate
    // * if true then the date will be added to the filename
    // */
    // public void dumpPointsToGraphToFile(String filename, boolean addDate) {
    // String dir = "tests";
    // String file = filename;
    // if (addDate) {
    // SimpleDateFormat dateFormat = new SimpleDateFormat("-yyyy-MM-dd-HH_mm_ss");
    // Date dateNow = new Date();
    // String now = dateFormat.format(dateNow);
    // file += now;
    // }
    // String fullFilename = dir + "/" + file + ".dot";
    // try (Writer out = new BufferedWriter(new FileWriter(fullFilename))) {
    // dumpPointsToGraph(out);
    // System.err.println("\nDOT written to: " + fullFilename);
    // } catch (IOException e) {
    // System.err.println("Could not write DOT to file, " + fullFilename + ", " + e.getMessage());
    // }
    // }
    //
    // private static String escape(String s) {
    // return s.replace("\\", "\\\\").replace("\"", "\\\"");
    // }
    //
    // private Writer dumpPointsToGraph(Writer writer) throws IOException {
    // double spread = 1.0;
    // writer.write("digraph G {\n" + "nodesep=" + spread + ";\n" + "ranksep=" + spread + ";\n"
    // + "graph [fontsize=10]" + ";\n" + "node [fontsize=10]" + ";\n"
    // + "edge [fontsize=10]" + ";\n");
    //
    // Map<String, Integer> dotToCount = new HashMap<>();
    // Map<PointsToGraphNode, String> n2s = new HashMap<>();
    // Map<InstanceKey, String> k2s = new HashMap<>();
    //
    // // Need to differentiate between different nodes with the same string
    // for (PointsToGraphNode n : graph.keySet()) {
    // String nStr = escape(n.toString());
    // Integer count = dotToCount.get(nStr);
    // if (count == null) {
    // dotToCount.put(nStr, 1);
    // } else {
    // dotToCount.put(nStr, count + 1);
    // nStr += " (" + count + ")";
    // }
    // n2s.put(n, nStr);
    // }
    // for (InstanceKey k : getAllHContexts()) {
    // String kStr = escape(k.toString());
    // Integer count = dotToCount.get(kStr);
    // if (count == null) {
    // dotToCount.put(kStr, 1);
    // } else {
    // dotToCount.put(kStr, count + 1);
    // kStr += " (" + count + ")";
    // }
    // k2s.put(k, kStr);
    // }
    //
    // for (PointsToGraphNode n : graph.keySet()) {
    // for (InstanceKey ik : graph.get(n)) {
    // writer.write("\t\"" + n2s.get(n) + "\" -> " + "\"" + k2s.get(ik) + "\";\n");
    // }
    // }
    //
    // writer.write("\n};\n");
    // return writer;
    // }

    // /**
    // * Set containing all Heap contexts. This is really expensive. Don't do it unless debugging small graphs.
    // *
    // * @return set with all the Heap contexts
    // */
    // public Set<InstanceKey> getAllHContexts() {
    // Set<InstanceKey> all = new LinkedHashSet<>();
    //
    // for (Set<InstanceKey> s : graph.values()) {
    // all.addAll(s);
    // }
    // return all;
    // }

    /**
     * Get the procedure call graph
     * 
     * @return call graph
     */
    public CallGraph getCallGraph() {
        return callGraph;
    }

    /**
     * Get new contexts created since this was last called and clear the new context map
     * 
     * @return new context map
     */
    public Map<IMethod, Set<Context>> getAndClearNewContexts() {
        Map<IMethod, Set<Context>> newC = newContexts;
        newContexts = new LinkedHashMap<>();
        return newC;
    }

    /**
     * Get the set of nodes that have been read since this was last called and clear the set.
     * 
     * @return set of nodes for which the points-to set was retrieved
     */
    public Set<PointsToGraphNode> getAndClearReadNodes() {
        Set<PointsToGraphNode> c = readNodes;
        readNodes = new LinkedHashSet<>();
        return c;
    }

    private void recordRead(PointsToGraphNode node) {
<<<<<<< HEAD
        readNodes.add(node);
=======
        this.readNodes.add(node);
    }

    /**
     * Get the map of copies that have been made since this was last called and clear the map.
     * 
     * @return map describing the copies from source to target(s).
     */
    public Map<PointsToGraphNode, Set<OrderedPair<PointsToGraphNode, TypeFilter>>> getAndClearCopies() {
        Map<PointsToGraphNode, Set<OrderedPair<PointsToGraphNode, TypeFilter>>> c = copies;
        copies = new LinkedHashMap<>();
        return c;
    }

    private void recordCopy(PointsToGraphNode source, PointsToGraphNode target) {
        recordCopy(source, null, target);
    }

    private void recordCopy(PointsToGraphNode source, TypeFilter filter, PointsToGraphNode target) {
        Set<OrderedPair<PointsToGraphNode, TypeFilter>> s = this.copies.get(source);
        if (s == null) {
            s = new LinkedHashSet<>();
            this.copies.put(source, s);
        }
        s.add(new OrderedPair<>(target, filter));
>>>>>>> 209e32ad
    }

    public void setOutputLevel(int outputLevel) {
        this.outputLevel = outputLevel;
    }

    public int clinitCount = 0;

    /**
     * Add class initialization methods
     * 
     * @param classInits
     *            list of class initializer is initialization order (i.e. element j is a super class of element j+1)
     * @return true if the call graph changed as a result of this call, false otherwise
     */
    public boolean addClassInitializers(List<IMethod> classInits) {
        boolean cgChanged = false;
        for (int j = classInits.size() - 1; j >= 0; j--) {
            IMethod clinit = classInits.get(j);
            if (classInitializers.add(clinit)) {
                // new initializer
                cgChanged = true;
                Context c = haf.initialContext();
                CGNode initNode;
                try {
                    initNode = callGraph.findOrCreateNode(clinit, c);
                }
                catch (CancelException e) {
                    throw new RuntimeException(e);
                }
                recordContext(clinit, c);
                callGraph.registerEntrypoint(initNode);
                clinitCount++;
            }
            else {
                // Already added an initializer and thus must have added initializers for super classes. These are all
                // that are left to process since we are adding from sub class to super class order

                // If any were added then j would have been decremented
                return cgChanged;
            }
        }
        // Should always be true
        assert cgChanged : "Reached the end of the loop without adding any clinits "
                + classInits;
        return cgChanged;
    }

    static class FilteredSet extends AbstractSet<InstanceKey> {
        final Set<InstanceKey> s;
        final TypeFilter filter;

        FilteredSet(Set<InstanceKey> s, TypeFilter filter) {
            this.filter = filter;
            if (TypeFilter.IMPOSSIBLE.equals(filter)) {
                // nothing will satisfy this filter.
                this.s = Collections.emptySet();
            }
            else {
                this.s = s;
            }
        }

        @Override
        public Iterator<InstanceKey> iterator() {
            return new FilteredIterator(s.iterator(), filter);
        }

        @Override
        public boolean contains(Object o) {
            return s.contains(o)
                    && filter.satisfies(((InstanceKey) o).getConcreteType());
        }

        @Override
        public int size() {
            throw new UnsupportedOperationException();
        }
    }

    static class FilteredIterator implements Iterator<InstanceKey> {
        private final Iterator<InstanceKey> iter;
        private final TypeFilter filter;
        private InstanceKey next = null;

        FilteredIterator(Iterator<InstanceKey> iter, TypeFilter filter) {
            this.filter = filter;
            if (TypeFilter.IMPOSSIBLE.equals(filter)) {
                // nothing will satisfy this filter.
                this.iter = Collections.emptyIterator();
            }
            else {
                this.iter = iter;
            }

        }

        @Override
        public boolean hasNext() {
            while (next == null && iter.hasNext()) {
                InstanceKey ik = iter.next();
                if (filter.satisfies(ik.getConcreteType())) {
                    next = ik;
                }
            }

            return next != null;
        }

        @Override
        public InstanceKey next() {
            if (hasNext()) {
                InstanceKey x = next;
                next = null;
                return x;
            }
            throw new NoSuchElementException();
        }

        @Override
        public void remove() {
            throw new UnsupportedOperationException();
        }
    }

    static Iterator<OrderedPair<PointsToGraphNode, TypeFilter>> composeIterators(
            Set<PointsToGraphNode> unfilteredSet,
            Set<OrderedPair<PointsToGraphNode, TypeFilter>> filteredSet) {
        Iterator<OrderedPair<PointsToGraphNode, TypeFilter>> unfilteredIterator =
                unfilteredSet == null
                        ? null
                        : new LiftUnfilteredIterator(unfilteredSet.iterator());
        Iterator<OrderedPair<PointsToGraphNode, TypeFilter>> filteredIterator =
                filteredSet == null ? null : filteredSet.iterator();

        Iterator<OrderedPair<PointsToGraphNode, TypeFilter>> iter;
        if (unfilteredIterator == null) {
            if (filteredIterator == null) {
                iter =
                        Collections.<OrderedPair<PointsToGraphNode, TypeFilter>> emptyIterator();
            }
            else {
                iter = filteredIterator;
            }
        }
        else {
            if (filteredIterator == null) {
                iter = unfilteredIterator;
            }
            else {
                iter =
                        new ComposedIterators<>(unfilteredIterator,
                                                filteredIterator);
            }
        }
        return iter;
    }

    /**
     * For the given graph node, iterate through all the InstanceKeys that the
     * node points to, filtered appropriately based on the specified TypeFilter,
     * and skipping over any InstanceKeys that are reachable via the alreadyVisited
     * set, i.e., the set of nodes that we have already (or are in the process) of visiting.
     */
    public static class PointsToIterator implements Iterator<InstanceKey> {
        private final PointsToGraph g;
        private final Set<OrderedPair<PointsToGraphNode, TypeFilter>> visited;
        private final Stack<Iterator<OrderedPair<PointsToGraphNode, TypeFilter>>> visitingStack;
        private Iterator<InstanceKey> currentBaseIter;
        private Stack<TypeFilter> typeFilters;

        public PointsToIterator(PointsToGraph g, PointsToGraphNode n) {
            this(g, n, null, null);
        }

        public PointsToIterator(PointsToGraph g, PointsToGraphNode n,
                TypeFilter filter,
                Set<OrderedPair<PointsToGraphNode, TypeFilter>> alreadyVisited) {

            this.g = g;
            if (alreadyVisited != null) {
                visited = alreadyVisited;
            }
            else {
                visited = new HashSet<>();
            }
            visitingStack = new Stack<>();
            typeFilters = new Stack<>();
            typeFilters.push(null);
            // set up the initial condition, i.e., we are starting to visit n, with type filter filter.
            startVisit(n, filter);
        }

        /**
         * Attempt to start visiting t. The iterator should return everything that t can point to, filtered by filter.
         * 
         * Precondition: currentBaseIter == null
         * 
         * Postcondition: currentBaseIter != null if and only if we actually start visiting t.
         * 
         * @param t
         * @param filter
         */
<<<<<<< HEAD
        private void startVisit(PointsToGraphNode t, TypeFilter filter) {
            // Compose the current filter (this.typeFilters.peek()), with the
            // filter for t to obtain the new filter.
            TypeFilter newFilter =
                    TypeFilter.compose(typeFilters.peek(), filter);

            if (TypeFilter.IMPOSSIBLE.equals(newFilter)) {
                // it's impossible! no need to keep visiting.
                return;
            }
=======
        final Map<IClass, Set<InstanceKey>> map = new LinkedHashMap<>();
>>>>>>> 209e32ad

            OrderedPair<PointsToGraphNode, TypeFilter> tAndNewFilter =
                    new OrderedPair<>(t, newFilter);

<<<<<<< HEAD
            if (visited.contains(tAndNewFilter) || newFilter != null
                    && visited.contains(new OrderedPair<>(t, null))) {
                // we have already visited t with this particular filter (or with no filter at all).
                return;
=======
        public PointsToSet() {
            // TODO Auto-generated constructor stub
        }

        @Override
        public int size() {
            int sum = 0;
            for (Set<InstanceKey> s : map.values()) {
                sum += s.size();
>>>>>>> 209e32ad
            }
            // mark that we have visited node t with filter
            visited.add(tAndNewFilter);

            // push the new filter on the stack.
            typeFilters.push(newFilter);

            // set up the current base iterator
            Set<InstanceKey> s = g.base.get(t);
            currentBaseIter =
                    s == null
                            ? Collections.<InstanceKey> emptyIterator()
                            : newFilter == null
                                    ? s.iterator()
                                    : new FilteredIterator(s.iterator(),
                                                           typeFilters.peek());

            Iterator<OrderedPair<PointsToGraphNode, TypeFilter>> iter =
                    composeIterators(g.isUnfilteredSupersetOf.get(t),
                                     g.isSupersetOf.get(t));

            visitingStack.push(iter);
        }

        @Override
        public boolean hasNext() {
            while (true) {
                // first do the current base instances.
                if (currentBaseIter != null && currentBaseIter.hasNext()) {
                    return true;
                }
                currentBaseIter = null;

                // find another node to start visiting...
                if (visitingStack.isEmpty()) {
                    // nothing more to visit.
                    return false;
                }
                Iterator<OrderedPair<PointsToGraphNode, TypeFilter>> iter =
                        visitingStack.peek();
                if (iter.hasNext()) {
                    OrderedPair<PointsToGraphNode, TypeFilter> pair =
                            iter.next();
                    startVisit(pair.fst(), pair.snd());
                    continue;
                }
                // The top most iterator on the stack has no more things for us to visit.
                // remove the top most element of the stack and try again.
                visitingStack.pop();
                typeFilters.pop();
            }
        }

        @Override
        public InstanceKey next() {
            if (!hasNext()) {
                throw new NoSuchElementException();
            }
            return currentBaseIter.next();
        }

        @Override
        public void remove() {
            throw new UnsupportedOperationException();
        }

    }

    public static class ComposedIterators<T> implements Iterator<T> {
        Iterator<T> iter1;
        Iterator<T> iter2;

        public ComposedIterators(Iterator<T> iter1, Iterator<T> iter2) {
            this.iter1 = iter1;
            this.iter2 = iter2;
        }

        @Override
        public boolean hasNext() {
            return iter1 != null && iter1.hasNext() || iter2.hasNext();
        }

        @Override
        public T next() {
            if (iter1 != null) {
                if (iter1.hasNext()) {
                    return iter1.next();
                }
                this.iter1 = null;
            }
            return iter2.next();
        }

        @Override
        public void remove() {
            throw new UnsupportedOperationException();
        }
    }

    public static class LiftUnfilteredIterator implements
            Iterator<OrderedPair<PointsToGraphNode, TypeFilter>> {
        private final Iterator<PointsToGraphNode> iter;

        public LiftUnfilteredIterator(Iterator<PointsToGraphNode> iter) {
            this.iter = iter;
        }

        @Override
        public boolean hasNext() {
            return iter.hasNext();
        }

        @Override
        public OrderedPair<PointsToGraphNode, TypeFilter> next() {
            return new OrderedPair<>(iter.next(), (TypeFilter) null);
        }

        @Override
        public void remove() {
            throw new UnsupportedOperationException();
        }
    }

<<<<<<< HEAD
    /**
     * Return the set of InstanceKeys that are in source (and satisfy filter) but are not in target.
     * @param source
     * @param filter
     * @param target
     * @return
     */
    Set<InstanceKey> getDifference(PointsToGraphNode source, TypeFilter filter,
            PointsToGraphNode target) {
        Iterator<InstanceKey> srcIter;
        if (filter == null) {
            srcIter = new PointsToIterator(this, source);
        }
        else {
            srcIter =
                    new FilteredIterator(new PointsToIterator(this, source),
                                         filter);
=======
        @Override
        public boolean equals(Object o) {
            if (o == this)
                return true;

            if (!(o instanceof Set))
                return false;
            Collection<?> c = (Collection<?>) o;
            if (c.size() != size())
                return false;
            try {
                return containsAll(c);
            }
            catch (ClassCastException unused) {
                return false;
            }
            catch (NullPointerException unused) {
                return false;
            }
        }

        @Override
        public int hashCode() {
            int h = 0;
            Iterator<InstanceKey> i = iterator();
            while (i.hasNext()) {
                InstanceKey obj = i.next();
                if (obj != null)
                    h += obj.hashCode();
            }
            return h;
        }

        @Override
        public String toString() {
            Iterator<InstanceKey> it = iterator();
            if (!it.hasNext())
                return "[]";

            StringBuilder sb = new StringBuilder();
            sb.append('[');
            for (;;) {
                InstanceKey e = it.next();
                sb.append(e);
                if (!it.hasNext())
                    return sb.append(']').toString();
                sb.append(',').append(' ');
            }
>>>>>>> 209e32ad
        }
        return getDifference(srcIter, target);

    }

    private Set<InstanceKey> getDifference(Iterator<InstanceKey> srcIter,
            PointsToGraphNode target) {
        Set<InstanceKey> s = new LinkedHashSet<>();
        // Do something simple initially. We can do better...

        if (!srcIter.hasNext()) {
            return Collections.emptySet();
        }

        // Make a set for trg.
        Set<InstanceKey> trg = new HashSet<>();
        for (PointsToIterator trgIter = new PointsToIterator(this, target); trgIter.hasNext();) {
            trg.add(trgIter.next());
        }

        while (srcIter.hasNext()) {
            InstanceKey i = srcIter.next();
            if (!trg.contains(i)) {
                s.add(i);
            }
        }
        return s;

    }

    /**
     * Return whatever is in set which is not in the points to set of target.
     * @param set
     * @param target
     * @return
     */
    public Set<InstanceKey> getDifference(Set<InstanceKey> set,
            PointsToGraphNode target) {
        return getDifference(set.iterator(), target);
    }
}<|MERGE_RESOLUTION|>--- conflicted
+++ resolved
@@ -456,35 +456,7 @@
     }
 
     private void recordRead(PointsToGraphNode node) {
-<<<<<<< HEAD
         readNodes.add(node);
-=======
-        this.readNodes.add(node);
-    }
-
-    /**
-     * Get the map of copies that have been made since this was last called and clear the map.
-     * 
-     * @return map describing the copies from source to target(s).
-     */
-    public Map<PointsToGraphNode, Set<OrderedPair<PointsToGraphNode, TypeFilter>>> getAndClearCopies() {
-        Map<PointsToGraphNode, Set<OrderedPair<PointsToGraphNode, TypeFilter>>> c = copies;
-        copies = new LinkedHashMap<>();
-        return c;
-    }
-
-    private void recordCopy(PointsToGraphNode source, PointsToGraphNode target) {
-        recordCopy(source, null, target);
-    }
-
-    private void recordCopy(PointsToGraphNode source, TypeFilter filter, PointsToGraphNode target) {
-        Set<OrderedPair<PointsToGraphNode, TypeFilter>> s = this.copies.get(source);
-        if (s == null) {
-            s = new LinkedHashSet<>();
-            this.copies.put(source, s);
-        }
-        s.add(new OrderedPair<>(target, filter));
->>>>>>> 209e32ad
     }
 
     public void setOutputLevel(int outputLevel) {
@@ -688,7 +660,6 @@
          * @param t
          * @param filter
          */
-<<<<<<< HEAD
         private void startVisit(PointsToGraphNode t, TypeFilter filter) {
             // Compose the current filter (this.typeFilters.peek()), with the
             // filter for t to obtain the new filter.
@@ -699,29 +670,14 @@
                 // it's impossible! no need to keep visiting.
                 return;
             }
-=======
-        final Map<IClass, Set<InstanceKey>> map = new LinkedHashMap<>();
->>>>>>> 209e32ad
 
             OrderedPair<PointsToGraphNode, TypeFilter> tAndNewFilter =
                     new OrderedPair<>(t, newFilter);
 
-<<<<<<< HEAD
             if (visited.contains(tAndNewFilter) || newFilter != null
                     && visited.contains(new OrderedPair<>(t, null))) {
                 // we have already visited t with this particular filter (or with no filter at all).
                 return;
-=======
-        public PointsToSet() {
-            // TODO Auto-generated constructor stub
-        }
-
-        @Override
-        public int size() {
-            int sum = 0;
-            for (Set<InstanceKey> s : map.values()) {
-                sum += s.size();
->>>>>>> 209e32ad
             }
             // mark that we have visited node t with filter
             visited.add(tAndNewFilter);
@@ -845,7 +801,6 @@
         }
     }
 
-<<<<<<< HEAD
     /**
      * Return the set of InstanceKeys that are in source (and satisfy filter) but are not in target.
      * @param source
@@ -863,56 +818,6 @@
             srcIter =
                     new FilteredIterator(new PointsToIterator(this, source),
                                          filter);
-=======
-        @Override
-        public boolean equals(Object o) {
-            if (o == this)
-                return true;
-
-            if (!(o instanceof Set))
-                return false;
-            Collection<?> c = (Collection<?>) o;
-            if (c.size() != size())
-                return false;
-            try {
-                return containsAll(c);
-            }
-            catch (ClassCastException unused) {
-                return false;
-            }
-            catch (NullPointerException unused) {
-                return false;
-            }
-        }
-
-        @Override
-        public int hashCode() {
-            int h = 0;
-            Iterator<InstanceKey> i = iterator();
-            while (i.hasNext()) {
-                InstanceKey obj = i.next();
-                if (obj != null)
-                    h += obj.hashCode();
-            }
-            return h;
-        }
-
-        @Override
-        public String toString() {
-            Iterator<InstanceKey> it = iterator();
-            if (!it.hasNext())
-                return "[]";
-
-            StringBuilder sb = new StringBuilder();
-            sb.append('[');
-            for (;;) {
-                InstanceKey e = it.next();
-                sb.append(e);
-                if (!it.hasNext())
-                    return sb.append(']').toString();
-                sb.append(',').append(' ');
-            }
->>>>>>> 209e32ad
         }
         return getDifference(srcIter, target);
 
