--- conflicted
+++ resolved
@@ -23,29 +23,77 @@
  */
 public class GraphDelta {
     private final PointsToGraph g;
+
     /**
      * Map from PointsToGraphNode to sets of InstanceKeys (where PointsToGraphNodes and InstanceKeys are represented by
-     * ints)
-     */
-    private final IntMap<MutableIntSet> delta;
+     * ints). These are the flow-insensitive facts.
+     */
+    private final IntMap<MutableIntSet> deltaFI;
+
+    /**
+     * Map from PointsToGraphNode to InstanceKeys, including the program points (actually, the interprogrampoint
+     * replicas) at which they are valid. These are the flow sensitive points to information.
+     */
+    private final IntMap<IntMap<ProgramPointSet>> deltaFS;
 
     public GraphDelta(PointsToGraph g) {
         this.g = g;
         // Map doesn't need to be thread safe, since when it is being modified it is thread local
         // and when it is shared, it is read only.
-        this.delta = new SparseIntMap<MutableIntSet>();
-    }
-
-
+        this.deltaFI = new SparseIntMap<>();
+        this.deltaFS = new SparseIntMap<>();
+    }
+
+
+    /**
+     * Add some points to info to a flow-insensitive pointstographnode.
+     *
+     * @param n
+     * @param set
+     * @return
+     */
     protected boolean addAllToSet(/*PointsToGraphNode*/int n, IntSet set) {
+        assert !g.isFlowSensitivePointsToGraphNode(n);
         if (set.isEmpty()) {
             return false;
         }
-        return getOrCreateSet(n, setSizeBestGuess(set)).addAll(set);
-    }
-    private MutableIntSet getOrCreateSet(/*PointsToGraphNode*/int src,
-            Integer initialSize) {
-        MutableIntSet s = delta.get(src);
+        return getOrCreateFISet(n, setSizeBestGuess(set)).addAll(set);
+    }
+    protected boolean addAllToSet(/*PointsToGraphNode*/int n, IntSet set, ProgramPointSet pps) {
+        assert g.isFlowSensitivePointsToGraphNode(n);
+        if (set.isEmpty()) {
+            return false;
+        }
+        boolean changed = false;
+        IntMap<ProgramPointSet> m = getOrCreateFSMap(n);
+        IntIterator iter = set.intIterator();
+        while (iter.hasNext()) {
+            int to = iter.next();
+            changed |= addProgramPoints(m, to, pps);
+        }
+        return changed;
+    }
+
+    private IntMap<ProgramPointSet> getOrCreateFSMap(/*PointsToGraphNode*/int src) {
+        IntMap<ProgramPointSet> s = deltaFS.get(src);
+        if (s == null) {
+            s = new SparseIntMap();
+            deltaFS.put(src, s);
+        }
+        return s;
+    }
+
+    private boolean addProgramPoints(IntMap<ProgramPointSet> m, /*PointsToGraphNode*/int to, ProgramPointSet pps) {
+        ProgramPointSet p = m.get(to);
+        if (p == null) {
+            p = new ProgramPointSet();
+            m.put(to, p);
+        }
+        return p.addAll(pps);
+    }
+
+    private MutableIntSet getOrCreateFISet(/*PointsToGraphNode*/int src, Integer initialSize) {
+        MutableIntSet s = deltaFI.get(src);
         if (s == null) {
             if (initialSize == null || initialSize == 0) {
                 s = MutableSparseIntSet.makeEmpty();
@@ -53,158 +101,39 @@
             else {
                 s = new TunedMutableSparseIntSet(initialSize, 1.5f);
             }
-            delta.put(src, s);
+            deltaFI.put(src, s);
         }
         return s;
     }
 
-<<<<<<< HEAD
-    public void add(/*PointsToGraphNode*/int n, int ik) {
-        // Map from PointsToGraphNode to sets of pointsToGraphNodes
-        IntMap<MutableIntSet> toCollapse = new SparseIntMap<>();
-        addToSupersetsOf(n,
-                         SparseIntSet.singleton(ik),
-                         MutableSparseIntSet.makeEmpty(),
-                         new IntStack(),
-                         new Stack<Set<TypeFilter>>(),
-                         toCollapse);
-        // XXX TO ADD LATER?
-        // collapseCycles(toCollapse);
-    }
-
-    public void addCopyEdges(/*PointsToGraphNode*/int source, /*PointsToGraphNode*/int target) {
-XXX
-    }
-
-    public void addCopyEdges(/*PointsToGraphNode*/int source, /*PointsToGraphNode*/int target,
-                             InterProgramPointReplica ippr) {
-XXX
-    }
-    public void addCopyEdges(/*PointsToGraphNode*/int source, TypeFilter filter, /*PointsToGraphNode*/int target) {
-
-        // go through the points to set of source, and add anything that target doesn't already point to.
-        IntSet diff = g.getDifference(source, filter, target);
-
-        // Now take care of all the supersets of target...
-        IntMap<MutableIntSet> toCollapse = new SparseIntMap<>();
-        addToSupersetsOf(target,
-                         diff,
-                         MutableSparseIntSet.makeEmpty(),
-                         new IntStack(),
-                         new Stack<Set<TypeFilter>>(),
-                         toCollapse);
-        // XXX maybe add later?
-        // collapseCycles(toCollapse);
-    }
-
-    private void collapseCycles(IntMap<MutableIntSet> toCollapse) {
-        MutableIntSet collapsed = MutableSparseIntSet.makeEmpty();
-        IntIterator iter = toCollapse.keyIterator();
-        while (iter.hasNext()) {
-            int rep = iter.next();
-            rep = g.getRepresentative(rep); // it is possible that rep was already collapsed to something else. So we get the representative of it to shortcut things.
-            IntIterator collapseIter = toCollapse.get(rep).intIterator();
-            while (collapseIter.hasNext()) {
-                int n = collapseIter.next();
-                if (collapsed.contains(n)) {
-                    // we have already collapsed n with something. let's skip it.
-                    continue;
-                }
-                collapsed.add(n);
-                g.collapseNodes(n, rep);
-                MutableIntSet old = delta.remove(n);
-                assert old == null || old.isSubset(delta.get(rep));
-            }
-        }
-    }
-
-    private void addToSupersetsOf(/*PointsToGraphNode*/int target, IntSet set, MutableIntSet currentlyAdding,
-                                  IntStack currentlyAddingStack, Stack<Set<TypeFilter>> filterStack,
-                                  IntMap<MutableIntSet> toCollapse) {
-        // Handle detection of cycles.
-        if (currentlyAdding.contains(target)) {
-            // we detected a cycle!
-            int foundAt = -1;
-            boolean hasMeaningfulFilter = false;
-            for (int i = 0; !hasMeaningfulFilter && i < currentlyAdding.size(); i++) {
-                if (foundAt < 0 && currentlyAddingStack.get(i) == target) {
-                    foundAt = i;
-                }
-                hasMeaningfulFilter |= filterStack.get(i) != null;
-            }
-            if (!hasMeaningfulFilter) {
-                // we can collapse some nodes together!
-                MutableIntSet toCollapseSet = toCollapse.get(target);
-                if (toCollapseSet == null) {
-                    toCollapseSet = MutableSparseIntSet.makeEmpty();
-                    toCollapse.put(target, toCollapseSet);
-                }
-                for (int i = foundAt + 1; i < filterStack.size(); i++) {
-                    toCollapseSet.add(currentlyAddingStack.get(i));
-                }
-            }
-            assert !getOrCreateSet(target, setSizeBestGuess(set)).addAll(set) : "Shouldn't be anything left to add by this point";
-        }
-
-        // Now we actually add the set to the target.
-        int estimatedSize = setSizeBestGuess(set);
-        if (!getOrCreateSet(target, estimatedSize).addAll(set)) {
-            return;
-        }
-
-        // We added at least one element to target, so let's recurse on the immediate supersets of target.
-        currentlyAdding.add(target);
-        currentlyAddingStack.push(target);
-        OrderedPair<IntSet, IntMap<Set<TypeFilter>>> supersets = g.immediateSuperSetsOf(target);
-        IntSet unfilteredSupersets = supersets.fst();
-        IntMap<Set<TypeFilter>> filteredSupersets = supersets.snd();
-        IntIterator iter = unfilteredSupersets == null ? EmptyIntIterator.instance()
-                : unfilteredSupersets.intIterator();
-        while (iter.hasNext()) {
-            int m = iter.next();
-            propagateDifference(m, null, set, currentlyAdding, currentlyAddingStack, filterStack, toCollapse);
-        }
-        iter = filteredSupersets == null ? EmptyIntIterator.instance() : filteredSupersets.keyIterator();
-        while (iter.hasNext()) {
-            int m = iter.next();
-            propagateDifference(m,
-                                filteredSupersets.get(m),
-                                set,
-                                currentlyAdding,
-                                currentlyAddingStack,
-                                filterStack,
-                                toCollapse);
-        }
-        currentlyAdding.remove(target);
-        currentlyAddingStack.pop();
-
-    }
-
-    private void propagateDifference(/*PointsToGraphNode*/int target, Set<TypeFilter> filters, IntSet source,
-                                     MutableIntSet currentlyAdding, IntStack currentlyAddingStack,
-                                     Stack<Set<TypeFilter>> filterStack, IntMap<MutableIntSet> toCollapse) {
-        IntSet filteredSet = filters == null ? source : g.new FilteredIntSet(source, filters);
-
-        // The set of elements that will be added to the superset.
-        IntSet diff = g.getDifference(filteredSet, target);
-
-        filterStack.push(filters);
-        addToSupersetsOf(target, diff, currentlyAdding, currentlyAddingStack, filterStack, toCollapse);
-        filterStack.pop();
-
-    }
-
-=======
->>>>>>> 3d84b0ca
     private static int setSizeBestGuess(IntSet set) {
         return set instanceof FilteredIntSet
                 ? ((FilteredIntSet) set).underlyingSetSize() : set.size();
     }
 
     protected void collapseNodes(/*PointsToGraphNode*/int n, /*PointsToGraphNode*/int rep) {
-        MutableIntSet old = delta.remove(n);
-        assert old == null || old.isSubset(delta.get(rep));
-    }
+        MutableIntSet oldFI = deltaFI.remove(n);
+        assert oldFI == null || oldFI.isSubset(deltaFI.get(rep));
+        IntMap<ProgramPointSet> oldFS = deltaFS.remove(n);
+        assert (oldFS == null || containsAll(deltaFS.get(rep), oldFS));
+    }
+
+    private static boolean containsAll(IntMap<ProgramPointSet> superset, IntMap<ProgramPointSet> subset) {
+        IntIterator iter = subset.keyIterator();
+        while (iter.hasNext()) {
+            int key = iter.next();
+            if (superset.containsKey(key)) {
+                if (!superset.get(key).containsAll(subset.get(key))) {
+                    return false;
+                }
+            }
+            else {
+                return false;
+            }
+        }
+        return true;
+    }
+
 
     /**
      * Combine this GraphDelta with another graph delta. For efficiency, this method may be implemented imperatively.
@@ -214,60 +143,95 @@
      */
     public GraphDelta combine(GraphDelta d) {
         if (d != null) {
-            IntIterator keys = d.delta.keyIterator();
-            while (keys.hasNext()) {
-                int src = keys.next();
-                IntSet srcSet = d.delta.get(src);
+            IntIterator keysFI = d.deltaFI.keyIterator();
+            while (keysFI.hasNext()) {
+                int src = keysFI.next();
+                IntSet srcSet = d.deltaFI.get(src);
                 int estimatedSize = setSizeBestGuess(srcSet);
-                getOrCreateSet(src, estimatedSize).addAll(srcSet);
-            }
+                getOrCreateFISet(src, estimatedSize).addAll(srcSet);
+            }
+
+            IntIterator keysFS = d.deltaFI.keyIterator();
+            while (keysFS.hasNext()) {
+                int src = keysFS.next();
+                IntMap<ProgramPointSet> srcSet = d.deltaFS.get(src);
+                IntMap<ProgramPointSet> m = this.getOrCreateFSMap(src);
+                IntIterator srcKeys = srcSet.keyIterator();
+                while (srcKeys.hasNext()) {
+                    int k = srcKeys.next();
+                    addProgramPoints(m, k, srcSet.get(k));
+                }
+            }
+
         }
         return this;
     }
 
     public boolean isEmpty() {
-        return delta.isEmpty();
+        return deltaFI.isEmpty() && deltaFS.isEmpty();
     }
 
     @Override
     public String toString() {
-<<<<<<< HEAD
-        return "GraphDelta [" + delta + "]";
-    }
-
-    public Iterator<InstanceKeyRecency> pointsToIterator(PointsToGraphNode n) {
-=======
         int size = 0;
-        IntIterator iter = delta.keyIterator();
         StringBuffer sb = new StringBuffer();
         sb.append("GraphDelta [");
+
+        IntIterator iter = deltaFI.keyIterator();
         while (iter.hasNext()) {
             int i = iter.next();
-            MutableIntSet s = delta.get(i);
+            MutableIntSet s = deltaFI.get(i);
             sb.append(i);
             sb.append(":");
             sb.append(s);
+            if (iter.hasNext()) {
+                sb.append(" ");
+            }
             size += s.size();
         }
-        sb.append("](size" + size + ")");
+        iter = deltaFS.keyIterator();
+        if (iter.hasNext() && size > 0) {
+            sb.append(" ");
+        }
+        while (iter.hasNext()) {
+            int i = iter.next();
+            IntMap<ProgramPointSet> s = deltaFS.get(i);
+            sb.append(i);
+            sb.append(":");
+            sb.append(s);
+            if (iter.hasNext()) {
+                sb.append(" ");
+            }
+            size += s.size();
+        }
+
+        sb.append(" (size" + size + ")]");
         return sb.toString();
     }
 
-    public Iterator<InstanceKey> pointsToIterator(PointsToGraphNode n) {
->>>>>>> 3d84b0ca
+    public Iterator<InstanceKeyRecency> pointsToIterator(PointsToGraphNode n) {
         return g.new IntToInstanceKeyIterator(pointsToIntIterator(g.lookupDictionary(n)));
     }
 
-    public IntIterator pointsToIntIterator(/*PointsToGraphNode*/int n) {
+    public IntIterator pointsToIntIterator(/*PointsToGraphNode*/int n, InterProgramPointReplica ippr) {
         ArrayList<IntIterator> iterators = new ArrayList<>(10);
         // we need to look in delta for all the possible representatives that n has been known by.
         // This is because this GraphDelta may have been created sometime
         // before n got collapsed.
         Integer node = n;
         do {
-            MutableIntSet s = delta.get(node);
+            MutableIntSet s = deltaFI.get(node);
             if (s != null) {
                 iterators.add(s.intIterator());
+            }
+            node = g.getImmediateRepresentative(node);
+        } while (node != null);
+
+        node = n;
+        do {
+            IntMap<ProgramPointSet> s = deltaFS.get(node);
+            if (s != null) {
+                iterators.add(XXX);
             }
             node = g.getImmediateRepresentative(node);
         } while (node != null);
@@ -299,7 +263,7 @@
     }
 
     public IntIterator domainIterator() {
-        return delta.keyIterator();
+        return g.new SortedIntSetUnionIterator(deltaFI.keyIterator(), deltaFS.keyIterator());
     }
 
 }