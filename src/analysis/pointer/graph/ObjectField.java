--- conflicted
+++ resolved
@@ -1,21 +1,18 @@
 package analysis.pointer.graph;
 
-<<<<<<< HEAD
 import java.util.Collections;
 import java.util.Set;
 
+import analysis.AnalysisUtil;
 import analysis.pointer.graph.strings.StringFieldLocationReplica;
 import analysis.pointer.graph.strings.StringLikeLocationReplica;
 import analysis.pointer.graph.strings.StringSolutionReplica;
 
-=======
-import analysis.AnalysisUtil;
-
 import com.ibm.wala.classLoader.IClass;
 import com.ibm.wala.classLoader.IField;
->>>>>>> 8ed52d1d
 import com.ibm.wala.ipa.callgraph.propagation.InstanceKey;
 import com.ibm.wala.types.TypeReference;
+
 
 /**
  * Point-to graph node representing a non-static field of an object
@@ -48,22 +45,11 @@
     /**
      * Points-to graph node representing a non-static field of an object
      *
-<<<<<<< HEAD
      * @param receiver heap context for the receiver
      * @param fieldName name of the field
      * @param expectedType type of the field
      */
-    public ObjectField(InstanceKey receiver, String fieldName, TypeReference expectedType) {
-=======
-     * @param receiver
-     *            heap context for the receiver
-     * @param fieldName
-     *            name of the field
-     * @param expectedType
-     *            type of the field
-     */
     public ObjectField(InstanceKey receiver, IClass declaringClass, String fieldName, IClass expectedType) {
->>>>>>> 8ed52d1d
         assert receiver != null;
         assert fieldName != null;
         assert expectedType != null : "No class for " + fieldName + " on " + receiver;
@@ -77,24 +63,14 @@
     /**
      * Points-to graph node representing a non-static field of an object
      *
-<<<<<<< HEAD
      * @param receiver heap context for the receiver
      * @param fieldReference the field
-     */
-    public ObjectField(InstanceKey receiver, FieldReference fieldReference) {
-        this(receiver, fieldReference.getName().toString(), fieldReference.getFieldType());
-=======
-     * @param receiver
-     *            heap context for the receiver
-     * @param ifield
-     *            the field
      */
     public ObjectField(InstanceKey receiver, IField ifield) {
         this(receiver,
              ifield.getDeclaringClass(),
              ifield.getName().toString(),
              AnalysisUtil.getClassHierarchy().lookupClass(ifield.getFieldTypeReference()));
->>>>>>> 8ed52d1d
     }
 
     @Override
@@ -110,16 +86,9 @@
     public int computeHashCode() {
         final int prime = 31;
         int result = 1;
-<<<<<<< HEAD
-        result = prime * result + (expectedType == null ? 0 : expectedType.hashCode());
-        result = prime * result + (fieldName == null ? 0 : fieldName.hashCode());
-        result = prime * result + memoizedHashCode;
-        result = prime * result + (receiver == null ? 0 : receiver.hashCode());
-=======
         result = prime * result + ((this.declaringClass == null) ? 0 : this.declaringClass.hashCode());
         result = prime * result + ((this.fieldName == null) ? 0 : this.fieldName.hashCode());
         result = prime * result + ((this.receiver == null) ? 0 : this.receiver.hashCode());
->>>>>>> 8ed52d1d
         return result;
     }
 
@@ -181,12 +150,4 @@
     public String fieldName() {
         return fieldName;
     }
-<<<<<<< HEAD
-
-    public TypeReference expectedType() {
-        return expectedType;
-    }
-
-=======
->>>>>>> 8ed52d1d
 }