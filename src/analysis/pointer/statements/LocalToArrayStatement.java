--- conflicted
+++ resolved
@@ -1,12 +1,8 @@
 package analysis.pointer.statements;
 
-<<<<<<< HEAD
+import java.util.ArrayList;
 import java.util.Iterator;
-=======
-import java.util.ArrayList;
 import java.util.List;
-import java.util.Set;
->>>>>>> 209e32ad
 
 import analysis.pointer.analyses.HeapAbstractionFactory;
 import analysis.pointer.graph.GraphDelta;
@@ -52,16 +48,17 @@
      * @param m
      *            method the points-to statement came from
      */
-    public LocalToArrayStatement(ReferenceVariable a, ReferenceVariable v, TypeReference baseType, IMethod m) {
+    public LocalToArrayStatement(ReferenceVariable a, ReferenceVariable v,
+            TypeReference baseType, IMethod m) {
         super(m);
-        this.array = a;
-        this.value = v;
+        array = a;
+        value = v;
         this.baseType = baseType;
     }
 
     @Override
-    public GraphDelta process(Context context, HeapAbstractionFactory haf, PointsToGraph g, GraphDelta delta,
-                                    StatementRegistrar registrar) {
+    public GraphDelta process(Context context, HeapAbstractionFactory haf,
+            PointsToGraph g, GraphDelta delta, StatementRegistrar registrar) {
         PointsToGraphNode a = new ReferenceVariableReplica(context, array);
         PointsToGraphNode v = new ReferenceVariableReplica(context, value);
 
@@ -71,7 +68,10 @@
             // no changes, let's do the processing in a straightforward way.
             for (Iterator<InstanceKey> iter = g.pointsToIterator(a); iter.hasNext();) {
                 InstanceKey arrHeapContext = iter.next();
-                ObjectField contents = new ObjectField(arrHeapContext, PointsToGraph.ARRAY_CONTENTS, baseType);
+                ObjectField contents =
+                        new ObjectField(arrHeapContext,
+                                        PointsToGraph.ARRAY_CONTENTS,
+                                        baseType);
                 GraphDelta d1 = g.copyEdges(v, contents);
                 changed = changed.combine(d1);
             }
@@ -82,7 +82,10 @@
             // point to everything that the RHS can.
             for (Iterator<InstanceKey> iter = delta.pointsToIterator(a); iter.hasNext();) {
                 InstanceKey arrHeapContext = iter.next();
-                ObjectField contents = new ObjectField(arrHeapContext, PointsToGraph.ARRAY_CONTENTS, baseType);
+                ObjectField contents =
+                        new ObjectField(arrHeapContext,
+                                        PointsToGraph.ARRAY_CONTENTS,
+                                        baseType);
                 GraphDelta d1 = g.copyEdges(v, contents);
                 changed = changed.combine(d1);
             }
