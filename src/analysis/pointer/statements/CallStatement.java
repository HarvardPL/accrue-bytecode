package analysis.pointer.statements;

import java.util.List;

import analysis.pointer.analyses.HeapAbstractionFactory;
import analysis.pointer.analyses.recency.InstanceKeyRecency;
import analysis.pointer.graph.GraphDelta;
import analysis.pointer.graph.PointsToGraph;
import analysis.pointer.graph.ReferenceVariableReplica;
import analysis.pointer.registrar.MethodSummaryNodes;
import analysis.pointer.registrar.ReferenceVariableFactory.ReferenceVariable;
import analysis.pointer.statements.ProgramPoint.InterProgramPointReplica;

import com.ibm.wala.classLoader.IMethod;
import com.ibm.wala.ipa.callgraph.Context;
import com.ibm.wala.types.MethodReference;

/**
 * Points-to statement for a call to a method
 */
public abstract class CallStatement extends PointsToStatement {

    /**
     * Node for the assignee if any (i.e. v in v = foo()), null if there is none or if it is a primitive
     */
    private final ReferenceVariable result;
    /**
     * Actual arguments to the call
     */
    private final List<ReferenceVariable> actuals;
    /**
     * Node representing the exception thrown by this call (if any)
     */
    private final ReferenceVariable exception;

    /**
     * Points-to statement for a special method invocation.
     *
     * @param callSite
     *            Method call site
     * @param caller
     *            caller method
     * @param result
     *            Node for the assignee if any (i.e. v in v = foo()), null if there is none or if it is a primitive
     * @param actuals
     *            Actual arguments to the call
     * @param exception
     *            Node in the caller representing the exception thrown by this call (if any) also exceptions implicitly
     *            thrown by this statement
     */
    protected CallStatement(CallSiteProgramPoint callerPP,
            ReferenceVariable result, List<ReferenceVariable> actuals,
            ReferenceVariable exception) {
        super(callerPP);
        this.actuals = actuals;
        this.result = result;
        this.exception = exception;
    }

    /**
     * Process a call for a particular receiver and resolved method
     *
     * @param callerContext
     *            Calling context for the caller
     * @param receiver
     *            Heap context for the receiver
     * @param callee
     *            Actual method being called
     * @param g
     *            points-to graph (may be modified)
     * @param haf
     *            abstraction factory used for creating new context from existing
     * @param calleeSummary
     *            summary nodes for formals and exits of the callee
     * @return true if the points-to graph has changed
     */
    protected final GraphDelta processCall(Context callerContext, InstanceKeyRecency receiver, IMethod callee,
                                           PointsToGraph g, HeapAbstractionFactory haf, MethodSummaryNodes calleeSummary) {
        assert calleeSummary != null;
        assert callee != null;
        assert calleeSummary != null;
        Context calleeContext = haf.merge(programPoint(), receiver, callerContext);
        GraphDelta changed = new GraphDelta(g);

        // Record the call in the call graph
        g.addCall(programPoint().getReference(),
                  getMethod(),
                  callerContext,
                  callee,
                  calleeContext);

        InterProgramPointReplica pre = InterProgramPointReplica.create(callerContext, this.programPoint().pre());
        InterProgramPointReplica post = InterProgramPointReplica.create(callerContext, this.programPoint().post());
        InterProgramPointReplica entry = InterProgramPointReplica.create(calleeContext, calleeSummary.getEntryPP()
                                                                                                     .post());
        InterProgramPointReplica normalExit = InterProgramPointReplica.create(calleeContext,
                                                                              calleeSummary.getNormalExitPP().pre());
        InterProgramPointReplica exceptionExit = InterProgramPointReplica.create(calleeContext,
                                                                                 calleeSummary.getExceptionExitPP()
                                                                                                      .pre());

        // ////////////////// Return //////////////////

        // Add edge from the return formal to the result
        // If the result Node is null then either this is void return, there is
        // no assignment after the call, or the return type is not a reference
        if (result != null) {
            ReferenceVariableReplica resultRep = new ReferenceVariableReplica(callerContext, result, haf);
            ReferenceVariableReplica calleeReturn = new ReferenceVariableReplica(calleeContext,
                                                                                 calleeSummary.getReturn(),
                                                                                 haf);

            // Check whether the types match up appropriately
            assert checkTypes(resultRep, calleeReturn);

            // The assignee can point to anything the return summary node in the callee can point to
            GraphDelta retChange = g.copyEdges(calleeReturn, normalExit, resultRep, post);
            changed = changed.combine(retChange);
        }

        // ////////////////// Receiver //////////////////

        // add edge from "this" in the callee to the receiver
        // if this is a static call then the receiver will be null
        if (!callee.isStatic()) {
            ReferenceVariableReplica thisRep =
                    new ReferenceVariableReplica(calleeContext,
<<<<<<< HEAD
                                                 calleeSummary.getFormal(0));
            GraphDelta receiverChange = g.addEdge(thisRep, receiver, entry);
=======
                                                                            calleeSummary.getFormal(0),
                                                                            haf);
            GraphDelta receiverChange = g.addEdge(thisRep, receiver);
>>>>>>> 566d8483
            changed = changed.combine(receiverChange);
        }

        // ////////////////// Formal Arguments //////////////////

        // The first formal for a non-static call is the receiver which is handled specially above
        int firstFormal = callee.isStatic() ? 0 : 1;

        // add edges from local variables (formals) in the callee to the actual arguments
        for (int i = firstFormal; i < actuals.size(); i++) {
            ReferenceVariable actual = actuals.get(i);
            if (actual == null) {
                // Not a reference type or null actual
                continue;
            }
            ReferenceVariableReplica actualRep = new ReferenceVariableReplica(callerContext, actual, haf);

            ReferenceVariableReplica formalRep = new ReferenceVariableReplica(calleeContext,
                                                                              calleeSummary.getFormal(i),
                                                                              haf);

            // Check whether the types match up appropriately
            assert checkTypes(formalRep, actualRep);

            // Add edges from the points-to set for the actual argument to the formal argument
            GraphDelta d1 = g.copyEdges(actualRep, pre, formalRep, entry);
            changed = changed.combine(d1);
        }

        // ///////////////// Exceptions //////////////////

        ReferenceVariableReplica callerEx = new ReferenceVariableReplica(callerContext, exception, haf);
        ReferenceVariableReplica calleeEx = new ReferenceVariableReplica(calleeContext,
                                                                         calleeSummary.getException(),
                                                                         haf);

        // The exception in the caller can point to anything the summary node in the callee can point to
        GraphDelta exChange = g.copyEdges(calleeEx, exceptionExit, callerEx, post);
        changed = changed.combine(exChange);

        return changed;
    }

    /**
     * Result of the call if any, null if void or primitive return or if the return result is not assigned
     *
     * @return return result node (in the caller)
     */
    protected final ReferenceVariable getResult() {
        return result;
    }

    /**
     * Actual arguments to the call (if the type is primitive or it is a null literal then the entry will be null)
     *
     * @return list of actual parameters
     */
    protected final List<ReferenceVariable> getActuals() {
        return actuals;
    }

    /**
     * Reference variable for any exceptions thrown by this call (including a NullPointerException due to the receiver
     * being null)
     *
     * @return exception reference variable
     */
    public ReferenceVariable getException() {
        return exception;
    }

    /**
     * (Unresolved) Method being called. The actual method depends on the run-time type of the receiver, which is
     * approximated by the pointer analysis.
     *
     * @return callee
     */
    public MethodReference getCallee() {
        return programPoint().getCallee();
    }

    /**
     * Replace the variable for an actual argument with the given variable
     *
     * @param argNum
     *            index of the argument to replace
     * @param newVariable
     *            new reference variable
     */
    protected void replaceActual(int argNum, ReferenceVariable newVariable) {
        actuals.set(argNum, newVariable);
    }

    @Override
    public CallSiteProgramPoint programPoint() {
        return (CallSiteProgramPoint) super.programPoint();
    }

}<|MERGE_RESOLUTION|>--- conflicted
+++ resolved
@@ -123,16 +123,10 @@
         // add edge from "this" in the callee to the receiver
         // if this is a static call then the receiver will be null
         if (!callee.isStatic()) {
-            ReferenceVariableReplica thisRep =
-                    new ReferenceVariableReplica(calleeContext,
-<<<<<<< HEAD
-                                                 calleeSummary.getFormal(0));
-            GraphDelta receiverChange = g.addEdge(thisRep, receiver, entry);
-=======
+            ReferenceVariableReplica thisRep = new ReferenceVariableReplica(calleeContext,
                                                                             calleeSummary.getFormal(0),
                                                                             haf);
-            GraphDelta receiverChange = g.addEdge(thisRep, receiver);
->>>>>>> 566d8483
+            GraphDelta receiverChange = g.addEdge(thisRep, receiver, entry);
             changed = changed.combine(receiverChange);
         }
 
