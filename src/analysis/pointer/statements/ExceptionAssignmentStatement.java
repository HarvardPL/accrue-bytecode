package analysis.pointer.statements;

import java.util.Collections;
import java.util.List;
import java.util.Set;

import util.print.PrettyPrinter;
import analysis.pointer.analyses.HeapAbstractionFactory;
import analysis.pointer.graph.GraphDelta;
import analysis.pointer.graph.PointsToGraph;
import analysis.pointer.graph.PointsToGraphNode;
import analysis.pointer.graph.ReferenceVariableReplica;
import analysis.pointer.graph.TypeFilter;
import analysis.pointer.registrar.ReferenceVariableFactory.ReferenceVariable;
import analysis.pointer.registrar.StatementRegistrar;

import com.ibm.wala.classLoader.IClass;
import com.ibm.wala.classLoader.IMethod;
import com.ibm.wala.ipa.callgraph.Context;
<<<<<<< HEAD
=======
import com.ibm.wala.ipa.callgraph.propagation.InstanceKey;
import com.ibm.wala.types.TypeReference;
>>>>>>> 29d28f4e

public class ExceptionAssignmentStatement extends PointsToStatement {

    private ReferenceVariable thrown;
    private final ReferenceVariable caught;
    private final TypeFilter filter;

    /**
     * Statement for the assignment from a thrown exception to a caught exception or the summary node for the
     * exceptional exit to a method
     * 
     * @param thrown
     *            reference variable for the exception being thrown
     * @param caught
     *            reference variable for the caught exception (or summary for the method exit)
     * @param notType
     *            types that the exception being caught cannot have since those types must have been caught by previous
     *            catch blocks
     * @param m
     *            method the exception is thrown in
     */
    protected ExceptionAssignmentStatement(ReferenceVariable thrown, ReferenceVariable caught, Set<IClass> notType,
                                    IMethod m) {
        super(m);
        assert notType != null;
        this.thrown = thrown;
        this.caught = caught;
        this.filter = new TypeFilter(caught.getExpectedType(), notType);

    }

    @Override
    public GraphDelta process(Context context, HeapAbstractionFactory haf, PointsToGraph g, GraphDelta delta,
                                    StatementRegistrar registrar) {
        PointsToGraphNode l = new ReferenceVariableReplica(context, caught);
        PointsToGraphNode r;
        if (thrown.isSingleton()) {
            // This was a generated exception and the flag was set in StatementRegistrar so that only one reference
            // variable is created for each generated exception type
            r = new ReferenceVariableReplica(haf.initialContext(), thrown);
        } else {
            r = new ReferenceVariableReplica(context, thrown);
        }

<<<<<<< HEAD
        return g.copyFilteredEdgesWithDelta(r, filter, l, delta);
=======
        Set<InstanceKey> s;
        if (caught.getExpectedType().equals(TypeReference.JavaLangThrowable)) {
            if (notType.isEmpty()) {
                // Nothing to filter out
                s = g.getPointsToSet(r);
            }
            else {
                // All exceptions are "Throwable" so don't apply that filter
                s = g.getPointsToSetFiltered(r, null, notType);
            }
        }
        else {
            s = g.getPointsToSetFiltered(r, caught.getExpectedType(), notType);
        }
        assert checkForNonEmpty(s, r, "EX ASSIGN filtered on " + caught.getExpectedType() + " not " + notType);
>>>>>>> 29d28f4e

    }

    @Override
    public String toString() {
<<<<<<< HEAD
        return caught + " = " + thrown + " (" + PrettyPrinter.typeString(caught.getExpectedType()) + " NOT "
                                        + filter.notTypes
                                        + ")";
=======
        return caught + " = (" + PrettyPrinter.typeString(caught.getExpectedType()) + ") " + thrown + " NOT " + notType;
    }

    @Override
    public void replaceUse(int useNumber, ReferenceVariable newVariable) {
        assert useNumber == 0;
        thrown = newVariable;
    }

    @Override
    public ReferenceVariable getDef() {
        // Not really a local variable definition as it violates SSA invariant if there is more than one exception that
        // reaches this catch block
        return null;
    }

    @Override
    public List<ReferenceVariable> getUses() {
        return Collections.singletonList(thrown);
    }

    public Set<IClass> getNotTypes() {
        return notType;
    }

    /**
     * Get the exception being assigned to (either the catch formal or the procedure exit exception summary)
     * 
     * @return variable for exception being assigned to
     */
    public ReferenceVariable getCaughtException() {
        return caught;
>>>>>>> 29d28f4e
    }
}<|MERGE_RESOLUTION|>--- conflicted
+++ resolved
@@ -17,11 +17,7 @@
 import com.ibm.wala.classLoader.IClass;
 import com.ibm.wala.classLoader.IMethod;
 import com.ibm.wala.ipa.callgraph.Context;
-<<<<<<< HEAD
-=======
-import com.ibm.wala.ipa.callgraph.propagation.InstanceKey;
 import com.ibm.wala.types.TypeReference;
->>>>>>> 29d28f4e
 
 public class ExceptionAssignmentStatement extends PointsToStatement {
 
@@ -49,7 +45,12 @@
         assert notType != null;
         this.thrown = thrown;
         this.caught = caught;
-        this.filter = new TypeFilter(caught.getExpectedType(), notType);
+        if (caught.getExpectedType().equals(TypeReference.JavaLangThrowable)) {
+            this.filter = new TypeFilter((IClass) null, notType);
+        }
+        else {
+            this.filter = new TypeFilter(caught.getExpectedType(), notType);
+        }
 
     }
 
@@ -66,36 +67,17 @@
             r = new ReferenceVariableReplica(context, thrown);
         }
 
-<<<<<<< HEAD
+        if (filter.isType == null && filter.notTypes.isEmpty()) {
+            // If the type to filter on is null and the set of notTypes is empty then there is no need to filter
+            return g.copyEdgesWithDelta(r, l, delta);
+        }
         return g.copyFilteredEdgesWithDelta(r, filter, l, delta);
-=======
-        Set<InstanceKey> s;
-        if (caught.getExpectedType().equals(TypeReference.JavaLangThrowable)) {
-            if (notType.isEmpty()) {
-                // Nothing to filter out
-                s = g.getPointsToSet(r);
-            }
-            else {
-                // All exceptions are "Throwable" so don't apply that filter
-                s = g.getPointsToSetFiltered(r, null, notType);
-            }
-        }
-        else {
-            s = g.getPointsToSetFiltered(r, caught.getExpectedType(), notType);
-        }
-        assert checkForNonEmpty(s, r, "EX ASSIGN filtered on " + caught.getExpectedType() + " not " + notType);
->>>>>>> 29d28f4e
-
     }
 
     @Override
     public String toString() {
-<<<<<<< HEAD
-        return caught + " = " + thrown + " (" + PrettyPrinter.typeString(caught.getExpectedType()) + " NOT "
-                                        + filter.notTypes
-                                        + ")";
-=======
-        return caught + " = (" + PrettyPrinter.typeString(caught.getExpectedType()) + ") " + thrown + " NOT " + notType;
+        return caught + " = (" + PrettyPrinter.typeString(caught.getExpectedType()) + ") " + thrown + " NOT "
+                                        + filter.notTypes;
     }
 
     @Override
@@ -117,7 +99,7 @@
     }
 
     public Set<IClass> getNotTypes() {
-        return notType;
+        return filter.notTypes;
     }
 
     /**
@@ -127,6 +109,5 @@
      */
     public ReferenceVariable getCaughtException() {
         return caught;
->>>>>>> 29d28f4e
     }
 }