package analysis.pointer.statements;

import java.util.Collections;
import java.util.List;
import java.util.Set;

import util.print.PrettyPrinter;
import analysis.pointer.analyses.HeapAbstractionFactory;
import analysis.pointer.graph.GraphDelta;
import analysis.pointer.graph.PointsToGraph;
import analysis.pointer.graph.PointsToGraphNode;
import analysis.pointer.graph.ReferenceVariableReplica;
import analysis.pointer.graph.TypeFilter;
import analysis.pointer.registrar.ReferenceVariableFactory.ReferenceVariable;
import analysis.pointer.registrar.StatementRegistrar;

import com.ibm.wala.classLoader.IClass;
import com.ibm.wala.classLoader.IMethod;
import com.ibm.wala.ipa.callgraph.Context;
import com.ibm.wala.types.TypeReference;

public class ExceptionAssignmentStatement extends PointsToStatement {

    private ReferenceVariable thrown;
    private final ReferenceVariable caught;
    private final TypeFilter filter;

    /**
     * Statement for the assignment from a thrown exception to a caught exception or the summary node for the
     * exceptional exit to a method
     * 
     * @param thrown
     *            reference variable for the exception being thrown
     * @param caught
     *            reference variable for the caught exception (or summary for the method exit)
     * @param notType
     *            types that the exception being caught cannot have since those types must have been caught by previous
     *            catch blocks
     * @param m
     *            method the exception is thrown in
     */
    protected ExceptionAssignmentStatement(ReferenceVariable thrown,
            ReferenceVariable caught, Set<IClass> notType, IMethod m) {
        super(m);
        assert notType != null;
        this.thrown = thrown;
        this.caught = caught;
<<<<<<< HEAD
        filter = TypeFilter.create(caught.getExpectedType(), notType);
=======
        if (caught.getExpectedType().equals(TypeReference.JavaLangThrowable)) {
            this.filter = new TypeFilter((IClass) null, notType);
        }
        else {
            this.filter = new TypeFilter(caught.getExpectedType(), notType);
        }
>>>>>>> 209e32ad

    }

    @Override
    public GraphDelta process(Context context, HeapAbstractionFactory haf,
            PointsToGraph g, GraphDelta delta, StatementRegistrar registrar) {
        PointsToGraphNode l = new ReferenceVariableReplica(context, caught);
        PointsToGraphNode r;
        if (thrown.isSingleton()) {
            // This was a generated exception and the flag was set in StatementRegistrar so that only one reference
            // variable is created for each generated exception type
            r = new ReferenceVariableReplica(haf.initialContext(), thrown);
        }
        else {
            r = new ReferenceVariableReplica(context, thrown);
        }

<<<<<<< HEAD
        // don't need to use delta, as this just adds a subset edge
        return g.copyFilteredEdges(r, filter, l);

=======
        if (filter.isType == null && filter.notTypes.isEmpty()) {
            // If the type to filter on is null and the set of notTypes is empty then there is no need to filter
            return g.copyEdgesWithDelta(r, l, delta);
        }
        return g.copyFilteredEdgesWithDelta(r, filter, l, delta);
>>>>>>> 209e32ad
    }

    @Override
    public String toString() {
<<<<<<< HEAD
        return caught + " = " + thrown + " ("
                + PrettyPrinter.typeString(caught.getExpectedType()) + " NOT "
                + filter.notTypes + ")";
=======
        return caught + " = (" + PrettyPrinter.typeString(caught.getExpectedType()) + ") " + thrown + " NOT "
                                        + filter.notTypes;
    }

    @Override
    public void replaceUse(int useNumber, ReferenceVariable newVariable) {
        assert useNumber == 0;
        thrown = newVariable;
    }

    @Override
    public ReferenceVariable getDef() {
        // Not really a local variable definition as it violates SSA invariant if there is more than one exception that
        // reaches this catch block
        return null;
    }

    @Override
    public List<ReferenceVariable> getUses() {
        return Collections.singletonList(thrown);
    }

    public Set<IClass> getNotTypes() {
        return filter.notTypes;
    }

    /**
     * Get the exception being assigned to (either the catch formal or the procedure exit exception summary)
     * 
     * @return variable for exception being assigned to
     */
    public ReferenceVariable getCaughtException() {
        return caught;
>>>>>>> 209e32ad
    }
}<|MERGE_RESOLUTION|>--- conflicted
+++ resolved
@@ -45,16 +45,12 @@
         assert notType != null;
         this.thrown = thrown;
         this.caught = caught;
-<<<<<<< HEAD
-        filter = TypeFilter.create(caught.getExpectedType(), notType);
-=======
         if (caught.getExpectedType().equals(TypeReference.JavaLangThrowable)) {
-            this.filter = new TypeFilter((IClass) null, notType);
+            filter = TypeFilter.create((IClass) null, notType);
         }
         else {
-            this.filter = new TypeFilter(caught.getExpectedType(), notType);
+            filter = TypeFilter.create(caught.getExpectedType(), notType);
         }
->>>>>>> 209e32ad
 
     }
 
@@ -72,28 +68,16 @@
             r = new ReferenceVariableReplica(context, thrown);
         }
 
-<<<<<<< HEAD
         // don't need to use delta, as this just adds a subset edge
         return g.copyFilteredEdges(r, filter, l);
 
-=======
-        if (filter.isType == null && filter.notTypes.isEmpty()) {
-            // If the type to filter on is null and the set of notTypes is empty then there is no need to filter
-            return g.copyEdgesWithDelta(r, l, delta);
-        }
-        return g.copyFilteredEdgesWithDelta(r, filter, l, delta);
->>>>>>> 209e32ad
     }
 
     @Override
     public String toString() {
-<<<<<<< HEAD
-        return caught + " = " + thrown + " ("
-                + PrettyPrinter.typeString(caught.getExpectedType()) + " NOT "
-                + filter.notTypes + ")";
-=======
-        return caught + " = (" + PrettyPrinter.typeString(caught.getExpectedType()) + ") " + thrown + " NOT "
-                                        + filter.notTypes;
+        return caught + " = ("
+                + PrettyPrinter.typeString(caught.getExpectedType()) + ") "
+                + thrown + " NOT " + filter.notTypes;
     }
 
     @Override
@@ -125,6 +109,5 @@
      */
     public ReferenceVariable getCaughtException() {
         return caught;
->>>>>>> 209e32ad
     }
 }