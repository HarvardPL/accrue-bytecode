--- conflicted
+++ resolved
@@ -40,21 +40,14 @@
      *
      * @param result Points-to graph node for the assignee of the new
      * @param newClass Class being created
-     * @param m method the points-to statement came from
+     * @param pp program point the points-to statement came from
      * @param pc program counter of the allocation
+     * @param lineNumber line number of the statement if available
      */
-    protected NewStatement(ReferenceVariable result, IClass newClass, ProgramPoint pp, int pc) {
+    protected NewStatement(ReferenceVariable result, IClass newClass, ProgramPoint pp, int pc, int lineNumber) {
         super(pp);
         this.result = result;
-<<<<<<< HEAD
-        alloc = AllocSiteNodeFactory.createNormal(newClass,
-                                                  pp.containingProcedure().getDeclaringClass(),
-                                                  result,
-                                                  pc,
-                                                  -1);
-=======
-        alloc = AllocSiteNodeFactory.createNormal(newClass, m, result, pc, lineNumber);
->>>>>>> 242eaeef
+        alloc = AllocSiteNodeFactory.createNormal(newClass, pp.containingProcedure(), result, pc, lineNumber);
     }
 
     /**
@@ -71,15 +64,11 @@
                            boolean isStringLiteral) {
         super(pp);
         this.result = result;
-<<<<<<< HEAD
         alloc = AllocSiteNodeFactory.createGenerated(name,
                                                      allocatedClass,
-                                                     pp.containingProcedure().getDeclaringClass(),
+                                                     pp.containingProcedure(),
                                                      result,
                                                      isStringLiteral);
-=======
-        alloc = AllocSiteNodeFactory.createGenerated(name, allocatedClass, m, result, isStringLiteral);
->>>>>>> 242eaeef
     }
 
     @Override
