--- conflicted
+++ resolved
@@ -41,20 +41,15 @@
      * @param newClass Class being created
      * @param m method the points-to statement came from
      * @param pc program counter of the allocation
-<<<<<<< HEAD
      */
     protected NewStatement(ReferenceVariable result, IClass newClass, ProgramPoint pp, int pc) {
         super(pp);
         this.result = result;
-        alloc = AllocSiteNodeFactory.createNormal(newClass, pp.containingProcedure().getDeclaringClass(), result, pc);
-=======
-     * @param lineNumber line number from source code if one can be found, -1 otherwise
-     */
-    protected NewStatement(ReferenceVariable result, IClass newClass, IMethod m, int pc, int lineNumber) {
-        super(m);
-        this.result = result;
-        alloc = AllocSiteNodeFactory.createNormal(newClass, m.getDeclaringClass(), result, pc, lineNumber);
->>>>>>> 108ab35f
+        alloc = AllocSiteNodeFactory.createNormal(newClass,
+                                                  pp.containingProcedure().getDeclaringClass(),
+                                                  result,
+                                                  pc,
+                                                  -1);
     }
 
     /**
