package analysis.pointer.statements;

import java.util.ArrayList;
import java.util.List;
import java.util.Set;

import util.print.CFGWriter;
import util.print.PrettyPrinter;
import analysis.AnalysisUtil;
import analysis.pointer.analyses.HeapAbstractionFactory;
import analysis.pointer.engine.PointsToAnalysis;
import analysis.pointer.graph.GraphDelta;
import analysis.pointer.graph.PointsToGraph;
import analysis.pointer.graph.ReferenceVariableReplica;
import analysis.pointer.registrar.ReferenceVariableFactory;
import analysis.pointer.registrar.ReferenceVariableFactory.ReferenceVariable;
import analysis.pointer.registrar.StatementRegistrar;

import com.ibm.wala.classLoader.CallSiteReference;
import com.ibm.wala.classLoader.IClass;
import com.ibm.wala.classLoader.IMethod;
import com.ibm.wala.ipa.callgraph.Context;
import com.ibm.wala.ipa.callgraph.propagation.InstanceKey;
import com.ibm.wala.ipa.cha.IClassHierarchy;
import com.ibm.wala.types.MethodReference;
import com.ibm.wala.types.TypeReference;

/**
 * Points-to statement for a call to a virtual method (either a class or interface method).
 */
public class VirtualCallStatement extends CallStatement {

    /**
     * Called method
     */
    private final MethodReference callee;
    /**
     * Reference variable for the receiver of the call
     */
    private ReferenceVariable receiver;
    /**
     * Factory used to create callee summary nodes
     */
    private final ReferenceVariableFactory rvFactory;

    /**
     * Points-to statement for a virtual method invocation.
     * 
     * @param callSite
     *            Method call site
     * @param caller
     *            caller method
     * @param callee
     *            Method being called
     * @param result
     *            Node for the assignee if any (i.e. v in v = foo()), null if there is none or if it is a primitive
     * @param receiver
     *            Receiver of the call
     * @param actuals
     *            Actual arguments to the call
     * @param exception
     *            Node representing the exception thrown by this call (if any)
     * @param rvFactory
     *            factory for managing the creation of reference variables for local variables and static fields
     */
    protected VirtualCallStatement(CallSiteReference callSite, IMethod caller, MethodReference callee,
                                    ReferenceVariable result, ReferenceVariable receiver,
                                    List<ReferenceVariable> actuals, ReferenceVariable exception,
                                    ReferenceVariableFactory rvFactory) {
        super(callSite, caller, result, actuals, exception);

        this.callee = callee;
        this.receiver = receiver;
        this.rvFactory = rvFactory;
    }

    // private static Map<ReferenceVariableReplica, Integer> lots = new HashMap<>();

    @Override
    public GraphDelta process(Context context, HeapAbstractionFactory haf, PointsToGraph g, GraphDelta delta,
                                    StatementRegistrar registrar) {
        ReferenceVariableReplica receiverRep = new ReferenceVariableReplica(context, receiver);

        GraphDelta changed = new GraphDelta();

        if (delta == null) { 
            // no delta, so do some simple processing.
            Set<InstanceKey> s = g.getPointsToSet(receiverRep);
            assert checkForNonEmpty(s, receiverRep, "VIRTUAL RECEIVER");

            // if (s.size() > 5000) {
            // Integer i = lots.get(receiverRep);
            // if (i == null || s.size() > (i + 1000)) {
            // lots.put(receiverRep, s.size());
            // System.err.print("Lots of receivers: " + s.size() + " for " + receiverRep + " of type "
            // + PrettyPrinter.typeString(receiverRep.getExpectedType()));
            // System.err.println("\tCALLING: " + PrettyPrinter.methodString(callee) + " from "
            // + PrettyPrinter.methodString(getCode().getMethod()) + "\n");
            // // CFGWriter.writeToFile(getCode());
            // System.err.println("\t" + "POINTS-TO SET");
            // for (InstanceKey ik : s) {
            // System.err.println("\t\t" + ik + " HashCode: " + ik.hashCode());
            // }
            // }
            // }
            for (InstanceKey recHeapContext : s) {
                // find the callee.
                // The receiver is recHeapContext, and we want to find a method that matches selector
                // callee.getSelector() in class recHeapContext.getConcreteType() or
                // a superclass.
                IMethod resolvedCallee = resolveMethod(recHeapContext.getConcreteType(), receiverRep.getExpectedType());

                if (resolvedCallee != null && resolvedCallee.isAbstract()) {
                    // Abstract method due to a native method that returns an abstract type or interface
                    // TODO Handle abstract methods in a smarter way
                    System.err.println("Abstract method " + PrettyPrinter.methodString(resolvedCallee));
                    continue;
                }

                // If we wanted to be very robust, check to make sure that
                // resolvedCallee overrides
                // the IMethod returned by ch.resolveMethod(callee).
                changed = changed.combine( processCall(context, recHeapContext, resolvedCallee, g, null, haf,
                                                registrar.findOrCreateMethodSummary(resolvedCallee, rvFactory)));
            }
        }
        else {
            // we have a delta.
            // delta is not null. Let's be smart.
            // First, see if the receiver has changed.
            Set<InstanceKey> s = delta.getPointsToSet(receiverRep);
            if (!s.isEmpty()) {
                // the receiver changed, so process the call *without* a delta, i.e., to force everything
                // to propagate
                for (InstanceKey recHeapCtxt : s) {
                    IMethod resolvedCallee = resolveMethod(recHeapCtxt.getConcreteType(),
                                                    receiverRep.getExpectedType());

                    if (resolvedCallee != null && resolvedCallee.isAbstract()) {
                        // Abstract method due to a native method that returns an abstract type or interface
                        // TODO Handle abstract methods in a smarter way
                        System.err.println("Abstract method " + PrettyPrinter.methodString(resolvedCallee));
                        continue;
                    }

                    changed = changed.combine(processCall(context, recHeapCtxt, resolvedCallee, g, null, haf,
                                                    registrar.findOrCreateMethodSummary(resolvedCallee, rvFactory)));
                }
            }

<<<<<<< HEAD
            // Note that we don't need to go through all of g.getPointsToSet(receiverRep)
            // and call processCall for that receiver, since all that processCall does
            // is copy edges, and these will be taken care of by copy dependencies.
            // XXX TODO: insert runtime check that processCall does not add any interesting dependencies (i.e., non-copy
            // dependencies)
=======
            if (resolvedCallee == null) {
                System.err.println("null callee for " + PrettyPrinter.methodString(getCallee()) + "\n\trecType "
                                                + PrettyPrinter.typeString(recHeapContext.getConcreteType())
                                                + "\n\trepType "
                                                + PrettyPrinter.typeString(receiverRep.getExpectedType())
                                                + "\n\tcaller " + PrettyPrinter.methodString(getMethod()));

                CFGWriter.writeToFile(getMethod());
            }

            // If we wanted to be very robust, check to make sure that
            // resolvedCallee overrides
            // the IMethod returned by ch.resolveMethod(callee).
            changed |= processCall(context, recHeapContext, resolvedCallee, g, haf,
                                            registrar.findOrCreateMethodSummary(resolvedCallee, rvFactory));
>>>>>>> 29d28f4e
        }
        return changed;
    }

    private IMethod resolveMethod(IClass receiverConcreteType, TypeReference receiverExpectedType) {
        IClassHierarchy cha = AnalysisUtil.getClassHierarchy();
        IMethod resolvedCallee = cha.resolveMethod(receiverConcreteType, callee.getSelector());
        if (resolvedCallee == null) {
            // XXX Try the type of the reference variable instead
            // This is probably a variable created for the return of a native method, then cast down
            if (PointsToAnalysis.outputLevel >= 1) {
                System.err.println("Could not resolve " + receiverConcreteType + " " + callee.getSelector());
                System.err.println("\ttrying reference variable type " + cha.lookupClass(receiverExpectedType));
            }
            resolvedCallee = cha.resolveMethod(cha.lookupClass(receiverExpectedType), callee.getSelector());
        }
        return resolvedCallee;
    }

    @Override
    public String toString() {
        StringBuilder s = new StringBuilder();
        if (getResult() != null) {
            s.append(getResult().toString() + " = ");
        }
        s.append("invokevirtual " + PrettyPrinter.methodString(callee));

        s.append(" -- ");
        s.append(receiver);
        s.append(".");
        s.append(callee.getName());
        s.append("(");
        List<ReferenceVariable> actuals = getActuals();
        if (getActuals().size() > 1) {
            s.append(actuals.get(1));
        }
        for (int j = 2; j < actuals.size(); j++) {
            s.append(", ");
            s.append(actuals.get(j));
        }
        s.append(")");

        return s.toString();
    }

    @Override
    public void replaceUse(int useNumber, ReferenceVariable newVariable) {
        assert useNumber <= getActuals().size() && useNumber >= 0;
        if (useNumber == 0) {
            receiver = newVariable;
            return;
        }
        replaceActual(useNumber - 1, newVariable);
    }

    /**
     * Variable for receiver followed by variables for arguments in order
     * 
     * {@inheritDoc}
     */
    @Override
    public List<ReferenceVariable> getUses() {
        List<ReferenceVariable> uses = new ArrayList<>(getActuals().size() + 1);
        uses.add(receiver);
        uses.addAll(getActuals());
        return uses;
    }

    @Override
    public ReferenceVariable getDef() {
        return getResult();
    }
}<|MERGE_RESOLUTION|>--- conflicted
+++ resolved
@@ -4,7 +4,6 @@
 import java.util.List;
 import java.util.Set;
 
-import util.print.CFGWriter;
 import util.print.PrettyPrinter;
 import analysis.AnalysisUtil;
 import analysis.pointer.analyses.HeapAbstractionFactory;
@@ -148,29 +147,11 @@
                 }
             }
 
-<<<<<<< HEAD
             // Note that we don't need to go through all of g.getPointsToSet(receiverRep)
             // and call processCall for that receiver, since all that processCall does
             // is copy edges, and these will be taken care of by copy dependencies.
             // XXX TODO: insert runtime check that processCall does not add any interesting dependencies (i.e., non-copy
             // dependencies)
-=======
-            if (resolvedCallee == null) {
-                System.err.println("null callee for " + PrettyPrinter.methodString(getCallee()) + "\n\trecType "
-                                                + PrettyPrinter.typeString(recHeapContext.getConcreteType())
-                                                + "\n\trepType "
-                                                + PrettyPrinter.typeString(receiverRep.getExpectedType())
-                                                + "\n\tcaller " + PrettyPrinter.methodString(getMethod()));
-
-                CFGWriter.writeToFile(getMethod());
-            }
-
-            // If we wanted to be very robust, check to make sure that
-            // resolvedCallee overrides
-            // the IMethod returned by ch.resolveMethod(callee).
-            changed |= processCall(context, recHeapContext, resolvedCallee, g, haf,
-                                            registrar.findOrCreateMethodSummary(resolvedCallee, rvFactory));
->>>>>>> 29d28f4e
         }
         return changed;
     }
