--- conflicted
+++ resolved
@@ -1,10 +1,7 @@
 package analysis.pointer.statements;
 
-<<<<<<< HEAD
+import java.util.ArrayList;
 import java.util.Iterator;
-=======
-import java.util.ArrayList;
->>>>>>> 209e32ad
 import java.util.List;
 
 import util.print.PrettyPrinter;
@@ -65,10 +62,10 @@
      * @param rvFactory
      *            factory for managing the creation of reference variables for local variables and static fields
      */
-    protected VirtualCallStatement(CallSiteReference callSite, IMethod caller, MethodReference callee,
-                                    ReferenceVariable result, ReferenceVariable receiver,
-                                    List<ReferenceVariable> actuals, ReferenceVariable exception,
-                                    ReferenceVariableFactory rvFactory) {
+    protected VirtualCallStatement(CallSiteReference callSite, IMethod caller,
+            MethodReference callee, ReferenceVariable result,
+            ReferenceVariable receiver, List<ReferenceVariable> actuals,
+            ReferenceVariable exception, ReferenceVariableFactory rvFactory) {
         super(callSite, caller, result, actuals, exception);
 
         this.callee = callee;
@@ -79,49 +76,67 @@
     // private static Map<ReferenceVariableReplica, Integer> lots = new HashMap<>();
 
     @Override
-    public GraphDelta process(Context context, HeapAbstractionFactory haf, PointsToGraph g, GraphDelta delta,
-                                    StatementRegistrar registrar) {
-        ReferenceVariableReplica receiverRep = new ReferenceVariableReplica(context, receiver);
+    public GraphDelta process(Context context, HeapAbstractionFactory haf,
+            PointsToGraph g, GraphDelta delta, StatementRegistrar registrar) {
+        ReferenceVariableReplica receiverRep =
+                new ReferenceVariableReplica(context, receiver);
 
         GraphDelta changed = new GraphDelta(g);
 
-        Iterator<InstanceKey> iter = delta == null ? g.pointsToIterator(receiverRep) : delta
-                                        .pointsToIterator(receiverRep);
+        Iterator<InstanceKey> iter =
+                delta == null
+                        ? g.pointsToIterator(receiverRep)
+                        : delta.pointsToIterator(receiverRep);
         while (iter.hasNext()) {
             InstanceKey recHeapContext = iter.next();
             // find the callee.
             // The receiver is recHeapContext, and we want to find a method that matches selector
             // callee.getSelector() in class recHeapContext.getConcreteType() or
             // a superclass.
-            IMethod resolvedCallee = resolveMethod(recHeapContext.getConcreteType(), receiverRep.getExpectedType());
+            IMethod resolvedCallee =
+                    resolveMethod(recHeapContext.getConcreteType(),
+                                  receiverRep.getExpectedType());
 
             if (resolvedCallee != null && resolvedCallee.isAbstract()) {
                 // Abstract method due to a native method that returns an abstract type or interface
                 // TODO Handle abstract methods in a smarter way
-                System.err.println("Abstract method " + PrettyPrinter.methodString(resolvedCallee));
+                System.err.println("Abstract method "
+                        + PrettyPrinter.methodString(resolvedCallee));
                 continue;
             }
 
             // If we wanted to be very robust, check to make sure that
             // resolvedCallee overrides
             // the IMethod returned by ch.resolveMethod(callee).
-            changed = changed.combine(processCall(context, recHeapContext, resolvedCallee, g, haf,
-                                            registrar.findOrCreateMethodSummary(resolvedCallee, rvFactory)));
+            changed =
+                    changed.combine(processCall(context,
+                                                recHeapContext,
+                                                resolvedCallee,
+                                                g,
+                                                haf,
+                                                registrar.findOrCreateMethodSummary(resolvedCallee,
+                                                                                    rvFactory)));
         }
         return changed;
     }
 
-    private IMethod resolveMethod(IClass receiverConcreteType, TypeReference receiverExpectedType) {
+    private IMethod resolveMethod(IClass receiverConcreteType,
+            TypeReference receiverExpectedType) {
         IClassHierarchy cha = AnalysisUtil.getClassHierarchy();
-        IMethod resolvedCallee = cha.resolveMethod(receiverConcreteType, callee.getSelector());
+        IMethod resolvedCallee =
+                cha.resolveMethod(receiverConcreteType, callee.getSelector());
         if (resolvedCallee == null) {
             // XXX Try the type of the reference variable instead
             // This is probably a variable created for the return of a native method, then cast down
             if (PointsToAnalysis.outputLevel >= 1) {
-                System.err.println("Could not resolve " + receiverConcreteType + " " + callee.getSelector());
-                System.err.println("\ttrying reference variable type " + cha.lookupClass(receiverExpectedType));
+                System.err.println("Could not resolve " + receiverConcreteType
+                        + " " + callee.getSelector());
+                System.err.println("\ttrying reference variable type "
+                        + cha.lookupClass(receiverExpectedType));
             }
-            resolvedCallee = cha.resolveMethod(cha.lookupClass(receiverExpectedType), callee.getSelector());
+            resolvedCallee =
+                    cha.resolveMethod(cha.lookupClass(receiverExpectedType),
+                                      callee.getSelector());
         }
         return resolvedCallee;
     }
