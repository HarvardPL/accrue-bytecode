--- conflicted
+++ resolved
@@ -94,16 +94,10 @@
      *            exception summary node for a method
      * @return statement to be processed during pointer analysis
      */
-<<<<<<< HEAD
     public ExceptionAssignmentStatement exceptionAssignment(ReferenceVariable thrown, ReferenceVariable caught,
                                                             Set<IClass> notType, ProgramPoint pp,
                                                             boolean isToMethodSummaryVariable,
                                                             boolean useSingletonAllocForThisException) {
-=======
-    public static ExceptionAssignmentStatement exceptionAssignment(ReferenceVariable thrown, ReferenceVariable caught,
-                                                                   Set<IClass> notType, IMethod m,
-                                                                   boolean isToMethodSummaryVariable) {
->>>>>>> a259ce08
         assert thrown != null;
         assert caught != null;
         assert notType != null;
