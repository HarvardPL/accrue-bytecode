package analysis.pointer.statements;

import java.util.Arrays;
import java.util.HashMap;
import java.util.List;
import java.util.Map;
import java.util.Set;

import util.print.PrettyPrinter;
import analysis.AnalysisUtil;
import analysis.pointer.registrar.MethodSummaryNodes;
import analysis.pointer.registrar.ReferenceVariableFactory;
import analysis.pointer.registrar.ReferenceVariableFactory.ReferenceVariable;

import com.ibm.wala.classLoader.IClass;
import com.ibm.wala.classLoader.IMethod;
import com.ibm.wala.ssa.SSAArrayStoreInstruction;
import com.ibm.wala.ssa.SSAInstruction;
import com.ibm.wala.ssa.SSAPutInstruction;
import com.ibm.wala.ssa.SSAReturnInstruction;
import com.ibm.wala.types.FieldReference;
import com.ibm.wala.types.MethodReference;
import com.ibm.wala.types.TypeReference;

/**
 * Used to create points-to statements to be processed by the points-to analysis engine to construct a points-to graph.
 */
public class StatementFactory {

    /**
     * Map from a key (arguments used to create the points to statement) to points to statement, can be used to check
     * whether two identical points-to statements are created that are not the same Object. This is only active when
     * assertions are turned on.
     */
    private final Map<StatementKey, PointsToStatement> map = new HashMap<>();

    /**
     * Description used for a string literal value field
     */
    public static final String STRING_LIT_FIELD_DESC = "new String.value (compiler-generated)";

    /**
     * Points-to graph statement for an assignment from an array element, v = a[i], note that we do not track array
     * elements.
     *
     * @param v Points-to graph node for the assignee
     * @param a Points-to graph node for the array being accessed
     * @param baseType base type of the array
     * @return statement to be processed during pointer analysis
     */
    public ArrayToLocalStatement arrayToLocal(ReferenceVariable v, ReferenceVariable a, TypeReference baseType,
                                              ProgramPoint pp) {
        assert v != null;
        assert a != null;
        assert baseType != null;
        assert pp != null;

        ArrayToLocalStatement s = new ArrayToLocalStatement(v, a, baseType, pp);
        assert map.put(new StatementKey(v), s) == null;
        return s;
    }

    /**
     * Create a points-to statement for class initialization
     *
     * @param clinits class initialization methods that might need to be called in the order they need to be called
     *            (i.e. element j is a super class of element j+1)
     * @param i Instruction triggering the initialization
     * @return statement to be processed during pointer analysis
     */
    public ClassInitStatement classInit(List<IMethod> clinits, ProgramPoint pp, SSAInstruction i) {
        assert clinits != null;
        assert !clinits.isEmpty();
        assert pp != null;
        assert i != null;

        ClassInitStatement s = new ClassInitStatement(clinits, pp);
        // Could be duplicated in the same method, if we want a unique key use the instruction
        assert map.put(new StatementKey(clinits, i), s) == null : "Duplicate classinit " + clinits + " from " + i
                + " in " + pp;
        return s;
    }

    /**
     * Statement for the assignment from an exception to a catch-block formal or the summary node representing the
     * exception value on method exit
     * 
     * @param thrown reference variable for the exception being thrown
     * @param caught reference variable for the caught exception (or summary for the method exit)
     * @param notType types that the exception being caught cannot have since those types must have been caught by
     *            previous catch blocks
     * @param m method the statement was created for
     * @param isToMethodSummaryVariable true if the variable we are assigning into, <code>caught</code>, is the
     *            exception summary node for a method
     * @param useSingletonAllocForThisException If true then only one allocation will be made for exceptions like this
     *            one, e.g. for all exceptions of this type or all generated exceptions of this type. This means that
     *            there may be multiple identical exception assignment statements if the same type of exception is
     *            caught by the same catch block
     * @return statement to be processed during pointer analysis
     */
    public ExceptionAssignmentStatement exceptionAssignment(ReferenceVariable thrown, ReferenceVariable caught,
<<<<<<< HEAD
                                                            Set<IClass> notType, ProgramPoint pp,
                                                            boolean isToMethodSummaryVariable) {
=======
                                                            Set<IClass> notType, IMethod m,
                                                            boolean isToMethodSummaryVariable,
                                                            boolean useSingletonAllocForThisException) {
>>>>>>> 713a6b4b
        assert thrown != null;
        assert caught != null;
        assert notType != null;
        assert pp != null;

        ExceptionAssignmentStatement s = new ExceptionAssignmentStatement(thrown,
                                                                          caught,
                                                                          notType,
                                                                          pp,
                                                                          isToMethodSummaryVariable);
        assert useSingletonAllocForThisException || map.put(new StatementKey(thrown, caught), s) == null;
        return s;

    }

    /**
     * Points-to statement for a field access assigned to a local, l = o.f
     *
     * @param l local assigned into
     * @param o receiver of field access
     * @param f field accessed
     * @param m method the statement was created for
     * @return statement to be processed during pointer analysis
     */
    public FieldToLocalStatement fieldToLocal(ReferenceVariable l, ReferenceVariable o, FieldReference f,
                                              ProgramPoint pp) {
        assert l != null;
        assert o != null;
        assert f != null;
        assert pp != null;

        FieldToLocalStatement s = new FieldToLocalStatement(l, o, f, pp);
        assert map.put(new StatementKey(l), s) == null;
        return s;
    }

    /**
     * Statement for an assignment into an array, a[i] = v. Note that we do not reason about the individual array
     * elements.
     *
     * @param array array assigned into
     * @param local assigned value
     * @param baseType type of the array elements
     * @param m method the statement was created for
     * @return statement to be processed during pointer analysis
     */
    public LocalToArrayStatement localToArrayContents(ReferenceVariable array, ReferenceVariable local,
                                                      TypeReference baseType, ProgramPoint pp,
                                                      SSAArrayStoreInstruction i) {
        assert array != null;
        assert local != null;
        assert baseType != null;
        assert pp != null;
        assert i != null;

        LocalToArrayStatement s = new LocalToArrayStatement(array, local, baseType, pp);
        // Could be duplicated in the same method, if we want a unique key use the instruction
        assert map.put(new StatementKey(array, local, i), s) == null;
        return s;
    }

    /**
     * Statement for an assignment into a field, o.f = v
     *
     * @param o receiver of field access
     * @param f field assigned to
     * @param v value assigned
     * @param m method the points-to statement came from
     * @return statement to be processed during pointer analysis
     */
    public LocalToFieldStatement localToField(ReferenceVariable o, FieldReference f, ReferenceVariable v,
                                              ProgramPoint pp,
                                              SSAPutInstruction i) {
        assert o != null;
        assert f != null;
        assert v != null;
        assert pp != null;
        assert i != null;

        LocalToFieldStatement s = new LocalToFieldStatement(o, f, v, pp);
        // Could be duplicated in the same method, if we want a unique key use the instruction
        assert map.put(new StatementKey(o, f, i), s) == null;
        return s;
    }

    /**
     * Statement for a local assignment, left = right. No filtering will be performed based on type.
     *
     * @param left assignee
     * @param right the assigned value
     * @param m method the points-to statement came from
     * @return statement to be processed during pointer analysis
     */
    public LocalToLocalStatement localToLocal(ReferenceVariable left, ReferenceVariable right, ProgramPoint pp,
                                              boolean rightIsMethodSummary) {
        assert left != null;
        assert right != null;
        assert pp != null;

        LocalToLocalStatement s = new LocalToLocalStatement(left, right, pp, false, rightIsMethodSummary);
        assert map.put(new StatementKey(left), s) == null;
        return s;
    }

    /**
     * Statement for a local assignment, left = right. Filtering will be performed based on type.
     *
     * @param left assignee
     * @param right the assigned value
     * @param m method the points-to statement came from
     * @return statement to be processed during pointer analysis
     */
    public LocalToLocalStatement localToLocalFiltered(ReferenceVariable left, ReferenceVariable right, ProgramPoint pp) {
        assert left != null;
        assert right != null;
        assert pp != null;

        LocalToLocalStatement s = new LocalToLocalStatement(left, right, pp, true, false);
        assert map.put(new StatementKey(left), s) == null;
        return s;
    }

    /**
     * Statement for an assignment from a local into a static field, ClassName.staticField = local
     *
     * @param staticField the assigned value
     * @param local assignee
     * @param m method the points-to statement came from
     * @param i Instruction that generated this points-to statement
     * @return statement to be processed during pointer analysis
     */
    public LocalToStaticFieldStatement localToStaticField(ReferenceVariable staticField, ReferenceVariable local,
                                                          ProgramPoint pp, SSAPutInstruction i) {
        assert staticField != null;
        assert local != null;
        assert pp != null;
        assert i != null;

        LocalToStaticFieldStatement s = new LocalToStaticFieldStatement(staticField, local, pp);
        // Could be duplicated in the same method, if we want a unique key use the instruction
        assert map.put(new StatementKey(staticField, i), s) == null;
        return s;
    }

    /**
     * Statement for array contents assigned to an inner array during multidimensional array creation. This means that
     * any assignments to the inner array will correctly point to an array with dimension one less than the outer array.
     * <p>
     * int[] b = new int[5][4]
     * <p>
     * results in
     * <p>
     * COMPILER-GENERATED = new int[5]
     * <p>
     * b.[contents] = COMPILER-GENERATED
     *
     * @param outerArray points-to graph node for outer array
     * @param innerArray points-to graph node for inner array
     * @param innerArrayType type of the inner array
     * @param m Method the points-to statement came from
     */
    public LocalToArrayStatement multidimensionalArrayContents(ReferenceVariable outerArray,
                                                               ReferenceVariable innerArray, ProgramPoint pp) {
        assert outerArray != null;
        assert innerArray != null;
        assert pp != null;

        LocalToArrayStatement s = new LocalToArrayStatement(outerArray, innerArray, innerArray.getExpectedType(), pp);
        assert map.put(new StatementKey(outerArray, innerArray), s) == null;
        return s;
    }

    /**
     * Get a points-to statement representing the allocation of a JVM generated exception (e.g. NullPointerException),
     * and the assignment of this new exception to a local variable. We also use this method when we are using a single
     * allocation per throwable type.
     *
     * @param exceptionAssignee Reference variable for the local variable the exception is assigned to after being
     *            created
     * @param exceptionClass Class for the exception
     * @param m method containing the instruction throwing the exception
     * @return a statement representing the allocation of a JVM generated exception to a local variable
     */
    public NewStatement newForGeneratedException(ReferenceVariable exceptionAssignee, IClass exceptionClass,
                                                 ProgramPoint pp) {
        return newForGeneratedObject(exceptionAssignee, exceptionClass, pp, PrettyPrinter.typeString(exceptionClass));
    }

    /**
     * Get a points-to statement representing allocation generated for a native method with no signature
     *
     * @param summary Reference variable for the method summary node assigned to after being created
     * @param allocatedClass Class being allocated
     * @param m native method
     * @param pp program point for the generated object
     * @return a statement representing the allocation for a native method with no signature
     */
    public NewStatement newForNative(ReferenceVariable summary, IClass allocatedClass, IMethod m, ProgramPoint pp) {
        assert m.isNative();
        assert pp.containingProcedure().equals(m);

        return newForGeneratedObject(summary,
                                     allocatedClass,
                                     pp,
                                     PrettyPrinter.getCanonical("NATIVE-" + PrettyPrinter.typeString(allocatedClass)));
    }

    /**
     * Get a points-to statement representing allocation generated for a native method with no signature
     *
     * @param v Reference variable for the method summary node assigned to after being created
     * @param allocatedClass Class being allocated
     * @param pp programPoint
     * @return a statement representing the allocation for a native method with no signature
     */
    public NewStatement newForGeneratedObject(ReferenceVariable v, IClass allocatedClass, ProgramPoint pp,
                                               String description) {
        assert v != null;
        assert allocatedClass != null;
        assert pp != null;

        NewStatement s = new NewStatement(description, v, allocatedClass, pp, false);
        assert map.put(new StatementKey(v), s) == null;
        return s;
    }


    /**
     * Get a points-to statement representing the allocation of an inner array of a multidimensional array
     *
     * @param innerArray Reference variable for the local variable the array is assigned to after being created
     * @param innerArrayClass Class for the array
     * @param m method containing the instruction creating the multidimensional array
     * @return a statement representing the allocation of the inner array of a multidimensional array
     */
    public NewStatement newForInnerArray(ReferenceVariable innerArray, IClass innerArrayClass, ProgramPoint pp) {
        String name = PrettyPrinter.getCanonical("GENERATED-" + PrettyPrinter.typeString(innerArrayClass));
        return newForGeneratedObject(innerArray, innerArrayClass, pp, name);
    }

    /**
     * Points-to graph statement for a "new" instruction, e.g. result = new Object()
     *
     * @param result Points-to graph node for the assignee of the new
     * @param newClass Class being created
     * @param m method the points-to statement came from
     * @param pc The program counter where the allocation occured
     * @param lineNumber line number from source code if one can be found, -1 otherwise
     * @return statement to be processed during pointer analysis
     */
    public NewStatement newForNormalAlloc(ReferenceVariable result, IClass newClass, ProgramPoint pp, int pc) {
        assert result != null;
        assert newClass != null;
        assert pp != null;

        NewStatement s = new NewStatement(result, newClass, pp, pc);
        assert map.put(new StatementKey(result), s) == null;
        return s;
    }

    /**
     * Get a points-to statement representing the allocation of the value field of a string
     *
     * @param local Reference variable for the local variable for the string at the allocation site
     * @param m method containing the String literal
     * @return a statement representing the allocation of a new string literal's value field
     */
    public NewStatement newForStringField(ReferenceVariable local, ProgramPoint pp) {
        return newForGeneratedObject(local, AnalysisUtil.getStringValueClass(), pp, STRING_LIT_FIELD_DESC);
    }

    /**
     * Get a points-to statement representing the allocation of a String literal
     *
     * @param literalValue String value of the new string literal
     * @param local Reference variable for the local variable for the string at the allocation site
     * @param m method containing the String literal
     * @return a statement representing the allocation of a new string literal
     */
    public NewStatement newForStringLiteral(String literalValue, ReferenceVariable local, ProgramPoint pp) {
        assert local != null;
        assert pp != null;

        NewStatement s = new NewStatement(literalValue, local, AnalysisUtil.getStringClass(), pp, true);
        assert map.put(new StatementKey(local, literalValue), s) == null;
        return s;
    }

    /**
     * Points-to graph statement for a phi, v = phi(xs[1], xs[2], ...)
     *
     * @param v value assigned into
     * @param xs list of arguments to the phi, v is a choice amongst these
     * @param m method the points-to statement came from
     * @return statement to be processed during pointer analysis
     */
    public PhiStatement phiToLocal(ReferenceVariable v, List<ReferenceVariable> xs, ProgramPoint pp) {
        assert v != null;
        assert xs != null;
        assert pp != null;

        PhiStatement s = new PhiStatement(v, xs, pp);
        assert map.put(new StatementKey(v), s) == null;
        return s;
    }

    /**
     * Create a points-to statement for a return instruction
     *
     * @param result Node for return result
     * @param returnSummary Node summarizing all return values for the method
     * @param m method the points-to statement came from
     * @param i return instruction
     * @return statement to be processed during pointer analysis
     */
    public ReturnStatement returnStatement(ReferenceVariable result, ReferenceVariable returnSummary, ProgramPoint pp,
                                           SSAReturnInstruction i) {
        assert result != null;
        assert returnSummary != null;
        assert i != null;
        assert pp != null;

        ReturnStatement s = new ReturnStatement(result, returnSummary, pp);
        assert map.put(new StatementKey(result, i), s) == null;
        return s;
    }

    /**
     * Points-to statement for a special method invocation.
     *
     * @param callSite Method call site
     * @param caller caller method
     * @param callee Method being called
     * @param result Node for the assignee if any (i.e. v in v = foo()), null if there is none or if it is a primitive
     * @param receiver Receiver of the call
     * @param actuals Actual arguments to the call
     * @param callerException Node in the caller representing the exceptions thrown by the callee
     * @param calleeSummary summary nodes for formals and exits of the callee
     * @return statement to be processed during pointer analysis
     */
    public SpecialCallStatement specialCall(CallSiteProgramPoint callerPP, IMethod callee,
                                            ReferenceVariable result, ReferenceVariable receiver,
                                            List<ReferenceVariable> actuals, ReferenceVariable callerException,
                                            MethodSummaryNodes calleeSummary) {
        assert callee != null;
        assert callerPP != null;
        assert receiver != null;
        assert actuals != null;
        assert callerException != null;
        assert calleeSummary != null;

        SpecialCallStatement s = new SpecialCallStatement(callerPP,
                                                          callee,
                                                          result,
                                                          receiver,
                                                          actuals,
                                                          callerException,
                                                          calleeSummary);
        assert map.put(new StatementKey(callerPP, callee, result, receiver, actuals, callerException), s) == null;
        return s;
    }

    /**
     * Points-to statement for a special method invocation.
     *
     * @param callSite Method call site
     * @param caller caller method
     * @param callee Method being called
     * @param result Node for the assignee if any (i.e. v in v = foo()), null if there is none or if it is a primitive
     * @param actuals Actual arguments to the call
     * @param callerException Node in the caller representing the exception thrown by the callee
     * @param calleeSummary summary nodes for formals and exits of the callee
     * @return statement to be processed during pointer analysis
     */
    public StaticCallStatement staticCall(CallSiteProgramPoint callerPP, IMethod callee,
                                          ReferenceVariable result, List<ReferenceVariable> actuals,
                                          ReferenceVariable callerException, MethodSummaryNodes calleeSummary) {
        assert callee != null;
        assert callerPP != null;
        assert actuals != null;
        assert callerException != null;
        assert calleeSummary != null;

        StaticCallStatement s = new StaticCallStatement(callerPP,
                                                        callee,
                                                        result,
                                                        actuals,
                                                        callerException,
                                                        calleeSummary);
        assert map.put(new StatementKey(callerPP, callee, result, null, actuals, callerException), s) == null;
        return s;
    }

    /**
     * Statement for an assignment from a local into a static field, local = ClassName.staticField
     *
     * @param local assignee
     * @param staticField the assigned value
     * @param m method the points-to statement came from
     * @return statement to be processed during pointer analysis
     */
    public StaticFieldToLocalStatement staticFieldToLocal(ReferenceVariable local, ReferenceVariable staticField,
                                                          ProgramPoint pp) {
        assert local != null;
        assert staticField != null;
        assert pp != null;

        StaticFieldToLocalStatement s = new StaticFieldToLocalStatement(local, staticField, pp);
        assert map.put(new StatementKey(local), s) == null;
        return s;
    }

    /**
     * Statement for an assignment into a the value field of a new string literal, string.value = rv
     *
     * @param string string literal
     * @param value field reference for the String.value
     * @param rv allocation of the value field
     * @param m method the points-to statement came from
     *
     * @return statement to be processed during pointer analysis
     */
    public LocalToFieldStatement stringLiteralValueToField(ReferenceVariable string, FieldReference value,
                                                           ReferenceVariable rv, ProgramPoint pp) {
        assert string != null;
        assert value != null;
        assert rv != null;
        assert pp != null;
        assert value.getName().toString().equals("value")
                && value.getDeclaringClass().equals(TypeReference.JavaLangString) : "This method should only be called for String.value for a string literal";
        LocalToFieldStatement s = new LocalToFieldStatement(string, value, rv, pp);
        assert map.put(new StatementKey(string, value), s) == null;
        return s;
    }

    /**
     * Points-to statement for a virtual method invocation.
     *
     * @param callSite Method call site
     * @param caller caller method
     * @param callee Method being called
     * @param result Node for the assignee if any (i.e. v in v = foo()), null if there is none or if it is a primitive
     * @param receiver Receiver of the call
     * @param actuals Actual arguments to the call
     * @param callerException Node representing the exception thrown by this call (if any)
     * @param rvFactory factory used to find callee summary nodes
     * @return statement to be processed during pointer analysis
     */
    public VirtualCallStatement virtualCall(CallSiteProgramPoint callerPP, MethodReference callee,
                                            ReferenceVariable result, ReferenceVariable receiver,
                                            List<ReferenceVariable> actuals, ReferenceVariable callerException,
                                            ReferenceVariableFactory rvFactory) {
        assert callee != null;
        assert callerPP != null;
        assert receiver != null;
        assert actuals != null;
        assert callerException != null;
        assert rvFactory != null;

        VirtualCallStatement s = new VirtualCallStatement(callerPP,
                                                          callee,
                                                          result,
                                                          receiver,
                                                          actuals,
                                                          callerException,
                                                          rvFactory);
        assert map.put(new StatementKey(callerPP, callee, result, receiver, actuals, callerException), s) == null;
        return s;
    }

    /**
     * Duplication checking map key. Two different PointsToStatement objects should never have the same StatementKey
     */
    private static class StatementKey {

        private final Object[] keys;

        public StatementKey(Object... keys) {
            this.keys = keys;
        }


        @Override
        public boolean equals(Object obj) {
            if (this == obj) {
                return true;
            }
            if (obj == null) {
                return false;
            }
            if (this.getClass() != obj.getClass()) {
                return false;
            }
            StatementKey other = (StatementKey) obj;
            if (this.keys.length != other.keys.length) {
                return false;
            }
            for (int i = 0; i < this.keys.length; i++) {
                Object a = this.keys[i];
                Object b = other.keys[i];
                if (!a.equals(b)) {
                    return false;
                }
            }
            return true;
        }

        @Override
        public int hashCode() {
            return Arrays.hashCode(this.keys) ^ 8752;
        }
    }

}<|MERGE_RESOLUTION|>--- conflicted
+++ resolved
@@ -99,14 +99,9 @@
      * @return statement to be processed during pointer analysis
      */
     public ExceptionAssignmentStatement exceptionAssignment(ReferenceVariable thrown, ReferenceVariable caught,
-<<<<<<< HEAD
                                                             Set<IClass> notType, ProgramPoint pp,
-                                                            boolean isToMethodSummaryVariable) {
-=======
-                                                            Set<IClass> notType, IMethod m,
                                                             boolean isToMethodSummaryVariable,
                                                             boolean useSingletonAllocForThisException) {
->>>>>>> 713a6b4b
         assert thrown != null;
         assert caught != null;
         assert notType != null;
