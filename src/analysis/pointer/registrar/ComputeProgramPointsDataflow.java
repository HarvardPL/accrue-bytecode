--- conflicted
+++ resolved
@@ -158,27 +158,9 @@
                                                                ISSABasicBlock current) {
         assert !inItems.isEmpty();
 
-<<<<<<< HEAD
         // we have an empty block, so we can't associate a ProgramPoint with an instruction.
         // We will associate it with a "null" instruction.
         ProgramPoint pp = flowImpl(false, null, inItems, cfg, current);
-=======
-        // XXX This assertion is false - Andrew
-        assert current.isEntryBlock() || current.isExitBlock();
-
-        OrderedPair<ISSABasicBlock, SSAInstruction> memoKey = new OrderedPair<>(current, null);
-        ProgramPoint pp;
-        if (inItems.size() == 1) {
-            pp = inItems.iterator().next();
-        }
-        else {
-            // we need a new program point
-            pp = getOrCreateProgramPoint(memoKey);
-        }
-
-        mostRecentProgramPoint.put(memoKey, pp);
-
->>>>>>> 59ad287f
         return factToMap(pp, current, cfg);
     }
 
