package analysis.pointer.registrar;

import java.io.IOException;
import java.io.StringWriter;
import java.io.Writer;
import java.util.Collections;
import java.util.Iterator;
import java.util.LinkedHashMap;
import java.util.LinkedHashSet;
import java.util.LinkedList;
import java.util.List;
import java.util.Map;
import java.util.Set;
import java.util.concurrent.ConcurrentMap;

import types.TypeRepository;
import util.InstructionType;
import util.OrderedPair;
import util.print.CFGWriter;
import util.print.PrettyPrinter;
import analysis.AnalysisUtil;
import analysis.ClassInitFinder;
import analysis.dataflow.interprocedural.exceptions.PreciseExceptionResults;
import analysis.pointer.duplicates.RemoveDuplicateStatements;
import analysis.pointer.duplicates.RemoveDuplicateStatements.VariableIndex;
import analysis.pointer.engine.PointsToAnalysis;
import analysis.pointer.graph.ReferenceVariableCache;
import analysis.pointer.registrar.ReferenceVariableFactory.ReferenceVariable;
import analysis.pointer.statements.CallSiteProgramPoint;
import analysis.pointer.statements.LocalToFieldStatement;
import analysis.pointer.statements.NewStatement;
import analysis.pointer.statements.PointsToStatement;
import analysis.pointer.statements.ProgramPoint;
import analysis.pointer.statements.StatementFactory;

import com.ibm.wala.classLoader.IClass;
import com.ibm.wala.classLoader.IField;
import com.ibm.wala.classLoader.IMethod;
import com.ibm.wala.shrikeBT.IInvokeInstruction;
import com.ibm.wala.shrikeCT.InvalidClassFileException;
import com.ibm.wala.ssa.IR;
import com.ibm.wala.ssa.ISSABasicBlock;
import com.ibm.wala.ssa.SSAArrayLoadInstruction;
import com.ibm.wala.ssa.SSAArrayStoreInstruction;
import com.ibm.wala.ssa.SSACheckCastInstruction;
import com.ibm.wala.ssa.SSAGetCaughtExceptionInstruction;
import com.ibm.wala.ssa.SSAGetInstruction;
import com.ibm.wala.ssa.SSAInstruction;
import com.ibm.wala.ssa.SSAInvokeInstruction;
import com.ibm.wala.ssa.SSALoadMetadataInstruction;
import com.ibm.wala.ssa.SSANewInstruction;
import com.ibm.wala.ssa.SSAPhiInstruction;
import com.ibm.wala.ssa.SSAPutInstruction;
import com.ibm.wala.ssa.SSAReturnInstruction;
import com.ibm.wala.ssa.SSAThrowInstruction;
import com.ibm.wala.types.FieldReference;
import com.ibm.wala.types.TypeReference;

/**
 * This class manages the registration of new points-to graph statements, which are then processed by the pointer
 * analysis
 */
public class StatementRegistrar {

    /**
     * Map from method signature to nodes representing formals and returns
     */
    private final ConcurrentMap<IMethod, MethodSummaryNodes> methods;
    /**
     * Entry point for the code being analyzed
     */
    private final IMethod entryMethod;

    /**
     * Program points that are used for special initializations at the beginning of the program. This set is the program
     * points that were added before the entry method was processed.
     */
    private final Set<ProgramPoint> entryMethodProgramPoints;

    /**
     * Map from method to the points-to statements generated from instructions in that method
     */
    private final ConcurrentMap<IMethod, Set<PointsToStatement>> statementsForMethod;

    /*
     * Program point to statement map
     */
    private final ConcurrentMap<ProgramPoint, PointsToStatement> ppToStmtMap;

    /**
     * The total number of statements
     */
    private int size;

    /**
     * String literals that new allocation sites have already been created for
     */
    private final Set<ReferenceVariable> handledStringLit;
    /**
     * If true then only one allocation will be made for each generated exception type. This will reduce the size of the
     * points-to graph (and speed up the points-to analysis), but result in a loss of precision for such exceptions.
     */
    private final boolean useSingleAllocForGenEx;
    /**
     * If true then only one allocation will be made for each type of throwable. This will reduce the size of the
     * points-to graph (and speed up the points-to analysis), but result in a loss of precision for throwables.
     */
    private final boolean useSingleAllocPerThrowableType;

    /**
     * If true then only one allocation will be made for any kind of primitive array. Reduces precision, but improves
     * performance.
     */
    private final boolean useSingleAllocForPrimitiveArrays;

    /**
     * If true then only one allocation will be made for any string. This will reduce the size of the points-to graph
     * (and speed up the points-to analysis), but result in a loss of precision for strings.
     */
    private final boolean useSingleAllocForStrings;

    /**
     * If the above is true and only one allocation will be made for each generated exception type. This map holds that
     * node
     */
    private final ConcurrentMap<TypeReference, ReferenceVariable> singletonReferenceVariables;

    /**
     * Methods we have already added statements for
     */
    private final Set<IMethod> registeredMethods = AnalysisUtil.createConcurrentSet();
    /**
     * Factory for finding and creating reference variable (local variable and static fields)
     */
    private final ReferenceVariableFactory rvFactory = new ReferenceVariableFactory();
    /**
     * factory used to create points-to statements
     */
    private final StatementFactory stmtFactory;
    /**
     * Map from method to index mapping replaced variables to their replacements
     */
    private final Map<IMethod, VariableIndex> replacedVariableMap = new LinkedHashMap<>();

    /**
     * Class that manages the registration of points-to statements. These describe how certain expressions modify the
     * points-to graph.
     *
     * @param factory factory used to create points-to statements
     *
     * @param useSingleAllocForGenEx If true then only one allocation will be made for each generated exception type.
     *            This will reduce the size of the points-to graph (and speed up the points-to analysis), but result in
     *            a loss of precision for such exceptions.
     * @param useSingleAllocPerThrowableType If true then only one allocation will be made for each type of throwable.
     *            This will reduce the size of the points-to graph (and speed up the points-to analysis), but result in
     *            a loss of precision for throwables.
     * @param useSingleAllocForPrimitiveArrays If true then only one allocation will be made for any kind of primitive
     *            array. Reduces precision, but improves performance.
     * @param useSingleAllocForStrings If true then only one allocation will be made for any string. This will reduce
     *            the size of the points-to graph (and speed up the points-to analysis), but result in a loss of
     *            precision for strings.
     */
    public StatementRegistrar(StatementFactory factory, boolean useSingleAllocForGenEx,
                              boolean useSingleAllocPerThrowableType, boolean useSingleAllocForPrimitiveArrays,
                              boolean useSingleAllocForStrings) {
        this.methods = AnalysisUtil.createConcurrentHashMap();
        this.statementsForMethod = AnalysisUtil.createConcurrentHashMap();
        this.ppToStmtMap = AnalysisUtil.createConcurrentHashMap();
        this.singletonReferenceVariables = AnalysisUtil.createConcurrentHashMap();
        this.handledStringLit = AnalysisUtil.createConcurrentSet();
        this.entryMethod = AnalysisUtil.getFakeRoot();
        this.entryMethodProgramPoints = AnalysisUtil.createConcurrentSet();
        this.stmtFactory = factory;
        this.useSingleAllocForGenEx = useSingleAllocForGenEx || useSingleAllocPerThrowableType;
        System.err.println("Singleton allocation site per generated exception type: " + this.useSingleAllocForGenEx);
        this.useSingleAllocForPrimitiveArrays = useSingleAllocForPrimitiveArrays;
        System.err.println("Singleton allocation site per primitive array type: " + useSingleAllocForPrimitiveArrays);
        this.useSingleAllocForStrings = useSingleAllocForStrings;
        System.err.println("Singleton allocation site for java.lang.String: " + useSingleAllocForStrings);
        this.useSingleAllocPerThrowableType = useSingleAllocPerThrowableType;
        System.err.println("Singleton allocation site per java.lang.Throwable subtype: "
                + useSingleAllocPerThrowableType);
    }

    /**
     * Handle all the instructions for a given method
     *
     * @param m method to register points-to statements for
     */
    public synchronized boolean registerMethod(IMethod m) {
        if (m.isAbstract()) {
            // Don't need to register abstract methods
            return false;
        }

        if (this.registeredMethods.add(m)) {
            try {
                // we need to register the method.

                IR ir = AnalysisUtil.getIR(m);
                if (ir == null) {
                    // Native method with no signature
                    assert m.isNative() : "No IR for non-native method: " + PrettyPrinter.methodString(m);
                    this.registerNative(m, this.rvFactory);
                    return true;
                }

                // First, run a dataflow to find the program points.
                ComputeProgramPointsDataflow df = new ComputeProgramPointsDataflow(ir, this, this.rvFactory);
                df.dataflow();

                TypeRepository types = new TypeRepository(ir);
                PrettyPrinter pprint = new PrettyPrinter(ir);

                MethodSummaryNodes methSumm = this.findOrCreateMethodSummary(m, this.rvFactory);

                // Add edges from formal summary nodes to the local variables representing the method parameters
                this.registerFormalAssignments(ir, methSumm.getEntryPP(), this.rvFactory, pprint);

                for (ISSABasicBlock bb : ir.getControlFlowGraph()) {
                    for (SSAInstruction ins : bb) {
                        if (ins.toString().contains("signatures/library/java/lang/String")
                                || ins.toString().contains("signatures/library/java/lang/AbstractStringBuilder")) {
                            System.err.println("\tWARNING: handling instruction mentioning String signature " + ins
                                    + " in " + m);
                        }
                        handleInstruction(ins, ir, bb, df, types, pprint);
                    }
                }

                // now try to remove duplicates
                Set<PointsToStatement> oldStatements = this.getStatementsForMethod(m);
                int oldSize = oldStatements.size();
                OrderedPair<Set<PointsToStatement>, VariableIndex> duplicateResults = RemoveDuplicateStatements.removeDuplicates(oldStatements);
                Set<PointsToStatement> newStatements = duplicateResults.fst();
                replacedVariableMap.put(m, duplicateResults.snd());
                int newSize = newStatements.size();

                removedStmts += (oldSize - newSize);
                this.statementsForMethod.put(m, newStatements);
                this.size += (newSize - oldSize);

                if (PointsToAnalysis.outputLevel >= 1) {
                    System.err.println("HANDLED: " + PrettyPrinter.methodString(m));
                    CFGWriter.writeToFile(ir);
                    System.err.println();
                }

                if (PointsToAnalysis.outputLevel >= 6) {
                    try (Writer writer = new StringWriter()) {
                        PrettyPrinter.writeIR(ir, writer, "\t", "\n");
                        System.err.print(writer.toString());
                    }
                    catch (IOException e) {
                        throw new RuntimeException();
                    }
                }

                int[] stats = df.cleanUpProgramPoints();
                removedProgramPoints += stats[1];
                totalProgramPoints += stats[0] - stats[1];

                return true;
            }
            finally {
                // if we just registered the entry method, add the entry method program points
                if (m.equals(this.entryMethod)) {
                    ProgramPoint entryPP = getMethodSummary(m).getEntryPP();
                    for (ProgramPoint pp : this.entryMethodProgramPoints) {
                        pp.addSuccs(entryPP.succs());
                    }
                    entryPP.addSuccs(this.entryMethodProgramPoints);

                    this.entryMethodProgramPoints.clear();
                }
            }
        }
        return false;

    }

    /**
     * A listener that will get notified of newly created statements.
     */
    private StatementListener stmtListener = null;

    private static int removedStmts = 0;
    private static int removedProgramPoints = 0;
    private static int totalProgramPoints = 0;

    /**
     * Handle a particular instruction, this dispatches on the type of the instruction
     *
     * @param pp ProgramPoint to use for the statement(s) generated by i
     * @param ppForClassInit ProgramPoint to use for the class init statements, if any.
     * @param types
     * @param bb
     * @param ir
     * @param ins
     *
     * @param info information about the instruction to handle
     */
    protected void handleInstruction(SSAInstruction i, IR ir, ISSABasicBlock bb, ComputeProgramPointsDataflow df,
                                     TypeRepository types, PrettyPrinter printer) {
        assert i.getNumberOfDefs() <= 2 : "More than two defs in instruction: " + i;

        ProgramPoint pp = df.getProgramPoint(i, bb);
        // Add statements for any string literals in the instruction
        pp = this.findAndRegisterStringLiterals(i, ir, pp, this.rvFactory, printer);

        // Add statements for any JVM-generated exceptions this instruction could throw (e.g. NullPointerException)
        pp = this.findAndRegisterGeneratedExceptions(i, bb, ir, pp, this.rvFactory, types, printer);

        IClass reqInit = ClassInitFinder.getRequiredInitializedClasses(i);
        if (reqInit != null && !df.getInitializedClassesBeforeIns(i, bb).contains(reqInit)) {
            List<IMethod> inits = ClassInitFinder.getClassInitializersForClass(reqInit);
            if (!inits.isEmpty()) {
                // we are adding a class initializer statement.
                // Divide the pp.
                ProgramPoint newPP = pp.divide("class-init-branch");
                pp.addSucc(newPP);

                ProgramPoint ppInit = new ProgramPoint(pp.containingProcedure(), pp.getDebugInfo() + "-class-init");
                pp.addSucc(ppInit);
                ppInit.addSucc(newPP);

                this.registerClassInitializers(i, ppInit, inits);
                pp = newPP;
            }
        }

        InstructionType type = InstructionType.forInstruction(i);
        switch (type) {
        case ARRAY_LOAD:
            // x = v[i]
            this.registerArrayLoad((SSAArrayLoadInstruction) i, ir, pp, this.rvFactory, types, printer);
            return;
        case ARRAY_STORE:
            // v[i] = x
            this.registerArrayStore((SSAArrayStoreInstruction) i, ir, pp, this.rvFactory, types, printer);
            return;
        case CHECK_CAST:
            // v = (Type) x
            this.registerCheckCast((SSACheckCastInstruction) i, ir, pp, this.rvFactory, types, printer);
            return;
        case GET_FIELD:
            // v = o.f
            this.registerGetField((SSAGetInstruction) i, ir, pp, this.rvFactory, types, printer);
            return;
        case GET_STATIC:
            // v = ClassName.f
            this.registerGetStatic((SSAGetInstruction) i, ir, pp, this.rvFactory, types, printer);
            return;
        case INVOKE_INTERFACE:
        case INVOKE_SPECIAL:
        case INVOKE_STATIC:
        case INVOKE_VIRTUAL:
            // procedure calls, instance initializers
            SSAInvokeInstruction invocation = (SSAInvokeInstruction) i;
            CallSiteProgramPoint cspp = new CallSiteProgramPoint(ir.getMethod(), invocation.getCallSite());
            pp.divide(null, cspp);
            pp.addSucc(cspp);
            this.registerInvoke(invocation, bb, ir, cspp, this.rvFactory, types, printer);
            return;
        case LOAD_METADATA:
            // Reflection
            this.registerReflection((SSALoadMetadataInstruction) i, ir, pp, this.rvFactory, types, printer);
            return;
        case NEW_ARRAY:
            this.registerNewArray((SSANewInstruction) i, ir, pp, this.rvFactory, types, printer);
            return;
        case NEW_OBJECT:
            // v = new Foo();
            this.registerNewObject((SSANewInstruction) i, ir, pp, this.rvFactory, types, printer);
            return;
        case PHI:
            // v = phi(x_1,x_2)
            this.registerPhiAssignment((SSAPhiInstruction) i, ir, pp, this.rvFactory, types, printer);
            return;
        case PUT_FIELD:
            // o.f = v
            this.registerPutField((SSAPutInstruction) i, ir, pp, this.rvFactory, types, printer);
            return;
        case PUT_STATIC:
            // ClassName.f = v
            this.registerPutStatic((SSAPutInstruction) i, ir, pp, this.rvFactory, types, printer);
            return;
        case RETURN:
            // return v
            this.registerReturn((SSAReturnInstruction) i, ir, pp, this.rvFactory, types, printer);
            return;
        case THROW:
            // throw e
            this.registerThrow((SSAThrowInstruction) i, bb, ir, pp, this.rvFactory, types, printer);
            return;
        case ARRAY_LENGTH: // primitive op with generated exception
        case BINARY_OP: // primitive op
        case BINARY_OP_EX: // primitive op with generated exception
        case COMPARISON: // primitive op
        case CONDITIONAL_BRANCH: // computes primitive and branches
        case CONVERSION: // primitive op
        case GET_CAUGHT_EXCEPTION: // handled in PointsToStatement#checkThrown
        case GOTO: // control flow
        case INSTANCE_OF: // results in a primitive
        case MONITOR: // generated exception already taken care of
        case SWITCH: // only switch on int
        case UNARY_NEG_OP: // primitive op
            break;
        }
    }

    /**
     * v = a[j], load from an array
     */
    private void registerArrayLoad(SSAArrayLoadInstruction i, IR ir, ProgramPoint pp,
                                   ReferenceVariableFactory rvFactory, TypeRepository types, PrettyPrinter pprint) {
        TypeReference arrayType = types.getType(i.getArrayRef());
        TypeReference baseType = arrayType.getArrayElementType();
        assert baseType.equals(types.getType(i.getDef()));
        if (baseType.isPrimitiveType()) {
            // Assigning to a primitive
            return;
        }

        ReferenceVariable v = rvFactory.getOrCreateLocal(i.getDef(), baseType, ir.getMethod(), pprint);
        ReferenceVariable a = rvFactory.getOrCreateLocal(i.getArrayRef(), arrayType, ir.getMethod(), pprint);
        this.addStatement(stmtFactory.arrayToLocal(v, a, baseType, pp));
    }

    /**
     * a[j] = v, store into an array
     */
    /**
     * @param i
     * @param ir
     * @param rvFactory
     * @param types
     * @param pprint
     */
    /**
     * @param i
     * @param ir
     * @param rvFactory
     * @param types
     * @param pprint
     */
    private void registerArrayStore(SSAArrayStoreInstruction i, IR ir, ProgramPoint pp,
                                    ReferenceVariableFactory rvFactory,
                                    TypeRepository types, PrettyPrinter pprint) {
        TypeReference valueType = types.getType(i.getValue());
        if (valueType.isPrimitiveType()) {
            // Assigning from a primitive or assigning null (also no effect on points-to graph)
            return;
        }

        TypeReference arrayType = types.getType(i.getArrayRef());
        TypeReference baseType = arrayType.getArrayElementType();

        ReferenceVariable a = rvFactory.getOrCreateLocal(i.getArrayRef(), arrayType, ir.getMethod(), pprint);
        ReferenceVariable v = rvFactory.getOrCreateLocal(i.getValue(), valueType, ir.getMethod(), pprint);
        this.addStatement(stmtFactory.localToArrayContents(a, v, baseType, pp, i));
    }

    /**
     * v2 = (TypeName) v1
     */
    private void registerCheckCast(SSACheckCastInstruction i, IR ir, ProgramPoint pp,
                                   ReferenceVariableFactory rvFactory,
                                   TypeRepository types, PrettyPrinter pprint) {
        TypeReference valType = types.getType(i.getVal());
        if (valType == TypeReference.Null) {
            // the cast value is null so no effect on pointer analysis
            // note that cast to/from primitives are a different instruction (SSAConversionInstruction)
            return;
        }

        // This has the same effect as a copy, v = x (except for the exception it could throw, handled elsewhere)
        ReferenceVariable v2 = rvFactory.getOrCreateLocal(i.getResult(),
                                                          i.getDeclaredResultTypes()[0],
                                                          ir.getMethod(),
                                                          pprint);
        ReferenceVariable v1 = rvFactory.getOrCreateLocal(i.getVal(), valType, ir.getMethod(), pprint);
        this.addStatement(stmtFactory.localToLocalFiltered(v2, v1, pp));
    }

    /**
     * v = o.f
     */
    private void registerGetField(SSAGetInstruction i, IR ir, ProgramPoint pp, ReferenceVariableFactory rvFactory,
                                  TypeRepository types,
                                  PrettyPrinter pprint) {
        TypeReference resultType = i.getDeclaredFieldType();
        // TODO If the class can't be found then WALA sets the type to object (why can't it be found?)
        assert resultType.getName().equals(types.getType(i.getDef()).getName())
                || types.getType(i.getDef()).equals(TypeReference.JavaLangObject);
        if (resultType.isPrimitiveType()) {
            // No pointers here
            return;
        }

        TypeReference receiverType = types.getType(i.getRef());

        ReferenceVariable v = rvFactory.getOrCreateLocal(i.getDef(), resultType, ir.getMethod(), pprint);
        ReferenceVariable o = rvFactory.getOrCreateLocal(i.getRef(), receiverType, ir.getMethod(), pprint);
        FieldReference f = i.getDeclaredField();
        this.addStatement(stmtFactory.fieldToLocal(v, o, f, pp));
    }

    /**
     * v = ClassName.f
     */
    private void registerGetStatic(SSAGetInstruction i, IR ir, ProgramPoint pp, ReferenceVariableFactory rvFactory,
                                   TypeRepository types, PrettyPrinter pprint) {
        TypeReference resultType = i.getDeclaredFieldType();
        assert resultType.getName().equals(types.getType(i.getDef()).getName());
        if (resultType.isPrimitiveType()) {
            // No pointers here
            return;
        }

        ReferenceVariable v = rvFactory.getOrCreateLocal(i.getDef(), resultType, ir.getMethod(), pprint);
        ReferenceVariable f = rvFactory.getOrCreateStaticField(i.getDeclaredField());
        this.addStatement(stmtFactory.staticFieldToLocal(v, f, pp));
    }

    /**
     * o.f = v
     */
    private void registerPutField(SSAPutInstruction i, IR ir, ProgramPoint pp, ReferenceVariableFactory rvFactory,
                                  TypeRepository types,
                                  PrettyPrinter pprint) {
        TypeReference valueType = types.getType(i.getVal());
        if (valueType.isPrimitiveType()) {
            // Assigning into a primitive field, or assigning null
            return;
        }

        TypeReference receiverType = types.getType(i.getRef());

        ReferenceVariable o = rvFactory.getOrCreateLocal(i.getRef(), valueType, ir.getMethod(), pprint);
        FieldReference f = i.getDeclaredField();
        ReferenceVariable v = rvFactory.getOrCreateLocal(i.getVal(), receiverType, ir.getMethod(), pprint);
        this.addStatement(stmtFactory.localToField(o, f, v, pp, i));
    }

    /**
     * ClassName.f = v
     */
    /**
     * @param i
     * @param ir
     * @param rvFactory
     * @param types
     * @param pprint
     */
    private void registerPutStatic(SSAPutInstruction i, IR ir, ProgramPoint pp, ReferenceVariableFactory rvFactory,
                                   TypeRepository types, PrettyPrinter pprint) {
        TypeReference valueType = types.getType(i.getVal());
        if (valueType.isPrimitiveType()) {
            // Assigning into a primitive field, or assigning null
            return;
        }

        ReferenceVariable f = rvFactory.getOrCreateStaticField(i.getDeclaredField());
        ReferenceVariable v = rvFactory.getOrCreateLocal(i.getVal(), valueType, ir.getMethod(), pprint);
        this.addStatement(stmtFactory.localToStaticField(f, v, pp, i));

    }

    /**
     * A virtual, static, special, or interface invocation
     *
     * @param bb
     */
    private void registerInvoke(SSAInvokeInstruction i, ISSABasicBlock bb, IR ir, CallSiteProgramPoint pp,
                                ReferenceVariableFactory rvFactory,
                                TypeRepository types, PrettyPrinter pprint) {
        assert i.getNumberOfReturnValues() == 0 || i.getNumberOfReturnValues() == 1;

        // //////////// Result ////////////

        ReferenceVariable result = null;
        if (i.getNumberOfReturnValues() > 0) {
            TypeReference returnType = types.getType(i.getReturnValue(0));
            if (!returnType.isPrimitiveType()) {
                result = rvFactory.getOrCreateLocal(i.getReturnValue(0), returnType, ir.getMethod(), pprint);
            }
        }

        // //////////// Actual arguments ////////////

        List<ReferenceVariable> actuals = new LinkedList<>();
        for (int j = 0; j < i.getNumberOfParameters(); j++) {
            TypeReference actualType = types.getType(i.getUse(j));
            if (actualType.isPrimitiveType()) {
                actuals.add(null);
            }
            else {
                actuals.add(rvFactory.getOrCreateLocal(i.getUse(j), actualType, ir.getMethod(), pprint));
            }
        }

        // //////////// Receiver ////////////

        // Get the receiver if it is not a static call
        // the second condition is used because sometimes the receiver is a null constant
        // This is usually due to something like <code>o = null; if (o != null) { o.foo(); }</code>,
        // note that the o.foo() is dead code
        // see SocketAdapter$SocketInputStream.read(ByteBuffer), the call to sk.cancel() near the end
        ReferenceVariable receiver = null;
        if (!i.isStatic() && !ir.getSymbolTable().isNullConstant(i.getReceiver())) {
            TypeReference receiverType = types.getType(i.getReceiver());
            receiver = rvFactory.getOrCreateLocal(i.getReceiver(), receiverType, ir.getMethod(), pprint);
        }

        if (PointsToAnalysis.outputLevel >= 2) {
            Set<IMethod> resolvedMethods = resolveMethodsForInvocation(i);
            if (resolvedMethods.isEmpty()) {
                System.err.println("No resolved methods for " + pprint.instructionString(i) + " method: "
                        + PrettyPrinter.methodString(i.getDeclaredTarget()) + " caller: "
                        + PrettyPrinter.methodString(ir.getMethod()));
            }
        }

        // //////////// Exceptions ////////////

        TypeReference exType = types.getType(i.getException());
<<<<<<< HEAD
        ReferenceVariable exception = rvFactory.getOrCreateLocal(i.getException(), exType, ir.getMethod(), pprint);
        this.registerThrownException(bb, ir, pp, exception, rvFactory, types, pprint, useSingleAllocPerThrowableType);
=======
        ReferenceVariable exception = rvFactory.getOrCreateLocal(i.getException(), exType, ir.getMethod(), pp);
        this.registerThrownException(bb, ir, exception, rvFactory, types, pp);
>>>>>>> a259ce08

        // //////////// Resolve methods add statements ////////////

        if (i.isStatic()) {
            Set<IMethod> resolvedMethods = resolveMethodsForInvocation(i);
            if (resolvedMethods.isEmpty()) {
                System.err.println("No method found for " + PrettyPrinter.methodString(i.getDeclaredTarget()));
                return;
            }
            assert resolvedMethods.size() == 1;
            IMethod resolvedCallee = resolvedMethods.iterator().next();
            MethodSummaryNodes calleeSummary = this.findOrCreateMethodSummary(resolvedCallee, rvFactory);
            this.addStatement(stmtFactory.staticCall(pp,
                                                     resolvedCallee,
                                                     result,
                                                     actuals,
                                                     exception,
                                                     calleeSummary));
        }
        else if (i.isSpecial()) {
            Set<IMethod> resolvedMethods = resolveMethodsForInvocation(i);
            assert resolvedMethods.size() == 1;
            IMethod resolvedCallee = resolvedMethods.iterator().next();
            MethodSummaryNodes calleeSummary = this.findOrCreateMethodSummary(resolvedCallee, rvFactory);
            this.addStatement(stmtFactory.specialCall(pp,
                                                      resolvedCallee,
                                                      result,
                                                      receiver,
                                                      actuals,
                                                      exception,
                                                      calleeSummary));
        }
        else if (i.getInvocationCode() == IInvokeInstruction.Dispatch.INTERFACE
                || i.getInvocationCode() == IInvokeInstruction.Dispatch.VIRTUAL) {
            if (ir.getSymbolTable().isNullConstant(i.getReceiver())) {
                // Similar to the check above sometimes the receiver is a null constant
                return;
            }
            this.addStatement(stmtFactory.virtualCall(pp,
                                                      i.getDeclaredTarget(),
                                                      result,
                                                      receiver,
                                                      actuals,
                                                      exception,
                                                      rvFactory));
        }
        else {
            throw new UnsupportedOperationException("Unhandled invocation code: " + i.getInvocationCode() + " for "
                    + PrettyPrinter.methodString(i.getDeclaredTarget()));
        }
    }

    /**
     * a = new TypeName[j][k][l]
     * <p>
     * Note that this is only the allocation not the initialization if there is any.
     */
    private void registerNewArray(SSANewInstruction i, IR ir, ProgramPoint pp, ReferenceVariableFactory rvFactory,
                                  TypeRepository types,
                                  PrettyPrinter pprint) {
        // all "new" instructions are assigned to a local
        TypeReference resultType = i.getConcreteType();
        assert resultType.getName().equals(types.getType(i.getDef()).getName());
        ReferenceVariable a = rvFactory.getOrCreateLocal(i.getDef(), resultType, ir.getMethod(), pprint);

        IClass klass = AnalysisUtil.getClassHierarchy().lookupClass(i.getNewSite().getDeclaredType());
        assert klass != null : "No class found for " + PrettyPrinter.typeString(i.getNewSite().getDeclaredType());
        if (useSingleAllocForPrimitiveArrays && resultType.getArrayElementType().isPrimitiveType()) {
            ReferenceVariable rv = getOrCreateSingleton(resultType);
            this.addStatement(stmtFactory.localToLocal(a, rv, pp, false));
        }
        else {
            this.addStatement(stmtFactory.newForNormalAlloc(a, klass, pp, i.getNewSite().getProgramCounter()));
        }
        // Handle arrays with multiple dimensions
        ReferenceVariable outerArray = a;
        for (int dim = 1; dim < i.getNumberOfUses(); dim++) {
            // Create reference variable for inner array
            TypeReference innerType = outerArray.getExpectedType().getArrayElementType();
            int pc = i.getNewSite().getProgramCounter();
            ReferenceVariable innerArray = rvFactory.createInnerArray(dim, pc, innerType, ir.getMethod());

            // Add an allocation for the contents
            IClass arrayklass = AnalysisUtil.getClassHierarchy().lookupClass(innerType);
            assert arrayklass != null : "No class found for " + PrettyPrinter.typeString(innerType);
            this.addStatement(stmtFactory.newForInnerArray(innerArray, arrayklass, pp));

            // Add field assign from the inner array to the array contents field of the outer array
            this.addStatement(stmtFactory.multidimensionalArrayContents(outerArray, innerArray, pp));

            // The array on the next iteration will be contents of this one
            outerArray = innerArray;
        }
    }

    /**
     * v = new TypeName
     * <p>
     * Handle an allocation of the form: "new Foo". Note that this is only the allocation not the constructor call.
     */
    private void registerNewObject(SSANewInstruction i, IR ir, ProgramPoint pp, ReferenceVariableFactory rvFactory,
                                   TypeRepository types, PrettyPrinter pprint) {
        // all "new" instructions are assigned to a local
        TypeReference resultType = i.getConcreteType();
        assert resultType.getName().equals(types.getType(i.getDef()).getName());
        ReferenceVariable result = rvFactory.getOrCreateLocal(i.getDef(), resultType, ir.getMethod(), pprint);

        TypeReference allocType = i.getNewSite().getDeclaredType();
        IClass klass = AnalysisUtil.getClassHierarchy().lookupClass(allocType);
        assert klass != null : "No class found for " + PrettyPrinter.typeString(i.getNewSite().getDeclaredType());
        if (useSingleAllocPerThrowableType
                && TypeRepository.isAssignableFrom(AnalysisUtil.getThrowableClass(), klass)) {
            // the newly allocated object is throwable, and we only want one allocation per throwable type
            ReferenceVariable rv = getOrCreateSingleton(allocType);
            this.addStatement(stmtFactory.localToLocal(result, rv, pp, false));

        }
        else if (useSingleAllocForStrings && TypeRepository.isAssignableFrom(AnalysisUtil.getStringClass(), klass)) {
            // the newly allocated object is a string, and we only want one allocation for strings
            ReferenceVariable rv = getOrCreateSingleton(allocType);
            this.addStatement(stmtFactory.localToLocal(result, rv, pp, false));

        }
        else {
            this.addStatement(stmtFactory.newForNormalAlloc(result, klass, pp, i.getNewSite()
                                                                                            .getProgramCounter()));
        }
    }

    /**
     * x = phi(x_1, x_2, ...)
     */
    private void registerPhiAssignment(SSAPhiInstruction i, IR ir, ProgramPoint pp, ReferenceVariableFactory rvFactory,
                                       TypeRepository types, PrettyPrinter pprint) {
        TypeReference phiType = types.getType(i.getDef());
        if (phiType.isPrimitiveType()) {
            // No pointers here
            return;
        }
        ReferenceVariable assignee = rvFactory.getOrCreateLocal(i.getDef(), phiType, ir.getMethod(), pprint);
        List<ReferenceVariable> uses = new LinkedList<>();
        for (int j = 0; j < i.getNumberOfUses(); j++) {
            int arg = i.getUse(j);
            TypeReference argType = types.getType(arg);
            if (argType != TypeReference.Null) {
                assert !argType.isPrimitiveType() : "arg type: " + PrettyPrinter.typeString(argType)
                        + " for phi type: " + PrettyPrinter.typeString(phiType);

                ReferenceVariable x_i = rvFactory.getOrCreateLocal(arg, phiType, ir.getMethod(), pprint);
                uses.add(x_i);
            }
        }

        if (uses.isEmpty()) {
            // All entries to the phi are null literals, no effect on pointer analysis
            return;
        }
        this.addStatement(stmtFactory.phiToLocal(assignee, uses, pp));
    }

    /**
     * Load-metadata is used for reflective operations
     */
    @SuppressWarnings("unused")
    private void registerReflection(SSALoadMetadataInstruction i, IR ir, ProgramPoint pp,
                                    ReferenceVariableFactory rvFactory,
                                    TypeRepository types, PrettyPrinter pprint) {
        // TODO statement registrar not handling reflection yet
    }

    /**
     * return v
     */
    private void registerReturn(SSAReturnInstruction i, IR ir, ProgramPoint pp, ReferenceVariableFactory rvFactory,
                                TypeRepository types, PrettyPrinter pprint) {
        if (i.returnsVoid()) {
            // no pointers here
            return;
        }

        TypeReference valType = types.getType(i.getResult());
        if (valType.isPrimitiveType()) {
            // returning a primitive or "null"
            return;
        }

        ReferenceVariable v = rvFactory.getOrCreateLocal(i.getResult(), valType, ir.getMethod(), pprint);
        ReferenceVariable summary = this.findOrCreateMethodSummary(ir.getMethod(), rvFactory).getReturn();
        this.addStatement(stmtFactory.returnStatement(v, summary, pp, i));
    }

    /**
     * throw v
     *
     * @param bb
     */
    private void registerThrow(SSAThrowInstruction i, ISSABasicBlock bb, IR ir, ProgramPoint pp,
                               ReferenceVariableFactory rvFactory,
                               TypeRepository types, PrettyPrinter pprint) {
        TypeReference throwType = types.getType(i.getException());
<<<<<<< HEAD
        ReferenceVariable v = rvFactory.getOrCreateLocal(i.getException(), throwType, ir.getMethod(), pprint);
        this.registerThrownException(bb, ir, pp, v, rvFactory, types, pprint, useSingleAllocPerThrowableType);
=======
        ReferenceVariable v = rvFactory.getOrCreateLocal(i.getException(), throwType, ir.getMethod(), pp);
        this.registerThrownException(bb, ir, v, rvFactory, types, pp);
>>>>>>> a259ce08
    }

    /**
     * Get the method summary nodes for the given method, create if necessary
     *
     * @param method method to get summary nodes for
     * @param rvFactory factory for creating new reference variables (if necessary)
     */
    public MethodSummaryNodes findOrCreateMethodSummary(IMethod method, ReferenceVariableFactory rvFactory) {
        MethodSummaryNodes msn = this.methods.get(method);
        if (msn == null) {
            msn = new MethodSummaryNodes(method, rvFactory);
            MethodSummaryNodes ex = this.methods.putIfAbsent(method, msn);
            if (ex != null) {
                msn = ex;
            }
        }
        return msn;
    }

    /*
     * Get the method summary nodes for the given method, return null if not found
     */
    public MethodSummaryNodes getMethodSummary(IMethod method) {
        return this.methods.get(method);
    }

    /*
     * Get the statement at a program point, return null is not found
     */
    public PointsToStatement getStmtAtPP(ProgramPoint pp) {
        return this.ppToStmtMap.get(pp);
    }

    /**
     * Get all methods that should be analyzed in the initial empty context
     *
     * @return set of methods
     */
    public Set<IMethod> getInitialContextMethods() {
        Set<IMethod> ret = new LinkedHashSet<>();
        ret.add(this.entryMethod);
        return ret;
    }

    /**
     * If this is a static or special call then we know statically what the target of the call is and can therefore
     * resolve the method statically. If it is virtual then we need to add statements for all possible run time method
     * resolutions but may only analyze some of these depending on what the pointer analysis gives for the receiver
     * type.
     *
     * @param inv method invocation to resolve methods for
     * @return Set of methods the invocation could call
     */
    static Set<IMethod> resolveMethodsForInvocation(SSAInvokeInstruction inv) {
        Set<IMethod> targets = null;
        if (inv.isStatic()) {
            IMethod resolvedMethod = AnalysisUtil.getClassHierarchy().resolveMethod(inv.getDeclaredTarget());
            if (resolvedMethod != null) {
                targets = Collections.singleton(resolvedMethod);
            }
        }
        else if (inv.isSpecial()) {
            IMethod resolvedMethod = AnalysisUtil.getClassHierarchy().resolveMethod(inv.getDeclaredTarget());
            if (resolvedMethod != null) {
                targets = Collections.singleton(resolvedMethod);
            }
        }
        else if (inv.getInvocationCode() == IInvokeInstruction.Dispatch.INTERFACE
                || inv.getInvocationCode() == IInvokeInstruction.Dispatch.VIRTUAL) {
            targets = AnalysisUtil.getClassHierarchy().getPossibleTargets(inv.getDeclaredTarget());
        }
        else {
            throw new UnsupportedOperationException("Unhandled invocation code: " + inv.getInvocationCode() + " for "
                    + PrettyPrinter.methodString(inv.getDeclaredTarget()));
        }
        if (targets == null || targets.isEmpty()) {
            // XXX HACK These methods seem to be using non-existant TreeMap methods and fields
            // Let's hope they are never really called
            return Collections.emptySet();
        }
        return targets;
    }

    /**
     * Add a new statement to the registrar
     *
     * @param s statement to add
     */
    protected void addStatement(PointsToStatement s) {
        IMethod m = s.getMethod();
        Set<PointsToStatement> ss = this.statementsForMethod.get(m);
        if (ss == null) {
            ss = AnalysisUtil.createConcurrentSet();
            Set<PointsToStatement> ex = this.statementsForMethod.putIfAbsent(m, ss);
            if (ex != null) {
                ss = ex;
            }
        }
        assert !ss.contains(s) : "STATEMENT: " + s + " was already added";
        if (ss.add(s)) {
            this.size++;
        }
        if (stmtListener != null) {
            // let the listener now a statement has been added.
            stmtListener.newStatement(s);
        }

<<<<<<< HEAD
        // handle the mapping for program points
        if (s.mayChangeFlowSensPointsToGraph()) {
            ProgramPoint pp = s.programPoint();
            PointsToStatement existing = ppToStmtMap.putIfAbsent(pp, s);
            assert (existing == null) : "More than one statement that may modify the points to graph at a program point: existing is '"
                    + existing + "' and just tried to add '" + s + "'";
        }

        if ((this.size + StatementRegistrar.removedStmts) % 10000 == 0) {
            reportStats();
=======
        if ((this.size + StatementRegistrar.removed) % 100000 == 0) {
            System.err.println("REGISTERED: " + (this.size + StatementRegistrar.removed) + ", removed: "
                    + StatementRegistrar.removed
                    + " effective: " + this.size);
>>>>>>> a259ce08
            // if (StatementRegistrationPass.PROFILE) {
            // System.err.println("PAUSED HIT ENTER TO CONTINUE: ");
            // try {
            // System.in.read();
            // } catch (IOException e) {
            // e.printStackTrace();
            // }
            // }
        }
    }

    public void reportStats() {
        System.err.println("REGISTERED: " + (this.size + StatementRegistrar.removedStmts) + ", removed: "
                + StatementRegistrar.removedStmts + " effective: " + this.size + " Total program points "
                + totalProgramPoints() + " (removed " + totalProgramPointsRemoved() + ")");

    }

    /**
     * Get the number of statements in the registrar
     *
     * @return number of registered statements
     */
    public int size() {
        int total = 0;
        for (IMethod m : this.statementsForMethod.keySet()) {
            total += this.statementsForMethod.get(m).size();
        }
        this.size = total;
        return total;
    }

    /**
     * Get all the statements for a particular method
     *
     * @param m method to get the statements for
     * @return set of points-to statements for <code>m</code>
     */
    public Set<PointsToStatement> getStatementsForMethod(IMethod m) {
        Set<PointsToStatement> ret = this.statementsForMethod.get(m);
        if (ret != null) {
            return ret;

        }
        return Collections.emptySet();
    }

    /**
     * Set of all methods that have been registered
     *
     * @return set of methods
     */
    public Set<IMethod> getRegisteredMethods() {
        return this.statementsForMethod.keySet();
    }

    /**
     * Look for String literals in the instruction and create allocation sites for them
     *
     * @param i instruction to create string literals for
     * @param ir code containing the instruction
     * @param stringClass WALA representation of the java.lang.String class
     */
    private ProgramPoint findAndRegisterStringLiterals(SSAInstruction i, IR ir, ProgramPoint pp,
                                               ReferenceVariableFactory rvFactory,
                                               PrettyPrinter pprint) {
        for (int j = 0; j < i.getNumberOfUses(); j++) {
            int use = i.getUse(j);
            if (ir.getSymbolTable().isStringConstant(use)) {
                ReferenceVariable newStringLit = rvFactory.getOrCreateLocal(use,
                                                                            TypeReference.JavaLangString,
                                                                            ir.getMethod(),
                                                                            pprint);
                if (this.handledStringLit.contains(newStringLit)) {
                    // Already handled this allocation
                    return pp;
                }
                this.handledStringLit.add(newStringLit);

                // The fake root method always allocates a String so the clinit has already been called, even if we are
                // flow sensitive

                // add points to statements to simulate the allocation
                pp = this.registerStringLiteral(newStringLit, use, pp, pprint);
            }
        }
        return pp;

    }

    /**
     * Add points-to statements for a String constant
     *
     * @param stringLit reference variable for the string literal being handled
     * @param local local variable value number for the literal
     * @param ProgramPoint where the literal is created
     */
    private ProgramPoint registerStringLiteral(ReferenceVariable stringLit, int local, ProgramPoint pp,
                                               PrettyPrinter pprint) {
        if (useSingleAllocForStrings) {
            // v = string
            ReferenceVariable rv = getOrCreateSingleton(AnalysisUtil.getStringClass().getReference());
            ProgramPoint newPP = pp.divide("string-lit-alloc");
            pp.addSucc(newPP);
            this.addStatement(stmtFactory.localToLocal(stringLit, rv, pp, false));
            pp = newPP;
        }
        else {
            // v = new String
            ProgramPoint newPP = pp.divide("string-lit-alloc");
            pp.addSucc(newPP);
            this.addStatement(stmtFactory.newForStringLiteral(pprint.valString(local), stringLit, pp));
            pp = newPP;

            for (IField f : AnalysisUtil.getStringClass().getAllFields()) {
                if (f.getName().toString().equals("value")) {
                    // This is the value field of the String
                    ReferenceVariable stringValue = ReferenceVariableFactory.createStringLitField();

                    newPP = pp.divide("string-lit-alloc");
                    pp.addSucc(newPP);
                    this.addStatement(stmtFactory.newForStringField(stringValue, pp));
                    pp = newPP;

                    newPP = pp.divide("string-lit");
                    pp.addSucc(newPP);
                    this.addStatement(new LocalToFieldStatement(stringLit, f.getReference(), stringValue, pp));
                    pp = newPP;
                }
            }
        }
        return pp;
    }

    /**
     * Add points-to statements for any generated exceptions thrown by the given instruction
     *
     * @param i instruction that may throw generated exceptions
     * @param bb
     * @param ir code containing the instruction
     * @param rvFactory factory for creating new reference variables
     */
    @SuppressWarnings("unused")
    private final ProgramPoint findAndRegisterGeneratedExceptions(SSAInstruction i, ISSABasicBlock bb, IR ir,
                                                                  ProgramPoint pp,
                                                          ReferenceVariableFactory rvFactory, TypeRepository types,
                                                          PrettyPrinter pprint) {
        for (TypeReference exType : PreciseExceptionResults.implicitExceptions(i)) {
            ReferenceVariable ex;
            boolean useSingleAlloc = useSingleAllocForGenEx;
            if (useSingleAlloc) {
                ex = getOrCreateSingleton(exType);
            }
            else {
                ex = rvFactory.createImplicitExceptionNode(exType, bb.getNumber(), ir.getMethod());

                IClass exClass = AnalysisUtil.getClassHierarchy().lookupClass(exType);
                assert exClass != null : "No class found for " + PrettyPrinter.typeString(exType);

                ProgramPoint newPP = pp.divide("gen-ex");
                pp.addSucc(newPP);
                this.addStatement(stmtFactory.newForGeneratedException(ex, exClass, newPP));
                pp = newPP;
            }
<<<<<<< HEAD
            ProgramPoint newPP = pp.divide("throw-ex");
            pp.addSucc(newPP);
            this.registerThrownException(bb, ir, newPP, ex, rvFactory, types, pprint, useSingleAlloc);
            pp = newPP;
=======
            this.registerThrownException(bb, ir, ex, rvFactory, types, pp);
>>>>>>> a259ce08
        }
        return pp;
    }

    /**
     * Get or create a singleton reference variable based on the type.
     *
     * @param varType type we want a singleton for
     */
    private ReferenceVariable getOrCreateSingleton(TypeReference varType) {
        ReferenceVariable rv = this.singletonReferenceVariables.get(varType);
        if (rv == null) {
            rv = rvFactory.createSingletonReferenceVariable(varType);
            ReferenceVariable existing = this.singletonReferenceVariables.putIfAbsent(varType, rv);
            if (existing != null) {
                rv = existing;
            }

            IClass klass = AnalysisUtil.getClassHierarchy().lookupClass(varType);
            assert klass != null : "No class found for " + PrettyPrinter.typeString(varType);

            // We pretend that the allocation for this object occurs in the entry point of the entire program
            ProgramPoint pp = new ProgramPoint(getEntryPoint(), "EntryMethod-pp-" + klass);
            addEntryMethodProgramPoint(pp);
            NewStatement stmt = stmtFactory.newForGeneratedObject(rv, klass, pp, PrettyPrinter.typeString(varType));



            this.addStatement(stmt);

        }
        return rv;
    }

    /**
     * Add a program point to the entry method.
     *
     * @param pp
     */
    private void addEntryMethodProgramPoint(ProgramPoint pp) {
        // get the entry method entry program point
        ProgramPoint entryPP = getMethodSummary(this.entryMethod).getEntryPP();
        if (entryPP.succs().isEmpty()) {
            // we haven't processed the entry method yet
            this.entryMethodProgramPoints.add(pp);
        }
        else {
            // add all of the succs of entryPP as succs of pp
            // and add pp as a succ to entryPP.
            // This is not great (quadratic-sized structure!) and
            // we should make it more efficient sometime.
            pp.addSuccs(entryPP.succs());
            entryPP.addSucc(pp);
        }
    }

    /**
     * Add an assignment from the a thrown exception to any catch block or exit block exception that exception could
     * reach
     *
     * @param bb Basic block containing the instruction that throws the exception
     * @param ir code containing the instruction that throws
     * @param pp Program point of the instruction that throws
     * @param thrown reference variable representing the value of the exception
     * @param types type information about local variables
     * @param pp pretty printer for the appropriate method
     */
    private final void registerThrownException(ISSABasicBlock bb, IR ir, ProgramPoint pp, ReferenceVariable thrown,
                                               ReferenceVariableFactory rvFactory, TypeRepository types,
<<<<<<< HEAD
                                               PrettyPrinter pprint, boolean useSingletonAllocForThisException) {
=======
                                               PrettyPrinter pp) {
>>>>>>> a259ce08

        IClass thrownClass = AnalysisUtil.getClassHierarchy().lookupClass(thrown.getExpectedType());

        Set<IClass> notType = new LinkedHashSet<>();
        for (ISSABasicBlock succ : ir.getControlFlowGraph().getExceptionalSuccessors(bb)) {
            ReferenceVariable caught;
            TypeReference caughtType;

            if (succ.isCatchBlock()) {
                // The catch instruction is the first instruction in the basic block
                SSAGetCaughtExceptionInstruction catchIns = (SSAGetCaughtExceptionInstruction) succ.iterator().next();

                Iterator<TypeReference> caughtTypes = succ.getCaughtExceptionTypes();
                caughtType = caughtTypes.next();
                if (caughtTypes.hasNext()) {
                    System.err.println("More than one catch type? in BB" + bb.getNumber());
                    Iterator<TypeReference> caughtTypes2 = succ.getCaughtExceptionTypes();
                    while (caughtTypes2.hasNext()) {
                        System.err.println(PrettyPrinter.typeString(caughtTypes2.next()));
                    }
                    CFGWriter.writeToFile(ir);
                    assert false;
                }
                assert caughtType.equals(types.getType(catchIns.getException()));

                IClass caughtClass = AnalysisUtil.getClassHierarchy().lookupClass(caughtType);
                boolean definitelyCaught = TypeRepository.isAssignableFrom(caughtClass, thrownClass);
                boolean maybeCaught = TypeRepository.isAssignableFrom(thrownClass, caughtClass);

                if (maybeCaught || definitelyCaught) {
<<<<<<< HEAD
                    caught = rvFactory.getOrCreateLocal(catchIns.getException(), caughtType, ir.getMethod(), pprint);
                    this.addStatement(stmtFactory.exceptionAssignment(thrown, caught, notType, pp, false, useSingletonAllocForThisException));
=======
                    caught = rvFactory.getOrCreateLocal(catchIns.getException(), caughtType, ir.getMethod(), pp);
                    this.addStatement(StatementFactory.exceptionAssignment(thrown,
                                                                           caught,
                                                                           notType,
                                                                           ir.getMethod(),
                                                                           false));
>>>>>>> a259ce08
                }

                // if we have definitely caught the exception, no need to add more exception assignment statements.
                if (definitelyCaught) {
                    break;
                }

                // Add this exception to the set of types that have already been caught
                notType.add(AnalysisUtil.getClassHierarchy().lookupClass(caughtType));
            }
            else {
                assert succ.isExitBlock() : "Exceptional successor should be catch block or exit block.";
                // TODO do not propagate java.lang.Errors out of this class, this is possibly unsound
                // TODO uncomment to not propagate errors notType.add(AnalysisUtil.getErrorClass());
                caught = this.findOrCreateMethodSummary(ir.getMethod(), rvFactory).getException();
<<<<<<< HEAD
                this.addStatement(stmtFactory.exceptionAssignment(thrown, caught, notType, pp, true, useSingletonAllocForThisException));
=======
                this.addStatement(StatementFactory.exceptionAssignment(thrown, caught, notType, ir.getMethod(), true));
>>>>>>> a259ce08
            }
        }
    }

    /**
     * Add points-to statements for the given list of class initializers
     *
     * @param trigger instruction that triggered the class init
     * @param containingCode code containing the instruction that triggered
     * @param clinits class initialization methods that might need to be called in the order they need to be called
     *            (i.e. element j is a super class of element j+1)
     */
    void registerClassInitializers(SSAInstruction trigger, ProgramPoint pp, List<IMethod> clinits) {
        this.addStatement(stmtFactory.classInit(clinits, pp, trigger));
    }

    /**
     * Add statements for the generated allocation of an exception or return object of a given type for a native method
     * with no signature.
     *
     * @param m native method
     * @param type allocated type
     * @param summary summary reference variable for method exception or return
     */
    private void registerAllocationForNative(IMethod m, ProgramPoint pp, TypeReference type,
                                             ReferenceVariable summary) {
        IClass allocatedClass = AnalysisUtil.getClassHierarchy().lookupClass(type);
        this.addStatement(stmtFactory.newForNative(summary, allocatedClass, m, pp));
    }

    private void registerNative(IMethod m, ReferenceVariableFactory rvFactory) {
        MethodSummaryNodes methodSummary = this.findOrCreateMethodSummary(m, rvFactory);
        int ppCount = 0;
        ProgramPoint entryPP = methodSummary.getEntryPP();
        if (!m.getReturnType().isPrimitiveType()) {
            // Allocation of return value
            ProgramPoint pp = nextProgramPoint(entryPP, new ProgramPoint(m, "native-method-pp-" + (ppCount++)));
            this.registerAllocationForNative(m, pp, m.getReturnType(), methodSummary.getReturn());
            pp.addSucc(methodSummary.getNormalExitPP());
        }

        boolean containsRTE = false;
        try {
            TypeReference[] exceptions = m.getDeclaredExceptions();
            if (exceptions != null) {
                for (TypeReference exType : exceptions) {
                    // Allocation of exception of a particular type
                    ReferenceVariable ex = ReferenceVariableFactory.createNativeException(exType, m);
<<<<<<< HEAD
                    ProgramPoint pp = nextProgramPoint(entryPP, new ProgramPoint(m, "native-method-pp-" + (ppCount++)));
                    this.registerAllocationForNative(m, pp, exType, ex);
                    pp = nextProgramPoint(entryPP, new ProgramPoint(m, "native-method-pp-" + (ppCount++)));
                    this.addStatement(stmtFactory.exceptionAssignment(ex,
                                                                      methodSummary.getException(),
                                                                      Collections.<IClass> emptySet(),
                                                                      pp,
                                                                      true,
                                                                      useSingleAllocPerThrowableType));

=======
                    this.addStatement(StatementFactory.exceptionAssignment(ex,
                                                                           methodSummary.getException(),
                                                                           Collections.<IClass> emptySet(),
                                                                           m,
                                                                           true));
                    this.registerAllocationForNative(m, exType, ex);
>>>>>>> a259ce08
                    containsRTE |= exType.equals(TypeReference.JavaLangRuntimeException);
                    pp.addSucc(methodSummary.getExceptionExitPP());
                }
            }
        }
        catch (UnsupportedOperationException | InvalidClassFileException e) {
            throw new RuntimeException(e);
        }
        // All methods can throw a RuntimeException

        // TODO the types for all native generated exceptions are imprecise, might want to mark them as such
        // e.g. if the actual native method would throw a NullPointerException and NullPointerException is caught in the
        // caller, but a node is only created for a RunTimeException then the catch block will be bypassed
        if (!containsRTE) {
            ReferenceVariable ex = ReferenceVariableFactory.createNativeException(TypeReference.JavaLangRuntimeException,
                                                                                  m);
<<<<<<< HEAD
            ProgramPoint pp = nextProgramPoint(entryPP, new ProgramPoint(m, "native-method-pp-" + (ppCount++)));
            this.registerAllocationForNative(m,
                                             pp,
                                             TypeReference.JavaLangRuntimeException,
                                             methodSummary.getException());
            pp = nextProgramPoint(entryPP, new ProgramPoint(m, "native-method-pp-" + (ppCount++)));
            this.addStatement(stmtFactory.exceptionAssignment(ex,
                                                              methodSummary.getException(),
                                                              Collections.<IClass> emptySet(),
                                                              pp,
                                                              true,
                                                              useSingleAllocPerThrowableType));
=======
            this.addStatement(StatementFactory.exceptionAssignment(ex,
                                                                   methodSummary.getException(),
                                                                   Collections.<IClass> emptySet(),
                                                                   m,
                                                                   true));
            this.registerAllocationForNative(m, TypeReference.JavaLangRuntimeException, methodSummary.getException());
>>>>>>> a259ce08
        }

        // connect the entry and the exit with some kind of program point.

    }

    private ProgramPoint nextProgramPoint(ProgramPoint currPP, ProgramPoint nextPP) {
        currPP.addSucc(nextPP);
        return nextPP;
    }

    private void registerFormalAssignments(IR ir, ProgramPoint pp, ReferenceVariableFactory rvFactory,
                                           PrettyPrinter pprint) {
        MethodSummaryNodes methodSummary = this.findOrCreateMethodSummary(ir.getMethod(), rvFactory);
        for (int i = 0; i < ir.getNumberOfParameters(); i++) {
            TypeReference paramType = ir.getParameterType(i);
            if (paramType.isPrimitiveType()) {
                // No statements for primitives
                continue;
            }
            int paramNum = ir.getParameter(i);
            ReferenceVariable param = rvFactory.getOrCreateLocal(paramNum, paramType, ir.getMethod(), pprint);
            this.addStatement(stmtFactory.localToLocal(param, methodSummary.getFormal(i), pp, true));
        }
    }

    /**
     * Map from local variable to reference variable. This is not complete until the statement registration pass has
     * completed.
     *
     * @return map from local variable to unique reference variable
     */
    public ReferenceVariableCache getAllLocals() {
        return this.rvFactory.getAllLocals(replacedVariableMap);
    }

    /**
     * Instruction together with information about the containing code
     */
    public static final class InstructionInfo {
        public final SSAInstruction instruction;
        public final IR ir;
        public final ISSABasicBlock basicBlock;
        public final TypeRepository typeRepository;
        public final PrettyPrinter prettyPrinter;

        /**
         * Instruction together with information about the containing code
         *
         * @param i instruction
         * @param ir containing code
         * @param bb containing basic block
         * @param types results of type inference for the method
         * @param pprint Pretty printer for local variables and instructions in enclosing method
         */
        public InstructionInfo(SSAInstruction i, IR ir, ISSABasicBlock bb, TypeRepository types, PrettyPrinter pprint) {
            assert i != null;
            assert ir != null;
            assert types != null;
            assert pprint != null;
            assert bb != null;

            this.instruction = i;
            this.ir = ir;
            this.typeRepository = types;
            this.prettyPrinter = pprint;
            this.basicBlock = bb;
        }

        @Override
        public int hashCode() {
            return this.instruction.hashCode();
        }

        @Override
        public boolean equals(Object obj) {
            if (this == obj) {
                return true;
            }
            if (obj == null) {
                return false;
            }
            if (this.getClass() != obj.getClass()) {
                return false;
            }
            InstructionInfo other = (InstructionInfo) obj;
            return this.instruction.equals(other.instruction);
        }
    }

    public interface StatementListener {
        /**
         * Called when a new statement is added to the registrar.
         *
         * @param stmt
         */
        void newStatement(PointsToStatement stmt);
    }

    public void setStatementListener(StatementListener stmtListener) {
        this.stmtListener = stmtListener;
    }

    public IMethod getEntryPoint() {
        return this.entryMethod;
    }

    public int totalProgramPoints() {
        return totalProgramPoints;
    }

    public int totalProgramPointsRemoved() {
        return removedProgramPoints;
    }

    public boolean shouldUseSingleAllocForGenEx() {
        return useSingleAllocForGenEx;
    }
}<|MERGE_RESOLUTION|>--- conflicted
+++ resolved
@@ -625,13 +625,8 @@
         // //////////// Exceptions ////////////
 
         TypeReference exType = types.getType(i.getException());
-<<<<<<< HEAD
         ReferenceVariable exception = rvFactory.getOrCreateLocal(i.getException(), exType, ir.getMethod(), pprint);
         this.registerThrownException(bb, ir, pp, exception, rvFactory, types, pprint, useSingleAllocPerThrowableType);
-=======
-        ReferenceVariable exception = rvFactory.getOrCreateLocal(i.getException(), exType, ir.getMethod(), pp);
-        this.registerThrownException(bb, ir, exception, rvFactory, types, pp);
->>>>>>> a259ce08
 
         // //////////// Resolve methods add statements ////////////
 
@@ -832,13 +827,8 @@
                                ReferenceVariableFactory rvFactory,
                                TypeRepository types, PrettyPrinter pprint) {
         TypeReference throwType = types.getType(i.getException());
-<<<<<<< HEAD
         ReferenceVariable v = rvFactory.getOrCreateLocal(i.getException(), throwType, ir.getMethod(), pprint);
         this.registerThrownException(bb, ir, pp, v, rvFactory, types, pprint, useSingleAllocPerThrowableType);
-=======
-        ReferenceVariable v = rvFactory.getOrCreateLocal(i.getException(), throwType, ir.getMethod(), pp);
-        this.registerThrownException(bb, ir, v, rvFactory, types, pp);
->>>>>>> a259ce08
     }
 
     /**
@@ -947,7 +937,6 @@
             stmtListener.newStatement(s);
         }
 
-<<<<<<< HEAD
         // handle the mapping for program points
         if (s.mayChangeFlowSensPointsToGraph()) {
             ProgramPoint pp = s.programPoint();
@@ -956,14 +945,8 @@
                     + existing + "' and just tried to add '" + s + "'";
         }
 
-        if ((this.size + StatementRegistrar.removedStmts) % 10000 == 0) {
+        if ((this.size + StatementRegistrar.removedStmts) % 100000 == 0) {
             reportStats();
-=======
-        if ((this.size + StatementRegistrar.removed) % 100000 == 0) {
-            System.err.println("REGISTERED: " + (this.size + StatementRegistrar.removed) + ", removed: "
-                    + StatementRegistrar.removed
-                    + " effective: " + this.size);
->>>>>>> a259ce08
             // if (StatementRegistrationPass.PROFILE) {
             // System.err.println("PAUSED HIT ENTER TO CONTINUE: ");
             // try {
@@ -1128,14 +1111,10 @@
                 this.addStatement(stmtFactory.newForGeneratedException(ex, exClass, newPP));
                 pp = newPP;
             }
-<<<<<<< HEAD
             ProgramPoint newPP = pp.divide("throw-ex");
             pp.addSucc(newPP);
             this.registerThrownException(bb, ir, newPP, ex, rvFactory, types, pprint, useSingleAlloc);
             pp = newPP;
-=======
-            this.registerThrownException(bb, ir, ex, rvFactory, types, pp);
->>>>>>> a259ce08
         }
         return pp;
     }
@@ -1205,11 +1184,7 @@
      */
     private final void registerThrownException(ISSABasicBlock bb, IR ir, ProgramPoint pp, ReferenceVariable thrown,
                                                ReferenceVariableFactory rvFactory, TypeRepository types,
-<<<<<<< HEAD
                                                PrettyPrinter pprint, boolean useSingletonAllocForThisException) {
-=======
-                                               PrettyPrinter pp) {
->>>>>>> a259ce08
 
         IClass thrownClass = AnalysisUtil.getClassHierarchy().lookupClass(thrown.getExpectedType());
 
@@ -1240,17 +1215,8 @@
                 boolean maybeCaught = TypeRepository.isAssignableFrom(thrownClass, caughtClass);
 
                 if (maybeCaught || definitelyCaught) {
-<<<<<<< HEAD
                     caught = rvFactory.getOrCreateLocal(catchIns.getException(), caughtType, ir.getMethod(), pprint);
                     this.addStatement(stmtFactory.exceptionAssignment(thrown, caught, notType, pp, false, useSingletonAllocForThisException));
-=======
-                    caught = rvFactory.getOrCreateLocal(catchIns.getException(), caughtType, ir.getMethod(), pp);
-                    this.addStatement(StatementFactory.exceptionAssignment(thrown,
-                                                                           caught,
-                                                                           notType,
-                                                                           ir.getMethod(),
-                                                                           false));
->>>>>>> a259ce08
                 }
 
                 // if we have definitely caught the exception, no need to add more exception assignment statements.
@@ -1266,11 +1232,7 @@
                 // TODO do not propagate java.lang.Errors out of this class, this is possibly unsound
                 // TODO uncomment to not propagate errors notType.add(AnalysisUtil.getErrorClass());
                 caught = this.findOrCreateMethodSummary(ir.getMethod(), rvFactory).getException();
-<<<<<<< HEAD
                 this.addStatement(stmtFactory.exceptionAssignment(thrown, caught, notType, pp, true, useSingletonAllocForThisException));
-=======
-                this.addStatement(StatementFactory.exceptionAssignment(thrown, caught, notType, ir.getMethod(), true));
->>>>>>> a259ce08
             }
         }
     }
@@ -1319,7 +1281,6 @@
                 for (TypeReference exType : exceptions) {
                     // Allocation of exception of a particular type
                     ReferenceVariable ex = ReferenceVariableFactory.createNativeException(exType, m);
-<<<<<<< HEAD
                     ProgramPoint pp = nextProgramPoint(entryPP, new ProgramPoint(m, "native-method-pp-" + (ppCount++)));
                     this.registerAllocationForNative(m, pp, exType, ex);
                     pp = nextProgramPoint(entryPP, new ProgramPoint(m, "native-method-pp-" + (ppCount++)));
@@ -1330,14 +1291,6 @@
                                                                       true,
                                                                       useSingleAllocPerThrowableType));
 
-=======
-                    this.addStatement(StatementFactory.exceptionAssignment(ex,
-                                                                           methodSummary.getException(),
-                                                                           Collections.<IClass> emptySet(),
-                                                                           m,
-                                                                           true));
-                    this.registerAllocationForNative(m, exType, ex);
->>>>>>> a259ce08
                     containsRTE |= exType.equals(TypeReference.JavaLangRuntimeException);
                     pp.addSucc(methodSummary.getExceptionExitPP());
                 }
@@ -1354,7 +1307,6 @@
         if (!containsRTE) {
             ReferenceVariable ex = ReferenceVariableFactory.createNativeException(TypeReference.JavaLangRuntimeException,
                                                                                   m);
-<<<<<<< HEAD
             ProgramPoint pp = nextProgramPoint(entryPP, new ProgramPoint(m, "native-method-pp-" + (ppCount++)));
             this.registerAllocationForNative(m,
                                              pp,
@@ -1367,14 +1319,6 @@
                                                               pp,
                                                               true,
                                                               useSingleAllocPerThrowableType));
-=======
-            this.addStatement(StatementFactory.exceptionAssignment(ex,
-                                                                   methodSummary.getException(),
-                                                                   Collections.<IClass> emptySet(),
-                                                                   m,
-                                                                   true));
-            this.registerAllocationForNative(m, TypeReference.JavaLangRuntimeException, methodSummary.getException());
->>>>>>> a259ce08
         }
 
         // connect the entry and the exit with some kind of program point.
