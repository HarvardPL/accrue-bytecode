--- conflicted
+++ resolved
@@ -59,21 +59,17 @@
      */
     public StatementRegistrationPass(StatementFactory factory, boolean useSingleAllocForGenEx,
                                      boolean useSingleAllocForThrowable, boolean useSingleAllocForPrimitiveArrays,
-<<<<<<< HEAD
-                                     boolean useSingleAllocForStrings, boolean onlyPrintMainMethodInSuccGraph) {
-=======
-                                     boolean useSingleAllocForStrings, boolean useSingleAllocForImmutableWrappers) {
->>>>>>> 242eaeef
+                                     boolean useSingleAllocForStrings, boolean useSingleAllocForImmutableWrappers,
+                                     boolean onlyPrintMainMethodInSuccGraph) {
+
         registrar = new StatementRegistrar(factory,
                                            useSingleAllocForGenEx,
                                            useSingleAllocForThrowable,
                                            useSingleAllocForPrimitiveArrays,
                                            useSingleAllocForStrings,
-<<<<<<< HEAD
+                                           useSingleAllocForImmutableWrappers,
                                            onlyPrintMainMethodInSuccGraph);
-=======
-                                           useSingleAllocForImmutableWrappers);
->>>>>>> 242eaeef
+
     }
 
     /**
