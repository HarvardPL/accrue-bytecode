--- conflicted
+++ resolved
@@ -203,7 +203,6 @@
 
         }
 
-<<<<<<< HEAD
         this.registrar.reportStats();
         if (PointsToAnalysis.outputLevel >= 1) {
             System.err.println("Registered " + registrar.size() + " statements.");
@@ -211,11 +210,9 @@
             System.err.println("           (removed " + registrar.totalProgramPointsRemoved() + " program points)");
             System.err.println("It took " + (System.currentTimeMillis() - start) + "ms");
         }
-=======
         System.err.println("Statement registration took " + (System.currentTimeMillis() - start) + "ms");
         System.err.println("USED " + (ManagementFactory.getMemoryMXBean().getHeapMemoryUsage().getUsed() / 1000000)
                 + "Mb");
->>>>>>> 713a6b4b
         if (PROFILE) {
             System.err.println("PAUSED HIT ENTER TO CONTINUE: ");
             try {
