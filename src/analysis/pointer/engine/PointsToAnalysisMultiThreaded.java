package analysis.pointer.engine;

import java.lang.management.ManagementFactory;
import java.util.Collections;
import java.util.ConcurrentModificationException;
import java.util.Set;
import java.util.concurrent.ForkJoinPool;
import java.util.concurrent.TimeUnit;
import java.util.concurrent.atomic.AtomicBoolean;
import java.util.concurrent.atomic.AtomicLong;
import java.util.concurrent.atomic.AtomicReference;

import main.AccrueAnalysisMain;
import util.intmap.ConcurrentIntMap;
import util.print.CFGWriter;
import analysis.AnalysisUtil;
import analysis.pointer.analyses.HeapAbstractionFactory;
import analysis.pointer.graph.AddNonMostRecentOrigin;
import analysis.pointer.graph.AddToSetOriginMaker.AddToSetOrigin;
import analysis.pointer.graph.AllocationDepender;
import analysis.pointer.graph.ApproximateCallSitesAndFieldAssignments.Approximation;
import analysis.pointer.graph.GraphDelta;
import analysis.pointer.graph.PointsToGraph;
import analysis.pointer.graph.ProgramPointReachability;
import analysis.pointer.graph.ProgramPointSubQuery;
import analysis.pointer.graph.RelevantNodes.RelevantNodesQuery;
import analysis.pointer.graph.RelevantNodes.SourceRelevantNodesQuery;
import analysis.pointer.registrar.StatementRegistrar;
import analysis.pointer.registrar.StatementRegistrar.StatementListener;
import analysis.pointer.statements.PointsToStatement;

import com.ibm.wala.classLoader.IMethod;
import com.ibm.wala.ipa.callgraph.Context;
import com.ibm.wala.util.intset.IntIterator;

public class PointsToAnalysisMultiThreaded extends PointsToAnalysis {

    /**
     * Delay incoming tasks other than (statement, context) pairs to be processed rather than adding them directly to
     * the work queue
     */
    private static final boolean DELAY_OTHER_TASKS = true;
    /**
     * Should we print program point graph, call graph and points-to graph
     */
    private static final boolean PRINT_ALL = false;
    /**
     * Should we print the type of tasks being added when we empty a particular type of queue
     */
    private static final boolean PRINT_QUEUE_SWAPS = false;

    /**
     * An interesting dependency from node n to StmtAndContext sac exists when a modification to the pointstoset of n
     * (i.e., if n changes to point to more things) requires reevaluation of sac. Many dependencies are just copy
     * dependencies (which are not interesting dependencies).
     */
    ConcurrentIntMap<Set<StmtAndContext>> interestingDepedencies = AnalysisUtil.createConcurrentIntMap();

    /**
     * An allocation dependency from InstanceKeyRecency ikr to StmtAndContext sac exists when a modification to the
     * program points set that allocate ikr requires reevaluation of sac.
     */
    private ConcurrentIntMap<Set<AllocationDepender>> allocationDepedencies = AnalysisUtil.createConcurrentIntMap();

    /**
     * Useful handle to pass around.
     */
    private PointsToAnalysisHandleImpl analysisHandle;
    /**
     * Number of threads to use for the points-to analysis
     */
    final int numThreads;
    /**
     * Number of call sites that have no callees but are approximated as returning normally
     */
    int approximatedCallSites;
    /**
     * Number of field assignments that have no receivers but are approximated as having an empty kill set
     */
    int approximatedFieldAssigns;

    public PointsToAnalysisMultiThreaded(HeapAbstractionFactory haf, int numThreads) {
        super(haf);
        this.numThreads = numThreads;
    }

    @Override
    public PointsToGraph solve(StatementRegistrar registrar) {
        return this.solveConcurrently(registrar, false);
    }

    @Override
    public PointsToGraph solveAndRegister(StatementRegistrar onlineRegistrar) {
        onlineRegistrar.registerMethod(AnalysisUtil.getFakeRoot());
        return this.solveConcurrently(onlineRegistrar, true);
    }

    public PointsToGraph solveConcurrently(final StatementRegistrar registrar, final boolean registerOnline) {
        System.err.println("Starting points to engine using " + this.haf + " (multithreaded, " + this.numThreads
                + " thread(s))");
        PointsToAnalysis.startTime = System.currentTimeMillis();


        final ExecutorServiceCounter execService = new ExecutorServiceCounter(new ForkJoinPool(this.numThreads));

        DependencyRecorder depRecorder = new DependencyRecorder() {

            @Override
            public void recordRead(int n, StmtAndContext sac) {
                addInterestingDependency(n, sac);
            }

            @Override
            public void recordAllocationDependency(int ikr, AllocationDepender origin) {
                addAllocationDependency(ikr, origin);
            }

            @Override
            public void startCollapseNode(int n, int rep) {
                // add the new dependencies.
                Set<StmtAndContext> deps = interestingDepedencies.get(n);
                if (deps != null) {
                    for (StmtAndContext depSac : deps) {
                        addInterestingDependency(rep, depSac);
                    }
                }
            }

            @Override
            public void finishCollapseNode(int n, int rep) {
                // remove the old dependency.
                Set<StmtAndContext> deps = interestingDepedencies.get(n);
                if (deps != null) {
                    interestingDepedencies.remove(n);
                }
            }

            @Override
            public void recordNewContext(IMethod callee, Context calleeContext) {
                if (registerOnline) {
                    // Add statements for the given method to the registrar
                    registrar.registerMethod(callee);
                }

                for (PointsToStatement stmt : registrar.getStatementsForMethod(callee)) {
                    StmtAndContext newSaC = new StmtAndContext(stmt, calleeContext);
                    execService.submitTask(newSaC);
                }
            }

        };



        this.analysisHandle = new PointsToAnalysisHandleImpl(execService);

        final PointsToGraph g = new PointsToGraph(registrar, this.haf, depRecorder, analysisHandle);
        execService.setGraphAndRegistrar(g, registrar);
        this.analysisHandle.setPointsToGraph(g);

        // Add initial contexts
        for (IMethod m : registrar.getInitialContextMethods()) {
            for (PointsToStatement s : registrar.getStatementsForMethod(m)) {
                for (Context c : g.getContexts(s.getMethod())) {
                    StmtAndContext sac = new StmtAndContext(s, c);
                    execService.submitTask(sac);
                }
            }
        }

        if (registerOnline) {
            StatementListener stmtListener = new StatementListener() {

                @Override
                public void newStatement(PointsToStatement stmt) {
                    if (stmt.getMethod().equals(registrar.getEntryPoint())) {
                        // it's a new special instruction. Let's make sure it gets evaluated.
                        execService.submitTask(new StmtAndContext(stmt, haf.initialContext()));
                    }

                }

            };
            registrar.setStatementListener(stmtListener);
        }

        // start up...
        while (execService.isWorkToFinish()) {
            execService.waitUntilAllFinished();
        }

        // all the tasks are done.
        // Shut down the executer service
        execService.shutdownAndAwaitTermination();

        long endTime = System.currentTimeMillis();
        long totalTime = endTime - PointsToAnalysis.startTime;
        if (AccrueAnalysisMain.testMode) {
            System.out.println(totalTime / 1000.0);
        }
        g.ppReach.printDiagnostics();
        System.err.println("\n\n  ***************************** \n\n");
        System.err.println("   Total time             : " + totalTime / 1000.0 + "s.");
        System.err.println("   Number of threads used : " + this.numThreads);
        System.err.println("   Num graph source nodes : " + g.numPointsToGraphNodes());

        if (!AccrueAnalysisMain.testMode) {
            //        System.err.println("   Cycles removed         : " + g.cycleRemovalCount() + " nodes");
            System.err.println("   Memory utilization     : "
                    + (ManagementFactory.getMemoryMXBean().getHeapMemoryUsage().getUsed() / 1000000) + "MB");
            System.gc();
            System.err.println("   Memory utilization post GC: "
                    + (ManagementFactory.getMemoryMXBean().getHeapMemoryUsage().getUsed() / 1000000) + "MB");
            System.err.println("\n\n");

        }

        System.err.println("APPROXIMATED call sites " + approximatedCallSites);
        System.err.println("OVERAPPROXIMATED call sites "
                + ProgramPointReachability.nonEmptyApproximatedCallSites.size());
        System.err.println("APPROXIMATED field assignments " + approximatedFieldAssigns);
        System.err.println("OVERAPPROXIMATED field assignments "
                + ProgramPointReachability.nonEmptyApproximatedKillSets.size());

        if (paranoidMode) {
            // check that nothing went wrong, and that we have indeed reached a fixed point.
            System.err.println("########################");
            g.ppReach.clearCaches();
            System.err.println("Start garbage collection");
            System.gc();
            System.err.println("Finished garbage collection");
            this.processAllStatements(g, registrar);
            System.err.println("CHECKED all statements.");
            System.err.println("########################");
        }

        g.constructionFinished();
        if (PRINT_ALL) {
            registrar.dumpProgramPointSuccGraphToFile("tests/programPointSuccGraph");
            g.dumpPointsToGraphToFile("tests/pointsToGraph");
            g.getCallGraph().dumpCallGraphToFile("tests/callGraph", false);
            for (IMethod m : registrar.getRegisteredMethods()) {
                if (m.toString().contains("main")) {
                    CFGWriter.writeToFile(m);
                    break;
                }
            }
        }

        if (!AccrueAnalysisMain.testMode) {
            System.gc();
            System.err.println("   Memory post compression: "
                    + (ManagementFactory.getMemoryMXBean().getHeapMemoryUsage().getUsed() / 1000000) + "MB");
            System.err.println("\n\n");
        }
        return g;
    }


    void processSaC(StmtAndContext sac, GraphDelta delta, ExecutorServiceCounter execService) {
        PointsToStatement s = sac.stmt;
        Context c = sac.context;

        GraphDelta changes = s.process(c, this.haf, execService.g, delta, execService.registrar, sac);

        handleChanges(changes, execService);
    }

    void handleChanges(GraphDelta changes, ExecutorServiceCounter execService) {
        if (changes.isEmpty()) {
            // nothing to do.
            return;
        }

        IntIterator iter = changes.domainIterator();
        while (iter.hasNext()) {
            int n = iter.next();
            for (StmtAndContext depSaC : this.getInterestingDependencies(n)) {
                execService.submitTask(depSaC, changes);
            }
        }
        iter = changes.newAllocationSitesIterator();
        while (iter.hasNext()) {
            int ikr = iter.next();
            for (AllocationDepender depSaC : this.getAllocationDependencies(ikr)) {
                StmtAndContext s = depSaC.getStmtAndContext();
                if (s == null) {
                    depSaC.trigger(this.analysisHandle, changes);
                }
            }
        }

        execService.g.ppReach.checkPointsToGraphDelta(changes);
    }


    class ExecutorServiceCounter {
        public PointsToGraph g;
        public StatementRegistrar registrar;
        private ForkJoinPool exec;

        /**
         * The number of tasks currently to be executed
         */
        private AtomicLong numRemainingTasks;

        /*
         * The following fields are for statistics purposes
         */
        private AtomicLong totalStmtAndCtxtNoDeltaTasks;
        private AtomicLong totalStmtAndCtxtWithDeltaTasks;
        private AtomicLong totalAddNonMostRecentOriginTasks;
        private AtomicLong totalAddToSetTasks;
        private AtomicLong totalRelevantNodesQueryTasks;
        private AtomicLong totalSourceRelevantNodesQueryTasks;
        private AtomicLong totalPPSubQueryTasks;

        private AtomicLong approximationTime;


        /*
         * Additional queues for other tasks that should have lower priority
         * than StmtAndContexts. The order that these queues are declared in
         * is the intended order of priority, i.e., all pending AddToSetOrigin
         * tasks should be performed before all pending  AddNonMostRecentOrigin tasks, etc.
         */
        private AtomicReference<Set<AddToSetOrigin>> pendingAddToSetOrigin;
        private AtomicReference<Set<AddNonMostRecentOrigin>> pendingAddNonMostRecentOrigin;
        private AtomicReference<Set<SourceRelevantNodesQuery>> pendingSourceRelevantNodesQuery;
        private AtomicReference<Set<RelevantNodesQuery>> pendingRelevantNodesQuery;
        private AtomicReference<Set<ProgramPointSubQuery>> pendingPPSubQuery;

        /**
         * The following atomic boolean is used as a synchronization mechanism to figure out if some thread is currently
         * emptying the queues, so that we don't get two threads both racing to empty the queues. The result of a race
         * is that we may start addressing, e.g., pending ProgramPointSubQuery before we have addressed all of the
         * pending AddToSetOrigin.
         */
        private AtomicBoolean isSomeThreadEmptyingQueues;
        /**
         * After reaching a fixed point, approximate call-sites and field assigns with no targets to get sound
         * reachability results even when there are unsoundnesses in the analysis (e.g. reflection)
         */
        private boolean approximationFinished = false;

        public ExecutorServiceCounter(ForkJoinPool exec) {
            this.exec = exec;
            // Statement and context tasks
            this.numRemainingTasks = new AtomicLong(0);
            this.totalStmtAndCtxtNoDeltaTasks = new AtomicLong(0);
            this.totalStmtAndCtxtWithDeltaTasks = new AtomicLong(0);

            // Other tasks
            this.totalAddNonMostRecentOriginTasks = new AtomicLong(0);
            this.totalAddToSetTasks = new AtomicLong(0);
            this.totalRelevantNodesQueryTasks = new AtomicLong(0);
            this.totalSourceRelevantNodesQueryTasks = new AtomicLong(0);
            this.totalPPSubQueryTasks = new AtomicLong(0);

            this.pendingAddToSetOrigin = new AtomicReference<>(AnalysisUtil.<AddToSetOrigin> createConcurrentSet());
            this.pendingAddNonMostRecentOrigin = new AtomicReference<>(AnalysisUtil.<AddNonMostRecentOrigin> createConcurrentSet());
            this.pendingSourceRelevantNodesQuery = new AtomicReference<>(AnalysisUtil.<SourceRelevantNodesQuery> createConcurrentSet());
            this.pendingRelevantNodesQuery = new AtomicReference<>(AnalysisUtil.<RelevantNodesQuery> createConcurrentSet());
            this.pendingPPSubQuery = new AtomicReference<>(AnalysisUtil.<ProgramPointSubQuery> createConcurrentSet());

            this.isSomeThreadEmptyingQueues = new AtomicBoolean(false);

            this.approximationTime = new AtomicLong(0);
        }


        public void setGraphAndRegistrar(PointsToGraph g, StatementRegistrar registrar) {
            this.g = g;
            this.registrar = registrar;

        }

        public void shutdownAndAwaitTermination() {
            exec.shutdown();
            boolean finished = false;
            // keep waiting until we successfully finish all the outstanding tasks
            do {
                try {
                    finished = exec.awaitTermination(Long.MAX_VALUE, TimeUnit.HOURS);
                }
                catch (InterruptedException e) {
                    e.printStackTrace();
                }
            } while (!finished);

        }

        public void submitTask(StmtAndContext sac) {
            submitTask(sac, null);
        }


        public void submitTask(StmtAndContext sac, GraphDelta delta) {
            this.numRemainingTasks.incrementAndGet();
            if (delta == null) {
                this.totalStmtAndCtxtNoDeltaTasks.incrementAndGet();
            }
            else {
                this.totalStmtAndCtxtWithDeltaTasks.incrementAndGet();
            }
            exec.execute(new RunnablePointsToTask(new StmtAndContextTask(sac, delta)));
        }

        public void submitTask(ProgramPointSubQuery sq) {
            // make sure we add it to the current pending set,
            // by looping until we know that we added it to the set that is in the reference.
            Set<ProgramPointSubQuery> s;
            do {
                s = this.pendingPPSubQuery.get();
                s.add(sq);
            } while (this.pendingPPSubQuery.get() != s);
        }

        public void submitTask(RelevantNodesQuery rq) {
            // make sure we add it to the current pending set,
            // by looping until we know that we added it to the set that is in the reference.
            Set<RelevantNodesQuery> s;
            do {
                s = this.pendingRelevantNodesQuery.get();
                s.add(rq);
            } while (this.pendingRelevantNodesQuery.get() != s);
        }

        public void submitTask(SourceRelevantNodesQuery sq) {
            // make sure we add it to the current pending set,
            // by looping until we know that we added it to the set that is in the reference.
            Set<SourceRelevantNodesQuery> s;
            do {
                s = this.pendingSourceRelevantNodesQuery.get();
                s.add(sq);
            } while (this.pendingSourceRelevantNodesQuery.get() != s);

        }

        public void submitTask(AddNonMostRecentOrigin task) {
            // make sure we add it to the current pending set,
            // by looping until we know that we added it to the set that is in the reference.
            Set<AddNonMostRecentOrigin> s;
            do {
                s = this.pendingAddNonMostRecentOrigin.get();
                s.add(task);
            } while (this.pendingAddNonMostRecentOrigin.get() != s);
        }


        public void submitTask(AddToSetOrigin task) {
            // make sure we add it to the current pending set,
            // by looping until we know that we added it to the set that is in the reference.
            Set<AddToSetOrigin> s;
            do {
                s = this.pendingAddToSetOrigin.get();
                s.add(task);
            } while (this.pendingAddToSetOrigin.get() != s);
        }

        public void finishedTask() {
            // Don't decrement the number of remaining tasks until the end,
            // to avoid a possible race where the exec service gets shutdown
            // while there are still pending tasks that haven't been
            // added to the service.

            // Check if we should add any pending tasks.
            int bound = (int) (exec.getParallelism() * 1.5);
            if (this.numRemainingTasks.get() <= bound) {
                // the number of remaining tasks is below the threshold, so possibly we want to empty
                // the pending queues.
                boolean otherThreadAdding = this.isSomeThreadEmptyingQueues.getAndSet(true);
                if (!otherThreadAdding) {
                    checkPendingQueues(bound);

                    // we were the thread designated to do the adding
                    boolean b = this.isSomeThreadEmptyingQueues.getAndSet(false);
                    assert b : "Concurrency protocol went awry...";
                }
            }
            // Now that we have finished adding pending tasks,
            // decrement the number of remaining tasks, and see if we are
            // ready to shutdown.
            if (this.numRemainingTasks.decrementAndGet() == 0) {
                // this was the last task. Check if there's anything in the pending queues.
                if (!checkPendingQueues(bound)) {
                    // we have finished!
                    // Notify anyone that was waiting.
                    synchronized (this) {
                        this.notifyAll();
                    }
                }
            }
        }

        /**
         * Check if the number of remaining tasks is less than the bound, and if so, add tasks from the pending queues,
         * in the appropriate priority order.
         *
         * @return whether we added anything
         */
        private boolean checkPendingQueues(int bound) {
            while (!containsPending()) {
                // There are no tasks left to process approximate any remaining call-sites and field assignments with no targets
                if (PRINT_QUEUE_SWAPS) {
                    printDiagnostics();
                }
                printQueueSwap("approximating");
                long start = System.currentTimeMillis();
                Approximation next = g.ppReach.getApproximateCallSitesAndFieldAssigns().findNextApproximation();
                approximationTime.addAndGet(System.currentTimeMillis() - start);
                if (next.callSite == -1 && next.fieldAssign == null) {
                    // The search found no more approximations, the analysis is complete
                    System.err.println("NO MORE APPROXIMATIONS!!!");
                    printDiagnostics();
                    approximationFinished = true;
                    return false;
                }
                if (next.callSite != -1) {
                    g.ppReach.addApproximateCallSite(next.callSite);
                    approximatedCallSites++;
                }
                if (next.fieldAssign != null) {
                    g.ppReach.addApproximateFieldAssign(next.fieldAssign);
                    approximatedFieldAssigns++;
                }
                if (PRINT_QUEUE_SWAPS) {
                    printDiagnostics();
                }
            }

            boolean changed = false;
            if (this.numRemainingTasks.get() <= bound) {
                if (PRINT_QUEUE_SWAPS) {
                    printDiagnostics();
                }
                printQueueSwap("executePendingAddToSetOrigin");
                changed |= executePendingAddToSetOrigin();
                if (this.numRemainingTasks.get() <= bound) {
                    printQueueSwap("executePendingAddNonMostRecentOrigin");
                    changed |= executePendingAddNonMostRecentOrigin();
                    if (this.numRemainingTasks.get() <= bound) {
                        printQueueSwap("executePendingSourceRelevantNodesQuery");
                        changed |= executePendingSourceRelevantNodesQuery();
                        if (this.numRemainingTasks.get() <= bound) {
                            printQueueSwap("executePendingRelevantNodesQuery");
                            changed |= executePendingRelevantNodesQuery();
                            if (this.numRemainingTasks.get() <= bound) {
                                printQueueSwap("executePendingPPSubQuery");
                                changed |= executePendingPPSubQuery();
                            }
                        }
                    }
                }
            }
            if (PRINT_QUEUE_SWAPS) {
                printDiagnostics();
            }
            return changed;
        }

        /**
         * If the PRINT_QUEUE_SWAPS constant is true then indicate the queue swap to the given queue
         *
         * @param s queue name
         */
        private void printQueueSwap(String s) {
            if (PRINT_QUEUE_SWAPS) {
                System.err.println((System.currentTimeMillis() - startTime) / 1000.0 + " *********** " + s);
            }
        }

        private boolean executePendingAddToSetOrigin() {
            Set<AddToSetOrigin> s = pendingAddToSetOrigin.getAndSet(AnalysisUtil.<AddToSetOrigin> createConcurrentSet());
            boolean changed = false;
            for (AddToSetOrigin t : s) {
                changed = true;
                this.numRemainingTasks.incrementAndGet();
                this.totalAddToSetTasks.incrementAndGet();
                exec.execute(new RunnablePointsToTask(t));
            }
            return changed;
        }

        private boolean executePendingAddNonMostRecentOrigin() {
            Set<AddNonMostRecentOrigin> s = pendingAddNonMostRecentOrigin.getAndSet(AnalysisUtil.<AddNonMostRecentOrigin> createConcurrentSet());
            boolean changed = false;
            for (AddNonMostRecentOrigin t : s) {
                changed = true;
                this.numRemainingTasks.incrementAndGet();
                this.totalAddNonMostRecentOriginTasks.incrementAndGet();
                exec.execute(new RunnablePointsToTask(t));
            }
            return changed;
        }

        private boolean executePendingSourceRelevantNodesQuery() {
            Set<SourceRelevantNodesQuery> s = pendingSourceRelevantNodesQuery.getAndSet(AnalysisUtil.<SourceRelevantNodesQuery> createConcurrentSet());
            boolean changed = false;
            for (SourceRelevantNodesQuery sq : s) {
                changed = true;
                this.numRemainingTasks.incrementAndGet();
                this.totalSourceRelevantNodesQueryTasks.incrementAndGet();
                exec.execute(new RunnablePointsToTask(new SourceRelevantNodesQueryTask(sq)));
            }
            return changed;
        }

        private boolean executePendingRelevantNodesQuery() {
            Set<RelevantNodesQuery> s = pendingRelevantNodesQuery.getAndSet(AnalysisUtil.<RelevantNodesQuery> createConcurrentSet());
            boolean changed = false;
            for (RelevantNodesQuery rq : s) {
                changed = true;
                this.numRemainingTasks.incrementAndGet();
                this.totalRelevantNodesQueryTasks.incrementAndGet();
                exec.execute(new RunnablePointsToTask(new RelevantNodesQueryTask(rq)));
            }
            return changed;
        }

        private boolean executePendingPPSubQuery() {
            Set<ProgramPointSubQuery> s = pendingPPSubQuery.getAndSet(AnalysisUtil.<ProgramPointSubQuery> createConcurrentSet());
            boolean changed = false;
            for (ProgramPointSubQuery sq : s) {
                changed = true;
                this.numRemainingTasks.incrementAndGet();
                this.totalPPSubQueryTasks.incrementAndGet();
                exec.execute(new RunnablePointsToTask(new PPSubQueryTask(sq)));
            }
            return changed;
        }


        public boolean containsPending() {
            return numRemainingTasks.get() > 0 || !pendingAddNonMostRecentOrigin.get().isEmpty()
                    || !pendingAddToSetOrigin.get().isEmpty() || !pendingPPSubQuery.get().isEmpty()
                    || !pendingRelevantNodesQuery.get().isEmpty() || !pendingSourceRelevantNodesQuery.get().isEmpty();
        }

        public boolean isWorkToFinish() {
            return containsPending() || !approximationFinished;
        }

        public long numRemainingTasks() {
            return numRemainingTasks.get();
        }

        public void waitUntilAllFinished() {
            if (this.isWorkToFinish()) {
                synchronized (this) {
                    try {
                        // XXX could add timeout stuff here
                        this.wait(100000);
                        printDiagnostics();
                    }
                    catch (InterruptedException e) {
                        e.printStackTrace();
                    }
                }
            }
        }

        private void printDiagnostics() {
            System.err.println((System.currentTimeMillis() - startTime) / 1000.0 + " numRemainingTasks: "
                    + numRemainingTasks.get() + "; pendingAddToSetOrigin: " + pendingAddToSetOrigin.get().size()
                    + "; pendingAddNonMostRecentOrigin: " + pendingAddNonMostRecentOrigin.get().size()
                    + "; pendingSourceRelevantNodesQuery: " + pendingSourceRelevantNodesQuery.get().size()
<<<<<<< HEAD
                    + "; pendingRelevantNodesQuery: " + pendingRelevantNodesQuery.get().size()
                    + "; pendingPPSubQuery: " + pendingPPSubQuery.get().size()
                    + "; approxCGNodes: " + g.getApproxCallGraphSize());

=======
                    + "; approximationTime: " + approximationTime.get() / 1000.0 + "; approxCGNodes: "
                    + g.getApproxCallGraphSize());
>>>>>>> c98d5cd8
        }

        public class RunnablePointsToTask implements Runnable {
            final PointsToTask t;

            RunnablePointsToTask(PointsToTask t) {
                this.t = t;
            }

            @SuppressWarnings("synthetic-access")
            @Override
            public void run() {
                try {
                    t.process(PointsToAnalysisMultiThreaded.this.analysisHandle);
                    ExecutorServiceCounter.this.finishedTask();
                }
                catch (ConcurrentModificationException e) {
                    System.err.println("ConcurrentModificationException!!!");
                    e.printStackTrace();
                    System.exit(0);
                    // No seriously DIE!
                    Runtime.getRuntime().halt(0);
                }
                catch (Throwable t) {
                    System.err.println("Exception " + t);
                    t.printStackTrace();
                    System.exit(0);
                    // No seriously DIE!
                    Runtime.getRuntime().halt(0);
                }
            }

        }

        public class StmtAndContextTask implements PointsToTask {
            private final StmtAndContext sac;
            private final GraphDelta delta;

            public StmtAndContextTask(StmtAndContext stmtAndContext, GraphDelta delta) {
                this.sac = stmtAndContext;
                this.delta = delta;
            }

            @Override
            public void process(PointsToAnalysisHandle analysisHandle) {
                processSaC(sac, delta, ExecutorServiceCounter.this);
            }

        }

        public class RelevantNodesQueryTask implements PointsToTask {
            private final RelevantNodesQuery rq;

            public RelevantNodesQueryTask(RelevantNodesQuery rq) {
                this.rq = rq;
            }

            @Override
            public void process(PointsToAnalysisHandle analysisHandle) {
                analysisHandle.pointsToGraph().ppReach.processRelevantNodesQuery(rq);
            }

        }

        public class SourceRelevantNodesQueryTask implements PointsToTask {
            private final SourceRelevantNodesQuery sq;

            public SourceRelevantNodesQueryTask(SourceRelevantNodesQuery sq) {
                this.sq = sq;
            }

            @Override
            public void process(PointsToAnalysisHandle analysisHandle) {
                analysisHandle.pointsToGraph().ppReach.processSourceRelevantNodesQuery(sq);
            }

        }

        public class PPSubQueryTask implements PointsToTask {
            private final ProgramPointSubQuery sq;

            public PPSubQueryTask(ProgramPointSubQuery sq) {
                this.sq = sq;
            }

            @Override
            public void process(PointsToAnalysisHandle analysisHandle) {
                analysisHandle.pointsToGraph().ppReach.processSubQuery(sq);
            }

        }
    }

    /**
     * Get any (statement,context) pairs that depend on the given points-to graph node
     *
     * @param n node to get the dependencies for
     * @return set of dependencies
     */
    private Set<StmtAndContext> getInterestingDependencies(/*PointsToGraphNode*/int n) {
        Set<StmtAndContext> sacs = this.interestingDepedencies.get(n);
        if (sacs == null) {
            return Collections.emptySet();
        }
        return sacs;
    }

    /**
     * Add the (statement, context) pair as a dependency of the points-to graph node. This is an
     * "interesting dependency", meaning that if the points to set of n is modified, then sac will need to be processed
     * again.
     *
     * @param n node the statement depends on
     * @param sac statement and context that depends on <code>n</code>
     * @return true if the dependency did not already exist
     */
    boolean addInterestingDependency(/*PointsToGraphNode*/int n, StmtAndContext sac) {
        // use double checked approach...

        Set<StmtAndContext> s = this.interestingDepedencies.get(n);
        if (s == null) {
            s = AnalysisUtil.createConcurrentSet();
            Set<StmtAndContext> existing = this.interestingDepedencies.putIfAbsent(n, s);
            if (existing != null) {
                s = existing;
            }
        }
        return s.add(sac);
    }

    /**
     * An allocation dependency from InstanceKeyRecency ikr to a depender exists when a modification to the program
     * points set that allocate ikr requires reevaluation of sac.
     *
     * @param ikr instance key to get dependencies for
     * @return set of dependencies consisting of a points-to statement and an action to invoke when a new allocation
     *         occurs
     */
    private Set<AllocationDepender> getAllocationDependencies(/*InstanceKeyRecency*/int ikr) {
        Set<AllocationDepender> sacs = this.allocationDepedencies.get(ikr);
        if (sacs == null) {
            return Collections.emptySet();
        }
        return sacs;
    }

    /**
     * Record that depender needs to be notified if there is a new allocation site for ikr
     */
    boolean addAllocationDependency(/*InstanceKeyRecency*/int ikr, AllocationDepender depender) {
        // use double checked approach...

        Set<AllocationDepender> s = this.allocationDepedencies.get(ikr);
        if (s == null) {
            s = AnalysisUtil.createConcurrentSet();
            Set<AllocationDepender> existing = this.allocationDepedencies.putIfAbsent(ikr, s);
            if (existing != null) {
                s = existing;
            }
        }
        return s.add(depender);
    }

    public class PointsToAnalysisHandleImpl implements PointsToAnalysisHandle {
        PointsToGraph g;
        ExecutorServiceCounter execService;

        public PointsToAnalysisHandleImpl(ExecutorServiceCounter execService) {
            this.execService = execService;
        }
        void setPointsToGraph(PointsToGraph g) {
            this.g = g;
        }

        @Override
        public void submitStmtAndContext(StmtAndContext sac) {
            execService.submitTask(sac);
        }

        @Override
        public void submitStmtAndContext(StmtAndContext sac, GraphDelta delta) {
            execService.submitTask(sac, delta);
        }

        @Override
        public void submitAddNonMostRecentTask(AddNonMostRecentOrigin task) {
            if (DELAY_OTHER_TASKS) {
                execService.submitTask(task);
            }
            else {
                task.process(analysisHandle);
            }
        }

        @Override
        public void submitAddToSetTask(AddToSetOrigin task) {
            if (DELAY_OTHER_TASKS) {
                execService.submitTask(task);
            }
            else {
                task.process(analysisHandle);
            }
        }

        @Override
        public void submitReachabilityQuery(ProgramPointSubQuery sq) {
            if (DELAY_OTHER_TASKS) {
                execService.submitTask(sq);
            }
            else {
                g.ppReach.processSubQuery(sq);
            }
        }

        @Override
        public void submitRelevantNodesQuery(RelevantNodesQuery rq) {
            if (DELAY_OTHER_TASKS) {
                execService.submitTask(rq);
            }
            else {
                g.ppReach.processRelevantNodesQuery(rq);
            }
        }

        @Override
        public void submitSourceRelevantNodesQuery(SourceRelevantNodesQuery sq) {
            if (DELAY_OTHER_TASKS) {
                execService.submitTask(sq);
            }
            else {
                g.ppReach.processSourceRelevantNodesQuery(sq);
            }
        }

        @Override
        public PointsToGraph pointsToGraph() {
            return g;
        }

        @Override
        public void handleChanges(GraphDelta changes) {
            PointsToAnalysisMultiThreaded.this.handleChanges(changes, execService);
        }


        @Override
        public int numThreads() {
            return numThreads;
        }
    }
}<|MERGE_RESOLUTION|>--- conflicted
+++ resolved
@@ -665,15 +665,10 @@
                     + numRemainingTasks.get() + "; pendingAddToSetOrigin: " + pendingAddToSetOrigin.get().size()
                     + "; pendingAddNonMostRecentOrigin: " + pendingAddNonMostRecentOrigin.get().size()
                     + "; pendingSourceRelevantNodesQuery: " + pendingSourceRelevantNodesQuery.get().size()
-<<<<<<< HEAD
                     + "; pendingRelevantNodesQuery: " + pendingRelevantNodesQuery.get().size()
                     + "; pendingPPSubQuery: " + pendingPPSubQuery.get().size()
-                    + "; approxCGNodes: " + g.getApproxCallGraphSize());
-
-=======
                     + "; approximationTime: " + approximationTime.get() / 1000.0 + "; approxCGNodes: "
                     + g.getApproxCallGraphSize());
->>>>>>> c98d5cd8
         }
 
         public class RunnablePointsToTask implements Runnable {
