package analysis.pointer.engine;

import java.lang.management.ManagementFactory;
import java.util.Collections;
import java.util.ConcurrentModificationException;
import java.util.Set;
import java.util.concurrent.ForkJoinPool;
import java.util.concurrent.TimeUnit;
import java.util.concurrent.atomic.AtomicBoolean;
import java.util.concurrent.atomic.AtomicInteger;
import java.util.concurrent.atomic.AtomicLong;
import java.util.concurrent.atomic.AtomicReference;

import main.AccrueAnalysisMain;
import util.intmap.ConcurrentIntMap;
import util.print.CFGWriter;
import analysis.AnalysisUtil;
import analysis.pointer.analyses.HeapAbstractionFactory;
import analysis.pointer.graph.AddNonMostRecentOrigin;
import analysis.pointer.graph.AddToSetOriginMaker.AddToSetOrigin;
import analysis.pointer.graph.AllocationDepender;
import analysis.pointer.graph.ApproximateCallSitesAndFieldAssignments;
import analysis.pointer.graph.CallGraphReachability;
import analysis.pointer.graph.GraphDelta;
import analysis.pointer.graph.PointsToGraph;
import analysis.pointer.graph.ProgramPointReachability;
import analysis.pointer.graph.ProgramPointSubQuery;
import analysis.pointer.registrar.StatementRegistrar;
import analysis.pointer.registrar.StatementRegistrar.StatementListener;
import analysis.pointer.statements.PointsToStatement;

import com.ibm.wala.classLoader.IMethod;
import com.ibm.wala.ipa.callgraph.Context;
import com.ibm.wala.util.intset.IntIterator;
import com.ibm.wala.util.intset.MutableIntSet;

public class PointsToAnalysisMultiThreaded extends PointsToAnalysis {

    /**
     * Delay incoming tasks other than (statement, context) pairs to be processed rather than adding them directly to
     * the work queue
     */
    private static final boolean DELAY_OTHER_TASKS = true;
    /**
     * Should we print program point graph, call graph and points-to graph
     */
    private static final boolean PRINT_ALL = false;
    /**
     * Should we print the type of tasks being added when we empty a particular type of queue
     */
    private static final boolean PRINT_QUEUE_SWAPS = false;

    /**
     * Should we print intermittent status messages
     */
    public static final boolean PRINT_DIAGNOSTICS = true;
    /**
     * Should we print intermittent status messages
     */
    public static final boolean PRINT_NUM_PROCESSED = true;
    /**
     * Print the CG nodes which can reach the most callees
     */
    private static final boolean PRINT_CG_NODES = true && CallGraphReachability.USE_CALL_GRAPH_REACH;

    /**
     * An interesting dependency from node n to StmtAndContext sac exists when a modification to the pointstoset of n
     * (i.e., if n changes to point to more things) requires reevaluation of sac. Many dependencies are just copy
     * dependencies (which are not interesting dependencies).
     */
    ConcurrentIntMap<Set<StmtAndContext>> interestingDepedencies = AnalysisUtil.createConcurrentIntMap();

    /**
     * An allocation dependency from InstanceKeyRecency ikr to StmtAndContext sac exists when a modification to the
     * program points set that allocate ikr requires reevaluation of sac.
     */
    private ConcurrentIntMap<Set<AllocationDepender>> allocationDepedencies = AnalysisUtil.createConcurrentIntMap();

    /**
     * Useful handle to pass around.
     */
    private PointsToAnalysisHandleImpl analysisHandle;
    /**
     * Number of threads to use for the points-to analysis
     */
    final int numThreads;
    /**
     * Number of call sites that have no callees but are approximated as returning normally
     */
    int approximatedCallSites;
    /**
     * Number of field assignments that have no receivers but are approximated as having an empty kill set
     */
    int approximatedFieldAssigns;

    public PointsToAnalysisMultiThreaded(HeapAbstractionFactory haf, int numThreads) {
        super(haf);
        this.numThreads = numThreads;
    }

    @Override
    public PointsToGraph solve(StatementRegistrar registrar) {
        return this.solveConcurrently(registrar, false);
    }

    @Override
    public PointsToGraph solveAndRegister(StatementRegistrar onlineRegistrar) {
        onlineRegistrar.registerMethod(AnalysisUtil.getFakeRoot());
        return this.solveConcurrently(onlineRegistrar, true);
    }

    public PointsToGraph solveConcurrently(final StatementRegistrar registrar, final boolean registerOnline) {
        System.err.println("Starting points to engine using " + this.haf + " (multithreaded, " + this.numThreads
                + " thread(s))");
        PointsToAnalysis.startTime = System.currentTimeMillis();


        final ExecutorServiceCounter execService = new ExecutorServiceCounter(new ForkJoinPool(this.numThreads));

        DependencyRecorder depRecorder = new DependencyRecorder() {

            @Override
            public void recordRead(int n, StmtAndContext sac) {
                addInterestingDependency(n, sac);
            }

            @Override
            public void recordAllocationDependency(int ikr, AllocationDepender origin) {
                addAllocationDependency(ikr, origin);
            }

            @Override
            public void startCollapseNode(int n, int rep) {
                // add the new dependencies.
                Set<StmtAndContext> deps = interestingDepedencies.get(n);
                if (deps != null) {
                    for (StmtAndContext depSac : deps) {
                        addInterestingDependency(rep, depSac);
                    }
                }
            }

            @Override
            public void finishCollapseNode(int n, int rep) {
                // remove the old dependency.
                Set<StmtAndContext> deps = interestingDepedencies.get(n);
                if (deps != null) {
                    interestingDepedencies.remove(n);
                }
            }

            @Override
            public void recordNewContext(IMethod callee, Context calleeContext) {
                if (registerOnline) {
                    // Add statements for the given method to the registrar
                    registrar.registerMethod(callee);
                }

                for (PointsToStatement stmt : registrar.getStatementsForMethod(callee)) {
                    StmtAndContext newSaC = new StmtAndContext(stmt, calleeContext);
                    execService.submitTask(newSaC);
                }
            }

        };



        this.analysisHandle = new PointsToAnalysisHandleImpl(execService);

        final PointsToGraph g = new PointsToGraph(registrar, this.haf, depRecorder, analysisHandle);
        execService.setGraphAndRegistrar(g, registrar);
        this.analysisHandle.setPointsToGraph(g);

        // Add initial contexts
        for (IMethod m : registrar.getInitialContextMethods()) {
            for (PointsToStatement s : registrar.getStatementsForMethod(m)) {
                for (Context c : g.getContexts(s.getMethod())) {
                    StmtAndContext sac = new StmtAndContext(s, c);
                    execService.submitTask(sac);
                }
            }
        }

        if (registerOnline) {
            StatementListener stmtListener = new StatementListener() {

                @Override
                public void newStatement(PointsToStatement stmt) {
                    if (stmt.getMethod().equals(registrar.getEntryPoint())) {
                        // it's a new special instruction. Let's make sure it gets evaluated.
                        execService.submitTask(new StmtAndContext(stmt, haf.initialContext()));
                    }

                }

            };
            registrar.setStatementListener(stmtListener);
        }

        // start up...
        while (execService.isWorkToFinish()) {
            execService.waitUntilAllFinished();
        }

        // all the tasks are done.
        // Shut down the executer service
        execService.shutdownAndAwaitTermination();

        long endTime = System.currentTimeMillis();
        long totalTime = endTime - PointsToAnalysis.startTime;
        if (AccrueAnalysisMain.testMode) {
            System.out.println(totalTime / 1000.0);
        }
        System.err.println("\n\n  ***************************** \n\n");
        System.out.println(totalTime / 1000.0);
        System.err.println("   Number of threads used : " + this.numThreads);
        System.err.println("   Num graph source nodes : " + g.numPointsToGraphNodes());

        if (!AccrueAnalysisMain.testMode) {
            //        System.err.println("   Cycles removed         : " + g.cycleRemovalCount() + " nodes");
            System.err.println("   Memory utilization     : "
                    + (ManagementFactory.getMemoryMXBean().getHeapMemoryUsage().getUsed() / 1000000));
            System.gc();
            System.err.println("   Memory utilization post GC: "
                    + (ManagementFactory.getMemoryMXBean().getHeapMemoryUsage().getUsed() / 1000000));
            System.err.println("\n\n");

        }

        if (ProgramPointReachability.PRINT_DIAGNOSTICS) {
            System.err.println("APPROXIMATED call sites " + approximatedCallSites);
            System.err.println("OVERAPPROXIMATED call sites "
                    + ProgramPointReachability.nonEmptyApproximatedCallSites.size());
            System.err.println("APPROXIMATED field assignments " + approximatedFieldAssigns);
            System.err.println("OVERAPPROXIMATED field assignments "
                    + ProgramPointReachability.nonEmptyApproximatedKillSets.size());
        }

        if (paranoidMode) {
            // check that nothing went wrong, and that we have indeed reached a fixed point.
            System.err.println("########################");
            g.ppReach.clearCaches();
            System.err.println("Start garbage collection");
            System.gc();
            System.err.println("Finished garbage collection");
            this.processAllStatements(g, registrar);
            System.err.println("CHECKED all statements.");
            System.err.println("########################");
        }

        g.constructionFinished();
        if (PRINT_ALL) {
            registrar.dumpProgramPointSuccGraphToFile("tests/programPointSuccGraph");
            g.dumpPointsToGraphToFile("tests/pointsToGraph");
            g.getCallGraph().dumpCallGraphToFile("tests/callGraph", false);
            for (IMethod m : registrar.getRegisteredMethods()) {
                if (m.toString().contains("main")) {
                    CFGWriter.writeToFile(m);
                    break;
                }
            }
        }

        if (!AccrueAnalysisMain.testMode) {
            System.gc();
            System.err.println("   Memory post compression: "
                    + (ManagementFactory.getMemoryMXBean().getHeapMemoryUsage().getUsed() / 1000000) + "MB");
            System.err.println("\n\n");
        }

        if (PRINT_CG_NODES) {
            System.err.println("\n!!!!!!!!!!!!!!!!!!!!!!!!!!!!!!!");
            System.out.println(g.ppReach.getCallGraphReachability().toString(500));
            System.err.println("!!!!!!!!!!!!!!!!!!!!!!!!!!!!!!!\n");
        }
        return g;
    }


    void processSaC(StmtAndContext sac, GraphDelta delta, ExecutorServiceCounter execService) {
        PointsToStatement s = sac.stmt;
        Context c = sac.context;

        GraphDelta changes = s.process(c, this.haf, execService.g, delta, execService.registrar, sac);

        handleChanges(changes, execService);
    }

    void handleChanges(GraphDelta changes, ExecutorServiceCounter execService) {
        if (changes.isEmpty()) {
            // nothing to do.
            return;
        }

        IntIterator iter = changes.domainIterator();
        while (iter.hasNext()) {
            int n = iter.next();
            for (StmtAndContext depSaC : this.getInterestingDependencies(n)) {
                execService.submitTask(depSaC, changes);
            }
        }
        iter = changes.newAllocationSitesIterator();
        while (iter.hasNext()) {
            int ikr = iter.next();
            for (AllocationDepender depSaC : this.getAllocationDependencies(ikr)) {
                StmtAndContext s = depSaC.getStmtAndContext();
                if (s == null) {
                    depSaC.trigger(this.analysisHandle, changes);
                }
            }
        }

        execService.g.ppReach.checkPointsToGraphDelta(changes);
    }


    class ExecutorServiceCounter {
        public PointsToGraph g;
        public StatementRegistrar registrar;
        private ForkJoinPool exec;

        /**
         * The number of tasks currently to be executed
         */
        private AtomicLong numRemainingTasks;

        /*
         * The following fields are for statistics purposes
         */
        private AtomicLong totalStmtAndCtxtNoDeltaTasks;
        private AtomicLong totalStmtAndCtxtWithDeltaTasks;
        private AtomicLong totalAddNonMostRecentOriginTasks;
        private AtomicLong totalAddToSetTasks;
        private AtomicLong totalPPSubQueryTasks;
        private AtomicLong totalMethodReachabilityTasks;

        private AtomicLong approximationTime;

        // Count the number of statements processed
        AtomicLong processedMethodReach = new AtomicLong(0);
        AtomicLong processedPPSubQuery = new AtomicLong(0);
        AtomicLong processedStmtAndContextNoDelta = new AtomicLong(0);
        AtomicLong processedStmtAndContextWithDelta = new AtomicLong(0);
        AtomicLong totalProcessedMethodReach = new AtomicLong(0);
        AtomicLong totalProcessedPPSubQuery = new AtomicLong(0);
        AtomicLong totalProcessedStmtAndContextNoDelta = new AtomicLong(0);
        AtomicLong totalProcessedStmtAndContextWithDelta = new AtomicLong(0);

        /*
         * Additional queues for other tasks that should have lower priority
         * than StmtAndContexts. The order that these queues are declared in
         * is the intended order of priority, i.e., all pending AddToSetOrigin
         * tasks should be performed before all pending  AddNonMostRecentOrigin tasks, etc.
         */
        private AtomicReference<Set<AddToSetOrigin>> pendingAddToSetOrigin;
        private AtomicReference<Set<AddNonMostRecentOrigin>> pendingAddNonMostRecentOrigin;
        private AtomicReference<Set<ProgramPointSubQuery>> pendingPPSubQuery;

        /**
         * The following atomic boolean is used as a synchronization mechanism to figure out if some thread is currently
         * emptying the queues, so that we don't get two threads both racing to empty the queues. The result of a race
         * is that we may start addressing, e.g., pending ProgramPointSubQuery before we have addressed all of the
         * pending AddToSetOrigin.
         */
        private AtomicBoolean isSomeThreadEmptyingQueues;
        /**
         * After reaching a fixed point, approximate call-sites and field assigns with no targets to get sound
         * reachability results even when there are unsoundnesses in the analysis (e.g. reflection)
         */
        private boolean approximationFinished = false;

        public ExecutorServiceCounter(ForkJoinPool exec) {
            this.exec = exec;

            // currently queued
            this.numRemainingTasks = new AtomicLong(0);

            if (PRINT_DIAGNOSTICS) {
                // Statement and context tasks
                this.totalStmtAndCtxtNoDeltaTasks = new AtomicLong(0);
                this.totalStmtAndCtxtWithDeltaTasks = new AtomicLong(0);

                // Other tasks
                this.totalAddNonMostRecentOriginTasks = new AtomicLong(0);
                this.totalAddToSetTasks = new AtomicLong(0);
                this.totalPPSubQueryTasks = new AtomicLong(0);
                this.totalMethodReachabilityTasks = new AtomicLong(0);
            }


            // Queues to be emptied incrementally
            this.pendingAddToSetOrigin = new AtomicReference<>(AnalysisUtil.<AddToSetOrigin> createConcurrentSet());
            this.pendingAddNonMostRecentOrigin = new AtomicReference<>(AnalysisUtil.<AddNonMostRecentOrigin> createConcurrentSet());
            this.pendingPPSubQuery = new AtomicReference<>(AnalysisUtil.<ProgramPointSubQuery> createConcurrentSet());

            this.isSomeThreadEmptyingQueues = new AtomicBoolean(false);

            this.approximationTime = new AtomicLong(0);
        }


        public void setGraphAndRegistrar(PointsToGraph g, StatementRegistrar registrar) {
            this.g = g;
            this.registrar = registrar;

        }

        public void shutdownAndAwaitTermination() {
            exec.shutdown();
            boolean finished = false;
            // keep waiting until we successfully finish all the outstanding tasks
            do {
                try {
                    finished = exec.awaitTermination(Long.MAX_VALUE, TimeUnit.HOURS);
                }
                catch (InterruptedException e) {
                    e.printStackTrace();
                }
            } while (!finished);

        }

        public void submitTask(StmtAndContext sac) {
            submitTask(sac, null);
        }


        public void submitTask(StmtAndContext sac, GraphDelta delta) {
            this.numRemainingTasks.incrementAndGet();
            if (PRINT_DIAGNOSTICS) {
                if (delta == null) {
                    this.totalStmtAndCtxtNoDeltaTasks.incrementAndGet();
                }
                else {
                    this.totalStmtAndCtxtWithDeltaTasks.incrementAndGet();
                }
            }
            exec.execute(new RunnablePointsToTask(new StmtAndContextTask(sac, delta)));
        }

        public void submitMethodReachabilityRecomputeTask(/*Set<OrderedPair<IMethod,Context>>*/MutableIntSet toRecompute) {
            this.numRemainingTasks.incrementAndGet();
            if (PRINT_DIAGNOSTICS) {
                this.totalMethodReachabilityTasks.incrementAndGet();
            }
            exec.execute(new RunnablePointsToTask(new MethodReachabilityRecomputeTask(toRecompute)));
        }

        public void submitTask(ProgramPointSubQuery sq) {
            // make sure we add it to the current pending set,
            // by looping until we know that we added it to the set that is in the reference.
            Set<ProgramPointSubQuery> s;
            do {
                s = this.pendingPPSubQuery.get();
                s.add(sq);
            } while (this.pendingPPSubQuery.get() != s);
        }

        public void submitTask(AddNonMostRecentOrigin task) {
            // make sure we add it to the current pending set,
            // by looping until we know that we added it to the set that is in the reference.
            Set<AddNonMostRecentOrigin> s;
            do {
                s = this.pendingAddNonMostRecentOrigin.get();
                s.add(task);
            } while (this.pendingAddNonMostRecentOrigin.get() != s);
        }


        public void submitTask(AddToSetOrigin task) {
            // make sure we add it to the current pending set,
            // by looping until we know that we added it to the set that is in the reference.
            Set<AddToSetOrigin> s;
            do {
                s = this.pendingAddToSetOrigin.get();
                s.add(task);
            } while (this.pendingAddToSetOrigin.get() != s);
        }

        public void finishedTask() {
            // Don't decrement the number of remaining tasks until the end,
            // to avoid a possible race where the exec service gets shutdown
            // while there are still pending tasks that haven't been
            // added to the service.

            // Check if we should add any pending tasks.
            int bound = (int) (exec.getParallelism() * 1.5);
            if (this.numRemainingTasks.get() <= bound) {
                // the number of remaining tasks is below the threshold, so possibly we want to empty
                // the pending queues.
                boolean otherThreadAdding = this.isSomeThreadEmptyingQueues.getAndSet(true);
                if (!otherThreadAdding) {
                    checkPendingQueues(bound);

                    // we were the thread designated to do the adding
                    boolean b = this.isSomeThreadEmptyingQueues.getAndSet(false);
                    assert b : "Concurrency protocol went awry...";
                }
            }
            // Now that we have finished adding pending tasks,
            // decrement the number of remaining tasks, and see if we are
            // ready to shutdown.
            if (this.numRemainingTasks.decrementAndGet() == 0) {
                // this was the last task. Check if there's anything in the pending queues.
                if (!checkPendingQueues(bound)) {
                    // we have finished!
                    // Notify anyone that was waiting.
                    synchronized (this) {
                        this.notifyAll();
                    }
                }
            }
        }

        AtomicInteger numThreadsApproximating = new AtomicInteger(0);

        /**
         * Check if the number of remaining tasks is less than the bound, and if so, add tasks from the pending queues,
         * in the appropriate priority order.
         *
         * @return whether we added anything
         */
        private boolean checkPendingQueues(int bound) {
            while (!containsPending() && isWorkToFinish()) {
                numThreadsApproximating.incrementAndGet();
                // There are no tasks left to process approximate any remaining call-sites and field assignments with no targets
                if (PRINT_QUEUE_SWAPS) {
                    printDiagnostics();
                }
                printQueueSwap("approximating");
                long start = 0L;
                if (PRINT_DIAGNOSTICS) {
                    start = System.currentTimeMillis();
                }
                ApproximateCallSitesAndFieldAssignments approx = g.ppReach.getApproximateCallSitesAndFieldAssigns();
                int numApproximated = approx.checkAndApproximateCallSitesAndFieldAssignments();
                if (PRINT_DIAGNOSTICS) {
                    approximatedCallSites = approx.numApproximatedCallSites();
                    approximatedFieldAssigns = approx.numApproximatedFieldAssigns();
                    approximationTime.addAndGet(System.currentTimeMillis() - start);
                }
                if (numThreadsApproximating.decrementAndGet() == 0 && numApproximated == 0) {
                    approximationFinished = true;
                }
                System.err.println("in checkPendingQueues: " + numApproximated + " and approx finished: "
                        + approximationFinished
                        + ". ContainsPending: " + containsPending() + " isWorkToFinish:" + isWorkToFinish());
            }


            boolean changed = false;
            if (this.numRemainingTasks.get() <= bound) {
                if (PRINT_QUEUE_SWAPS) {
                    printDiagnostics();
                }
                printQueueSwap("executePendingAddToSetOrigin");
                changed |= executePendingAddToSetOrigin();
                if (this.numRemainingTasks.get() <= bound) {
                    printQueueSwap("executePendingAddNonMostRecentOrigin");
                    changed |= executePendingAddNonMostRecentOrigin();
                    if (this.numRemainingTasks.get() <= bound) {
                        printQueueSwap("executePendingPPSubQuery");
                        changed |= executePendingPPSubQuery();
                    }
                }
            }
            if (PRINT_QUEUE_SWAPS) {
                printDiagnostics();
            }
            return changed;
        }

        /**
         * If the PRINT_QUEUE_SWAPS constant is true then indicate the queue swap to the given queue
         *
         * @param s queue name
         */
        private void printQueueSwap(String s) {
            if (PRINT_QUEUE_SWAPS) {
                System.err.println((System.currentTimeMillis() - startTime) / 1000.0 + " *********** " + s);
            }
        }

        private boolean executePendingAddToSetOrigin() {
            Set<AddToSetOrigin> s = pendingAddToSetOrigin.getAndSet(AnalysisUtil.<AddToSetOrigin> createConcurrentSet());
            boolean changed = false;
            for (AddToSetOrigin t : s) {
                changed = true;
                this.numRemainingTasks.incrementAndGet();
                if (PRINT_DIAGNOSTICS) {
                    this.totalAddToSetTasks.incrementAndGet();
                }
                exec.execute(new RunnablePointsToTask(t));
            }
            return changed;
        }

        private boolean executePendingAddNonMostRecentOrigin() {
            Set<AddNonMostRecentOrigin> s = pendingAddNonMostRecentOrigin.getAndSet(AnalysisUtil.<AddNonMostRecentOrigin> createConcurrentSet());
            boolean changed = false;
            for (AddNonMostRecentOrigin t : s) {
                changed = true;
                this.numRemainingTasks.incrementAndGet();
                if (PRINT_DIAGNOSTICS) {
                    this.totalAddNonMostRecentOriginTasks.incrementAndGet();
                }
                exec.execute(new RunnablePointsToTask(t));
            }
            return changed;
        }

        private boolean executePendingPPSubQuery() {
            Set<ProgramPointSubQuery> s = pendingPPSubQuery.getAndSet(AnalysisUtil.<ProgramPointSubQuery> createConcurrentSet());
            boolean changed = false;
            for (ProgramPointSubQuery sq : s) {
                changed = true;
                this.numRemainingTasks.incrementAndGet();
                if (PRINT_DIAGNOSTICS) {
                    this.totalPPSubQueryTasks.incrementAndGet();
                }
                exec.execute(new RunnablePointsToTask(new PPSubQueryTask(sq)));
            }
            return changed;
        }


        public boolean containsPending() {
            return numRemainingTasks.get() > 0 || !pendingAddNonMostRecentOrigin.get().isEmpty()
                    || !pendingAddToSetOrigin.get().isEmpty() || !pendingPPSubQuery.get().isEmpty();
        }

        public boolean isWorkToFinish() {
            return containsPending() || !approximationFinished;
        }

        public long numRemainingTasks() {
            return numRemainingTasks.get();
        }

        public void waitUntilAllFinished() {
            if (this.isWorkToFinish()) {
                synchronized (this) {
                    try {
                        // XXX could add timeout stuff here
                        this.wait(100000);
                        printDiagnostics();
                    }
                    catch (InterruptedException e) {
                        e.printStackTrace();
                    }
                }
            }
        }

        private void printDiagnostics() {
            if (PRINT_DIAGNOSTICS) {
                StringBuilder sb = new StringBuilder();
                double elapsed = (System.currentTimeMillis() - startTime) / 1000.0;

                // Print queue sizes
                sb.append(elapsed + "--PENDING     ");
                sb.append("numRemainingTasks: " + numRemainingTasks.get() + "; ");
                sb.append("AddToSet: " + pendingAddToSetOrigin.get().size() + "; ");
                sb.append("AddNonMostRecent: " + pendingAddNonMostRecentOrigin.get().size()+ "; ");
                sb.append("PPSubQuery: " + pendingPPSubQuery.get().size() + "\n");

                // Other
                sb.append(elapsed + "--OTHER       ");
                sb.append("approxTime: " + approximationTime.get() + "; ");
                sb.append("approximatedCallSites: " + approximatedCallSites + "; ");
                sb.append("approximatedFieldAssigns: " + approximatedFieldAssigns + "; ");
<<<<<<< HEAD
                sb.append("approxNumInterestingCGNodes: "
                        + g.ppReach.methodReachability.approxNumInterestingDestinations() + "; ");
                sb.append("approxCGNodes: " + g.getApproxCallGraphSize() + "\n");

                // Print number of statements that have been queued
                String f = "StmtAndCtxtNoDelta: %-8d; StmtAndCtxtWithDelta: %-8d; MethodReach: %-8d; AddToSet: %-8d; AddNonMostRecent: %-8d; PPSubQuery: %-8d";
=======
                sb.append("approxCGNodes: " + g.getApproxCallGraphSize() + "\n");

                // Print number of statements that have been queued
                String f = "SaCNoDelta: %-8d; SaCWithDelta: %-8d; MethodTask: %-8d; AddToSet: %-8d; AddNonMostRecent: %-8d; PPTask: %-8d";
>>>>>>> 77f58dd1
                String s = String.format(f,
                                         totalStmtAndCtxtNoDeltaTasks.get(),
                                         totalStmtAndCtxtWithDeltaTasks.get(),
                                         totalMethodReachabilityTasks.get(),
                                         totalAddToSetTasks.get(),
                                         totalAddNonMostRecentOriginTasks.get(),
                                         totalPPSubQueryTasks.get());
                sb.append(elapsed + "--EVER QUEUED ");
                sb.append(s + "\n");

                if (PRINT_NUM_PROCESSED) {
<<<<<<< HEAD
                    sb.append(elapsed + "--PROCESSED   ");
                    s = String.format(f,
=======
                    String fp = "SaCNoDelta: %-8d; SaCWithDelta: %-8d; MethodTask: %-8d; AddToSet: %-8d; AddNonMostRecent: %-8d; PPTask: %-8d; ComputeMeth: %-8d; ComputePP: %-8d";
                    sb.append(elapsed + "--PROCESSED   ");
                    s = String.format(fp,
>>>>>>> 77f58dd1
                                      totalProcessedStmtAndContextNoDelta.get(),
                                      totalProcessedStmtAndContextWithDelta.get(),
                                      totalProcessedMethodReach.get(),
                                      AddToSetOrigin.total.get(),
                                      AddNonMostRecentOrigin.total.get(),
<<<<<<< HEAD
                                      totalProcessedPPSubQuery.get());
                    sb.append(s + "\n");
                    // Number processed since last epoch
                    sb.append(elapsed + "--INCREMENTAL ");
                    s = String.format(f,
                                             processedStmtAndContextNoDelta.getAndSet(0),
                                             processedStmtAndContextWithDelta.getAndSet(0),
                                             processedMethodReach.getAndSet(0),
                                             AddToSetOrigin.count.getAndSet(0),
                                             AddNonMostRecentOrigin.count.getAndSet(0),
                                             processedPPSubQuery.getAndSet(0));
=======
                                      totalProcessedPPSubQuery.get(),
                                      this.g.ppReach.publicComputeMethodReachability.get(),
                                      this.g.ppReach.publicPPQueries.get());
                    sb.append(s + "\n");
                    // Number processed since last epoch
                    sb.append(elapsed + "--INCREMENTAL ");
                    s = String.format(fp,
                                      processedStmtAndContextNoDelta.getAndSet(0),
                                      processedStmtAndContextWithDelta.getAndSet(0),
                                      processedMethodReach.getAndSet(0),
                                      AddToSetOrigin.count.getAndSet(0),
                                      AddNonMostRecentOrigin.count.getAndSet(0),
                                      processedPPSubQuery.getAndSet(0),
                                      this.g.ppReach.publicIncrementalComputeMethodReachability.getAndSet(0),
                                      this.g.ppReach.publicIncrementalPPQueries.getAndSet(0));
>>>>>>> 77f58dd1
                    sb.append(s + "\n");
                }
                System.err.println(sb.toString());
                g.ppReach.printDiagnostics();
            }
        }

        public class RunnablePointsToTask implements Runnable {
            final PointsToTask t;

            RunnablePointsToTask(PointsToTask t) {
                this.t = t;
            }

            @SuppressWarnings("synthetic-access")
            @Override
            public void run() {
                try {
                    t.process(PointsToAnalysisMultiThreaded.this.analysisHandle);
                    ExecutorServiceCounter.this.finishedTask();
                }
                catch (ConcurrentModificationException e) {
                    System.err.println("ConcurrentModificationException!!!");
                    e.printStackTrace();
                    System.exit(0);
                    // No seriously DIE!
                    Runtime.getRuntime().halt(0);
                }
                catch (Throwable t) {
                    System.err.println("Exception " + t);
                    t.printStackTrace();
                    System.exit(0);
                    // No seriously DIE!
                    Runtime.getRuntime().halt(0);
                }
            }

        }

        public class StmtAndContextTask implements PointsToTask {
            private final StmtAndContext sac;
            private final GraphDelta delta;

            public StmtAndContextTask(StmtAndContext stmtAndContext, GraphDelta delta) {
                this.sac = stmtAndContext;
                this.delta = delta;
            }

            @Override
            public void process(PointsToAnalysisHandle analysisHandle) {
                if (PointsToAnalysisMultiThreaded.PRINT_NUM_PROCESSED) {
                    if (delta == null) {
                        processedStmtAndContextNoDelta.incrementAndGet();
                        totalProcessedStmtAndContextNoDelta.incrementAndGet();
                    }
                    else {
                        processedStmtAndContextWithDelta.incrementAndGet();
                        totalProcessedStmtAndContextWithDelta.incrementAndGet();
                    }

                }
                processSaC(sac, delta, ExecutorServiceCounter.this);
            }

        }

        public class MethodReachabilityRecomputeTask implements PointsToTask {
            private final MutableIntSet toRecompute;

            public MethodReachabilityRecomputeTask(MutableIntSet toRecompute) {
                this.toRecompute = toRecompute;
            }

            @Override
            public void process(PointsToAnalysisHandle analysisHandle) {
                if (PointsToAnalysisMultiThreaded.PRINT_NUM_PROCESSED) {
                    processedMethodReach.incrementAndGet();
                    totalProcessedMethodReach.incrementAndGet();
                }
                analysisHandle.pointsToGraph().ppReach.processMethodReachabilityRecomputation(toRecompute);
            }

        }

        public class PPSubQueryTask implements PointsToTask {
            private final ProgramPointSubQuery sq;

            public PPSubQueryTask(ProgramPointSubQuery sq) {
                this.sq = sq;
            }

            @Override
            public void process(PointsToAnalysisHandle analysisHandle) {
                if (PointsToAnalysisMultiThreaded.PRINT_NUM_PROCESSED) {
                    processedPPSubQuery.incrementAndGet();
                    totalProcessedPPSubQuery.incrementAndGet();
                }
                analysisHandle.pointsToGraph().ppReach.processSubQuery(sq);
            }

        }
    }

    /**
     * Get any (statement,context) pairs that depend on the given points-to graph node
     *
     * @param n node to get the dependencies for
     * @return set of dependencies
     */
    private Set<StmtAndContext> getInterestingDependencies(/*PointsToGraphNode*/int n) {
        Set<StmtAndContext> sacs = this.interestingDepedencies.get(n);
        if (sacs == null) {
            return Collections.emptySet();
        }
        return sacs;
    }

    /**
     * Add the (statement, context) pair as a dependency of the points-to graph node. This is an
     * "interesting dependency", meaning that if the points to set of n is modified, then sac will need to be processed
     * again.
     *
     * @param n node the statement depends on
     * @param sac statement and context that depends on <code>n</code>
     * @return true if the dependency did not already exist
     */
    boolean addInterestingDependency(/*PointsToGraphNode*/int n, StmtAndContext sac) {
        // use double checked approach...

        Set<StmtAndContext> s = this.interestingDepedencies.get(n);
        if (s == null) {
            s = AnalysisUtil.createConcurrentSet();
            Set<StmtAndContext> existing = this.interestingDepedencies.putIfAbsent(n, s);
            if (existing != null) {
                s = existing;
            }
        }
        return s.add(sac);
    }

    /**
     * An allocation dependency from InstanceKeyRecency ikr to a depender exists when a modification to the program
     * points set that allocate ikr requires reevaluation of sac.
     *
     * @param ikr instance key to get dependencies for
     * @return set of dependencies consisting of a points-to statement and an action to invoke when a new allocation
     *         occurs
     */
    private Set<AllocationDepender> getAllocationDependencies(/*InstanceKeyRecency*/int ikr) {
        Set<AllocationDepender> sacs = this.allocationDepedencies.get(ikr);
        if (sacs == null) {
            return Collections.emptySet();
        }
        return sacs;
    }

    /**
     * Record that depender needs to be notified if there is a new allocation site for ikr
     */
    boolean addAllocationDependency(/*InstanceKeyRecency*/int ikr, AllocationDepender depender) {
        // use double checked approach...

        Set<AllocationDepender> s = this.allocationDepedencies.get(ikr);
        if (s == null) {
            s = AnalysisUtil.createConcurrentSet();
            Set<AllocationDepender> existing = this.allocationDepedencies.putIfAbsent(ikr, s);
            if (existing != null) {
                s = existing;
            }
        }
        return s.add(depender);
    }

    public class PointsToAnalysisHandleImpl implements PointsToAnalysisHandle {
        PointsToGraph g;
        ExecutorServiceCounter execService;

        public PointsToAnalysisHandleImpl(ExecutorServiceCounter execService) {
            this.execService = execService;
        }
        void setPointsToGraph(PointsToGraph g) {
            this.g = g;
        }

        @Override
        public void submitStmtAndContext(StmtAndContext sac) {
            execService.submitTask(sac);
        }

        @Override
        public void submitStmtAndContext(StmtAndContext sac, GraphDelta delta) {
            execService.submitTask(sac, delta);
        }

        @Override
        public void submitMethodReachabilityRecomputation(MutableIntSet toRecompute) {
            execService.submitMethodReachabilityRecomputeTask(toRecompute);
        }

        @Override
        public void submitAddNonMostRecentTask(AddNonMostRecentOrigin task) {
            if (DELAY_OTHER_TASKS) {
                execService.submitTask(task);
            }
            else {
                task.process(analysisHandle);
            }
        }

        @Override
        public void submitAddToSetTask(AddToSetOrigin task) {
            if (DELAY_OTHER_TASKS) {
                execService.submitTask(task);
            }
            else {
                task.process(analysisHandle);
            }
        }

        @Override
        public void submitReachabilityQuery(ProgramPointSubQuery sq) {
            if (DELAY_OTHER_TASKS) {
                execService.submitTask(sq);
            }
            else {
                g.ppReach.processSubQuery(sq);
            }
        }

        @Override
        public PointsToGraph pointsToGraph() {
            return g;
        }

        @Override
        public void handleChanges(GraphDelta changes) {
            PointsToAnalysisMultiThreaded.this.handleChanges(changes, execService);
        }


        @Override
        public int numThreads() {
            return numThreads;
        }
    }
}<|MERGE_RESOLUTION|>--- conflicted
+++ resolved
@@ -670,19 +670,12 @@
                 sb.append("approxTime: " + approximationTime.get() + "; ");
                 sb.append("approximatedCallSites: " + approximatedCallSites + "; ");
                 sb.append("approximatedFieldAssigns: " + approximatedFieldAssigns + "; ");
-<<<<<<< HEAD
                 sb.append("approxNumInterestingCGNodes: "
                         + g.ppReach.methodReachability.approxNumInterestingDestinations() + "; ");
                 sb.append("approxCGNodes: " + g.getApproxCallGraphSize() + "\n");
 
                 // Print number of statements that have been queued
-                String f = "StmtAndCtxtNoDelta: %-8d; StmtAndCtxtWithDelta: %-8d; MethodReach: %-8d; AddToSet: %-8d; AddNonMostRecent: %-8d; PPSubQuery: %-8d";
-=======
-                sb.append("approxCGNodes: " + g.getApproxCallGraphSize() + "\n");
-
-                // Print number of statements that have been queued
                 String f = "SaCNoDelta: %-8d; SaCWithDelta: %-8d; MethodTask: %-8d; AddToSet: %-8d; AddNonMostRecent: %-8d; PPTask: %-8d";
->>>>>>> 77f58dd1
                 String s = String.format(f,
                                          totalStmtAndCtxtNoDeltaTasks.get(),
                                          totalStmtAndCtxtWithDeltaTasks.get(),
@@ -694,32 +687,14 @@
                 sb.append(s + "\n");
 
                 if (PRINT_NUM_PROCESSED) {
-<<<<<<< HEAD
-                    sb.append(elapsed + "--PROCESSED   ");
-                    s = String.format(f,
-=======
                     String fp = "SaCNoDelta: %-8d; SaCWithDelta: %-8d; MethodTask: %-8d; AddToSet: %-8d; AddNonMostRecent: %-8d; PPTask: %-8d; ComputeMeth: %-8d; ComputePP: %-8d";
                     sb.append(elapsed + "--PROCESSED   ");
                     s = String.format(fp,
->>>>>>> 77f58dd1
                                       totalProcessedStmtAndContextNoDelta.get(),
                                       totalProcessedStmtAndContextWithDelta.get(),
                                       totalProcessedMethodReach.get(),
                                       AddToSetOrigin.total.get(),
                                       AddNonMostRecentOrigin.total.get(),
-<<<<<<< HEAD
-                                      totalProcessedPPSubQuery.get());
-                    sb.append(s + "\n");
-                    // Number processed since last epoch
-                    sb.append(elapsed + "--INCREMENTAL ");
-                    s = String.format(f,
-                                             processedStmtAndContextNoDelta.getAndSet(0),
-                                             processedStmtAndContextWithDelta.getAndSet(0),
-                                             processedMethodReach.getAndSet(0),
-                                             AddToSetOrigin.count.getAndSet(0),
-                                             AddNonMostRecentOrigin.count.getAndSet(0),
-                                             processedPPSubQuery.getAndSet(0));
-=======
                                       totalProcessedPPSubQuery.get(),
                                       this.g.ppReach.publicComputeMethodReachability.get(),
                                       this.g.ppReach.publicPPQueries.get());
@@ -735,7 +710,6 @@
                                       processedPPSubQuery.getAndSet(0),
                                       this.g.ppReach.publicIncrementalComputeMethodReachability.getAndSet(0),
                                       this.g.ppReach.publicIncrementalPPQueries.getAndSet(0));
->>>>>>> 77f58dd1
                     sb.append(s + "\n");
                 }
                 System.err.println(sb.toString());
