package analysis.pointer.engine;

import java.lang.management.ManagementFactory;
import java.util.Collections;
import java.util.ConcurrentModificationException;
import java.util.HashSet;
import java.util.Set;
import java.util.concurrent.ExecutorService;
import java.util.concurrent.ForkJoinPool;
import java.util.concurrent.TimeUnit;
import java.util.concurrent.atomic.AtomicLong;

import main.AccrueAnalysisMain;
import util.intmap.ConcurrentIntHashMap;
import util.intmap.ConcurrentIntMap;
import util.intmap.IntMap;
import util.intset.ConcurrentIntHashSet;
import analysis.AnalysisUtil;
import analysis.pointer.analyses.HeapAbstractionFactory;
import analysis.pointer.graph.AddNonMostRecentOrigin;
import analysis.pointer.graph.AddToSetOriginMaker.AddToSetOrigin;
import analysis.pointer.graph.AllocationDepender;
import analysis.pointer.graph.GraphDelta;
import analysis.pointer.graph.PointsToGraph;
import analysis.pointer.graph.ProgramPointReachability.SubQuery;
import analysis.pointer.graph.ReachabilityQueryOrigin;
import analysis.pointer.registrar.StatementRegistrar;
import analysis.pointer.registrar.StatementRegistrar.StatementListener;
import analysis.pointer.statements.PointsToStatement;

import com.ibm.wala.classLoader.IMethod;
import com.ibm.wala.ipa.callgraph.Context;
import com.ibm.wala.util.intset.IntIterator;
import com.ibm.wala.util.intset.MutableIntSet;

public class PointsToAnalysisMultiThreaded extends PointsToAnalysis {
    /**
     * An interesting dependency from node n to StmtAndContext sac exists when a modification to the pointstoset of n
     * (i.e., if n changes to point to more things) requires reevaluation of sac. Many dependencies are just copy
     * dependencies (which are not interesting dependencies).
     */
    private ConcurrentIntMap<Set<StmtAndContext>> interestingDepedencies = PointsToAnalysisMultiThreaded.makeConcurrentIntMap();

    /**
     * An allocation dependency from InstanceKeyRecency ikr to StmtAndContext sac exists when a modification to the
     * program points set that allocate ikr requires reevaluation of sac.
     */
    private ConcurrentIntMap<Set<AllocationDepender>> allocationDepedencies = PointsToAnalysisMultiThreaded.makeConcurrentIntMap();

    /**
     * Useful handle to pass around.
     */
    private PointsToAnalysisHandleImpl analysisHandle;

    /**
     * If true then the analysis will reprocess all points-to statements after reaching a fixed point to make sure there
     * are no changes.
     */
    private static boolean paranoidMode = false;

    int numThreads() {
        //return 1;
        return Runtime.getRuntime().availableProcessors();
    }

    public PointsToAnalysisMultiThreaded(HeapAbstractionFactory haf) {
        super(haf);
    }

    @Override
    public PointsToGraph solve(StatementRegistrar registrar) {
        return this.solveConcurrently(registrar, false);
    }

    @Override
    public PointsToGraph solveAndRegister(StatementRegistrar onlineRegistrar) {
        onlineRegistrar.registerMethod(AnalysisUtil.getFakeRoot());
        return this.solveConcurrently(onlineRegistrar, true);
    }

    public PointsToGraph solveConcurrently(final StatementRegistrar registrar, final boolean registerOnline) {
        System.err.println("Starting points to engine using " + this.haf + "(multithreaded)");
        long startTime = System.currentTimeMillis();


        final ExecutorServiceCounter execService = new ExecutorServiceCounter(new ForkJoinPool(this.numThreads()));

        DependencyRecorder depRecorder = new DependencyRecorder() {

            @Override
            public void recordRead(int n, StmtAndContext sac) {
                addInterestingDependency(n, sac);
            }

            @Override
            public void recordAllocationDependency(int ikr, AllocationDepender origin) {
                addAllocationDependency(ikr, origin);
            }

            @Override
            public void startCollapseNode(int n, int rep) {
                // add the new dependencies.
                Set<StmtAndContext> deps = interestingDepedencies.get(n);
                if (deps != null) {
                    for (StmtAndContext depSac : deps) {
                        addInterestingDependency(rep, depSac);
                    }
                }
            }

            @Override
            public void finishCollapseNode(int n, int rep) {
                // remove the old dependency.
                Set<StmtAndContext> deps = interestingDepedencies.get(n);
                if (deps != null) {
                    interestingDepedencies.remove(n);
                }
            }

            @Override
            public void recordNewContext(IMethod callee, Context calleeContext) {
                if (registerOnline) {
                    // Add statements for the given method to the registrar
                    registrar.registerMethod(callee);
                }

                for (PointsToStatement stmt : registrar.getStatementsForMethod(callee)) {
                    StmtAndContext newSaC = new StmtAndContext(stmt, calleeContext);
                    execService.submitTask(newSaC);
                }
            }

        };



        this.analysisHandle = new PointsToAnalysisHandleImpl(execService);

        final PointsToGraph g = new PointsToGraph(registrar, this.haf, depRecorder, analysisHandle);
        execService.setGraphAndRegistrar(g, registrar);
        this.analysisHandle.setPointsToGraph(g);

        // Add initial contexts
        for (IMethod m : registrar.getInitialContextMethods()) {
            for (PointsToStatement s : registrar.getStatementsForMethod(m)) {
                for (Context c : g.getContexts(s.getMethod())) {
                    StmtAndContext sac = new StmtAndContext(s, c);
                    execService.submitTask(sac);
                }
            }
        }

        if (registerOnline) {
            StatementListener stmtListener = new StatementListener() {

                @Override
                public void newStatement(PointsToStatement stmt) {
                    if (stmt.getMethod().equals(registrar.getEntryPoint())) {
                        // it's a new special instruction. Let's make sure it gets evaluated.
                        execService.submitTask(new StmtAndContext(stmt, haf.initialContext()));
                    }

                }

            };
            registrar.setStatementListener(stmtListener);
        }

        // start up...
        while (execService.containsPending()) {
            execService.waitUntilAllFinished();
        }

        // all the tasks are done.
        // Shut down the executer service
        execService.shutdownAndAwaitTermination();

        long endTime = System.currentTimeMillis();
        long totalTime = endTime - startTime;
        if (AccrueAnalysisMain.testMode) {
            System.out.println(totalTime / 1000.0);
        }
        System.err.println("\n\n  ***************************** \n\n");
        System.err.println("   Total time             : " + totalTime / 1000.0 + "s.");
        System.err.println("   Number of threads used : " + this.numThreads());
        System.err.println("   Num graph source nodes : " + g.numPointsToGraphNodes());
        if (!AccrueAnalysisMain.testMode) {
            IntMap<MutableIntSet> graph = g.getPointsToGraph();
            IntIterator nodes = graph.keyIterator();
            long totalEdges = 0;
            while (nodes.hasNext()) {
                MutableIntSet s = graph.get(nodes.next());
                totalEdges += s.size();
            }
            System.err.println("   Num graph edges        : " + totalEdges);

<<<<<<< HEAD
        registrar.dumpProgramPointSuccGraphToFile("tests/programPointSuccGraph");
        g.dumpPointsToGraphToFile("tests/pointsToGraph");

=======
            //        System.err.println("   Cycles removed         : " + g.cycleRemovalCount() + " nodes");
            System.gc();
            System.err.println("   Memory utilization     : "
                    + (ManagementFactory.getMemoryMXBean().getHeapMemoryUsage().getUsed() / 1000000) + "MB");
            System.err.println("\n\n");
        }
>>>>>>> 242eaeef
        if (paranoidMode) {
            // check that nothing went wrong, and that we have indeed reached a fixed point.
            this.processAllStatements(g, registrar);
        }

        g.constructionFinished();
        if (!AccrueAnalysisMain.testMode) {
            System.gc();
            System.err.println("   Memory post compression: "
                    + (ManagementFactory.getMemoryMXBean().getHeapMemoryUsage().getUsed() / 1000000) + "MB");
            System.err.println("\n\n");
        }

        return g;
    }


    void processSaC(StmtAndContext sac, GraphDelta delta, ExecutorServiceCounter execService) {
        PointsToStatement s = sac.stmt;
        Context c = sac.context;

        GraphDelta changes = s.process(c, this.haf, execService.g, delta, execService.registrar, sac);

        handleChanges(changes, execService);
    }

    private void handleChanges(GraphDelta changes, ExecutorServiceCounter execService) {
        if (changes.isEmpty()) {
            // nothing to do.
            return;
        }
        Set<ReachabilityQueryOrigin> reprocess = execService.g.ppReach.checkPointsToGraphDelta(changes);
        Set<StmtAndContext> seenSacs = new HashSet<>();
        for (ReachabilityQueryOrigin tasks : reprocess) {
            // run the task, but with an empty delta to force the appropriate reading of
            // kill nodes.
            tasks.trigger(this.analysisHandle);
            StmtAndContext sacOrigin = tasks.getStmtAndContext();
            if (sacOrigin != null) {
                seenSacs.add(sacOrigin);
            }
        }


        IntIterator iter = changes.domainIterator();
        while (iter.hasNext()) {
            int n = iter.next();
            for (StmtAndContext depSaC : this.getInterestingDependencies(n)) {
                if (!seenSacs.contains(depSaC)) {
                    execService.submitTask(depSaC, changes);
                    seenSacs.add(depSaC);
                }
            }
        }
        iter = changes.newAllocationSitesIterator();
        while (iter.hasNext()) {
            int ikr = iter.next();
            for (AllocationDepender depSaC : this.getAllocationDependencies(ikr)) {
                StmtAndContext s = depSaC.getStmtAndContext();

                if ((s == null || !seenSacs.contains(s)) && !reprocess.contains(depSaC)) {
                    depSaC.trigger(this.analysisHandle, changes);
                }
            }
        }
    }


    class ExecutorServiceCounter {
        public PointsToGraph g;
        public StatementRegistrar registrar;
        private ExecutorService exec;

        /**
         * The number of tasks currently to be executed
         */
        private AtomicLong numTasks;

        /*
         * The following fields are for statistics purposes
         */
        private AtomicLong totalTasksNoDelta;
        private AtomicLong totalTasksWithDelta;

        public ExecutorServiceCounter(ExecutorService exec) {
            this.exec = exec;
            this.numTasks = new AtomicLong(0);
            this.totalTasksNoDelta = new AtomicLong(0);
            this.totalTasksWithDelta = new AtomicLong(0);
        }


        public void setGraphAndRegistrar(PointsToGraph g, StatementRegistrar registrar) {
            this.g = g;
            this.registrar = registrar;

        }

        public void shutdownAndAwaitTermination() {
            exec.shutdown();
            boolean finished = false;
            // keep waiting until we successfully finish all the outstanding tasks
            do {
                try {
                    finished = exec.awaitTermination(Long.MAX_VALUE, TimeUnit.HOURS);
                }
                catch (InterruptedException e) {
                    e.printStackTrace();
                }
            } while (!finished);

        }

        public void submitTask(StmtAndContext sac) {
            submitTask(sac, null);
        }

        public void submitTask(StmtAndContext sac, GraphDelta delta) {
            this.numTasks.incrementAndGet();
            if (delta == null) {
                this.totalTasksNoDelta.incrementAndGet();
            }
            else {
                this.totalTasksWithDelta.incrementAndGet();
            }
            exec.execute(new RunnableStmtAndContext(sac, delta));
        }

        public void finishedTask() {
            if (this.numTasks.decrementAndGet() == 0) {
                // Notify anyone that was waiting.
                synchronized (this) {
                    this.notifyAll();
                }
            }
        }

        public boolean containsPending() {
            return numTasks.get() > 0;
        }

        public long numRemainingTasks() {
            return numTasks.get();
        }

        public void waitUntilAllFinished() {
            if (this.containsPending()) {
                synchronized (this) {
                    try {
                        // XXX could add timeout stuff here
                        this.wait();
                    }
                    catch (InterruptedException e) {
                        e.printStackTrace();
                    }
                }
            }
        }

        public class RunnableStmtAndContext implements Runnable {
            private final StmtAndContext sac;
            private final GraphDelta delta;

            public RunnableStmtAndContext(StmtAndContext stmtAndContext, GraphDelta delta) {
                this.sac = stmtAndContext;
                this.delta = delta;
            }

            @Override
            public void run() {
                try {
                    processSaC(sac, delta, ExecutorServiceCounter.this);
                    ExecutorServiceCounter.this.finishedTask();
                }
                catch (ConcurrentModificationException e) {
                    System.err.println("ConcurrentModificationException!!!");
                    e.printStackTrace();
                    System.exit(0);
                    // No seriously DIE!
                    Runtime.getRuntime().halt(0);
                }
            }
        }
    }

    /**
     * Loop through and process all the points-to statements in the registrar.
     *
     * @param g points-to graph (may be modified)
     * @param registrar points-to statement registrar
     * @return true if the points-to graph changed
     */
    private boolean processAllStatements(PointsToGraph g, StatementRegistrar registrar) {
        boolean changed = false;
        System.err.println("Processing all statements for good luck: " + registrar.size() + " from "
                + registrar.getRegisteredMethods().size() + " methods");
        int failcount = 0;
        for (IMethod m : registrar.getRegisteredMethods()) {
            for (PointsToStatement s : registrar.getStatementsForMethod(m)) {
                for (Context c : g.getContexts(s.getMethod())) {
                    GraphDelta d = s.process(c, this.haf, g, null, registrar, new StmtAndContext(s, c));
                    if (d == null) {
                        throw new RuntimeException("s returned null " + s.getClass() + " : " + s);
                    }
                    changed |= !d.isEmpty();
                    if (!d.isEmpty()) {
                        System.err.println("uhoh Failed on (" + s.getClass() + ")" + s + "\n    Delta is " + d);
                        failcount++;
                        if (failcount > 10) {
                            System.err.println("\nThere may be more failures, but exiting now...");
                            System.exit(1);
                        }
                    }
                }
            }
        }
        return changed;
    }

    /**
     * Get any (statement,context) pairs that depend on the given points-to graph node
     *
     * @param n node to get the dependencies for
     * @return set of dependencies
     */
    private Set<StmtAndContext> getInterestingDependencies(/*PointsToGraphNode*/int n) {
        Set<StmtAndContext> sacs = this.interestingDepedencies.get(n);
        if (sacs == null) {
            return Collections.emptySet();
        }
        return sacs;
    }

    /**
     * Add the (statement, context) pair as a dependency of the points-to graph node. This is an
     * "interesting dependency", meaning that if the points to set of n is modified, then sac will need to be processed
     * again.
     *
     * @param n node the statement depends on
     * @param sac statement and context that depends on <code>n</code>
     * @return true if the dependency did not already exist
     */
    boolean addInterestingDependency(/*PointsToGraphNode*/int n, StmtAndContext sac) {
        // use double checked approach...

        Set<StmtAndContext> s = this.interestingDepedencies.get(n);
        if (s == null) {
            s = AnalysisUtil.createConcurrentSet();
            Set<StmtAndContext> existing = this.interestingDepedencies.putIfAbsent(n, s);
            if (existing != null) {
                s = existing;
            }
        }
        return s.add(sac);
    }

    /**
     * XXX
     */
    private Set<AllocationDepender> getAllocationDependencies(/*InstanceKeyRecency*/int ikr) {
        Set<AllocationDepender> sacs = this.allocationDepedencies.get(ikr);
        if (sacs == null) {
            return Collections.emptySet();
        }
        return sacs;
    }

    /**
     * Record that depender needs to be notified if there is a new allocation site for ikr
     */
    boolean addAllocationDependency(/*InstanceKeyRecency*/int ikr, AllocationDepender depender) {
        // use double checked approach...

        Set<AllocationDepender> s = this.allocationDepedencies.get(ikr);
        if (s == null) {
            s = AnalysisUtil.createConcurrentSet();
            Set<AllocationDepender> existing = this.allocationDepedencies.putIfAbsent(ikr, s);
            if (existing != null) {
                s = existing;
            }
        }
        return s.add(depender);
    }

    public static MutableIntSet makeConcurrentIntSet() {
        return new ConcurrentIntHashSet(16, 0.75f, Runtime.getRuntime().availableProcessors());
    }

    public static <T> ConcurrentIntMap<T> makeConcurrentIntMap() {
        return new ConcurrentIntHashMap<>(16, 0.75f, Runtime.getRuntime().availableProcessors());
    }

    /**
     * Set the analysis to reprocess all statements (single-threaded) after running the multi-threaded analysis.
     *
     * @param reprocessAllStatements if true then reprocess all statements after reaching a fixed point
     */
    public static void setParanoidMode(boolean reprocessAllStatements) {
        paranoidMode = reprocessAllStatements;
    }

    public class PointsToAnalysisHandleImpl implements PointsToAnalysisHandle {
        PointsToGraph g;
        ExecutorServiceCounter execService;

        public PointsToAnalysisHandleImpl(ExecutorServiceCounter execService) {
            this.execService = execService;
        }
        void setPointsToGraph(PointsToGraph g) {
            this.g = g;
        }
        @Override
        public void submitStmtAndContext(StmtAndContext sac) {
            execService.submitTask(sac);
        }

        @Override
        public void submitAddNonMostRecentTask(AddNonMostRecentOrigin task) {
            task.process(this);
        }

        @Override
        public void submitAddToSetTask(AddToSetOrigin task) {
            task.process(this);
        }

        @Override
        public void submitReachabilityQuery(SubQuery sq) {
            g.ppReach.processSubQuery(sq);
        }

        @Override
        public PointsToGraph pointsToGraph() {
            return g;
        }

        @Override
        public void handleChanges(GraphDelta changes) {
            PointsToAnalysisMultiThreaded.this.handleChanges(changes, execService);
        }
    }

}<|MERGE_RESOLUTION|>--- conflicted
+++ resolved
@@ -13,7 +13,6 @@
 import main.AccrueAnalysisMain;
 import util.intmap.ConcurrentIntHashMap;
 import util.intmap.ConcurrentIntMap;
-import util.intmap.IntMap;
 import util.intset.ConcurrentIntHashSet;
 import analysis.AnalysisUtil;
 import analysis.pointer.analyses.HeapAbstractionFactory;
@@ -185,27 +184,18 @@
         System.err.println("   Number of threads used : " + this.numThreads());
         System.err.println("   Num graph source nodes : " + g.numPointsToGraphNodes());
         if (!AccrueAnalysisMain.testMode) {
-            IntMap<MutableIntSet> graph = g.getPointsToGraph();
-            IntIterator nodes = graph.keyIterator();
-            long totalEdges = 0;
-            while (nodes.hasNext()) {
-                MutableIntSet s = graph.get(nodes.next());
-                totalEdges += s.size();
-            }
-            System.err.println("   Num graph edges        : " + totalEdges);
-
-<<<<<<< HEAD
-        registrar.dumpProgramPointSuccGraphToFile("tests/programPointSuccGraph");
-        g.dumpPointsToGraphToFile("tests/pointsToGraph");
-
-=======
             //        System.err.println("   Cycles removed         : " + g.cycleRemovalCount() + " nodes");
             System.gc();
             System.err.println("   Memory utilization     : "
                     + (ManagementFactory.getMemoryMXBean().getHeapMemoryUsage().getUsed() / 1000000) + "MB");
             System.err.println("\n\n");
-        }
->>>>>>> 242eaeef
+
+            registrar.dumpProgramPointSuccGraphToFile("tests/programPointSuccGraph");
+            g.dumpPointsToGraphToFile("tests/pointsToGraph");
+        }
+
+
+
         if (paranoidMode) {
             // check that nothing went wrong, and that we have indeed reached a fixed point.
             this.processAllStatements(g, registrar);
