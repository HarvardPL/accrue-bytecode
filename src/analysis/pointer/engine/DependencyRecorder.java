--- conflicted
+++ resolved
@@ -24,11 +24,7 @@
     void startCollapseNode(int n, int rep);
 
     /**
-<<<<<<< HEAD
-     * Record that we have finished collapsing n and it will now be represented by rep.
-=======
      * Record that we have finished collapsing n.
->>>>>>> 8ed52d1d
      *
      * @param n
      */
