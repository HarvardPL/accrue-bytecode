--- conflicted
+++ resolved
@@ -123,17 +123,11 @@
         LinkedList<OrderedPair<StmtAndContext, GraphDelta>> queue = new LinkedList<>();
 
         // Add initial contexts
-<<<<<<< HEAD
-        for (PointsToStatement s : registrar.getAllStatements()) {
-            for (Context c : g.getContexts(s.getMethod())) {
-                queue.addLast(new OrderedPair<StmtAndContext, GraphDelta>(new StmtAndContext(s, c), null));
-=======
         for (IMethod m : registrar.getInitialContextMethods()) {
             for (PointsToStatement s : registrar.getStatementsForMethod(m)) {
                 for (Context c : g.getContexts(s.getMethod())) {
-                    q.add(new StmtAndContext(s, c));
-                }
->>>>>>> 29d28f4e
+                    queue.addLast(new OrderedPair<StmtAndContext, GraphDelta>(new StmtAndContext(s, c), null));
+                }
             }
         }
 
@@ -312,18 +306,10 @@
         // combine the initial changes with the massive delta
         massiveDelta = massiveDelta.combine(initialChanges);
 
-<<<<<<< HEAD
         // Now we handle all the interesting dependencies, using the massive delta
         for (PointsToGraphNode n : massiveDelta.domain()) {
             for (StmtAndContext depsac : getInterestingDependencies(n)) {
                 queue.addLast(new OrderedPair<>(depsac, massiveDelta));
-=======
-            if (numProcessed % 100000 == 0) {
-                System.err.println("PROCESSED: " + numProcessed
-                                                + (outputLevel >= 1 ? " (" + visited.size() + " unique)" : "") + " in "
-                                                + (System.currentTimeMillis() - startTime) / 1000 + "s");
-                System.err.println("  current graph size: " + g.getNodes().size() + " nodes ");
->>>>>>> 29d28f4e
             }
         }
     }
@@ -384,9 +370,7 @@
         }
         i++;
         iterations.put(s, i);
-<<<<<<< HEAD
-=======
-        if (i >= 100) {
+        if (i >= 10000) {
             for (StmtAndContext sac : iterations.keySet()) {
                 int iter = iterations.get(sac);
                 String iterString = String.valueOf(iter);
@@ -402,7 +386,6 @@
             }
             throw new RuntimeException("Analyzed the same statement and context " + i + " times: " + s);
         }
->>>>>>> 29d28f4e
         return i;
     }
 
@@ -417,30 +400,25 @@
      */
     private boolean processAllStatements(PointsToGraph g, StatementRegistrar registrar) {
         boolean changed = false;
-<<<<<<< HEAD
-        System.err.println("Processing all statements for good luck: " + registrar.getAllStatements().size());
+        System.err.println("Processing all statements for good luck: " + registrar.size());
         int failcount = 0;
-        for (PointsToStatement s : registrar.getAllStatements()) {
-            for (Context c : g.getContexts(s.getMethod())) {
-                GraphDelta d = s.process(c, haf, g, null, registrar);
-                if (d == null) {
-                    throw new RuntimeException("s returned null " + s.getClass() + " : " + s);
-                }
-                changed |= !d.isEmpty();
-                if (!d.isEmpty()) {
-
-                    System.err.println("uhoh Failed on " + s + "\n    Delta is " + d);
-                    failcount++;
-                    if (failcount > 10) {
-                        System.err.println("\nThere may be more failures, but exiting now...");
-                        System.exit(1);
-                    }
-=======
         for (IMethod m : registrar.getRegisteredMethods()) {
             for (PointsToStatement s : registrar.getStatementsForMethod(m)) {
                 for (Context c : g.getContexts(s.getMethod())) {
-                    changed |= s.process(c, haf, g, registrar);
->>>>>>> 29d28f4e
+                    GraphDelta d = s.process(c, haf, g, null, registrar);
+                    if (d == null) {
+                        throw new RuntimeException("s returned null " + s.getClass() + " : " + s);
+                    }
+                    changed |= !d.isEmpty();
+                    if (!d.isEmpty()) {
+
+                        System.err.println("uhoh Failed on " + s + "\n    Delta is " + d);
+                        failcount++;
+                        if (failcount > 10) {
+                            System.err.println("\nThere may be more failures, but exiting now...");
+                            System.exit(1);
+                        }
+                    }
                 }
             }
         }
