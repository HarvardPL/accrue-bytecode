package analysis.pointer.engine;

import java.util.Collections;
import java.util.HashMap;
import java.util.HashSet;
import java.util.Iterator;
import java.util.LinkedHashSet;
import java.util.LinkedList;
import java.util.Map;
import java.util.Random;
import java.util.Set;

import util.OrderedPair;
import util.print.PrettyPrinter;
import analysis.AnalysisUtil;
import analysis.pointer.analyses.HeapAbstractionFactory;
import analysis.pointer.graph.GraphDelta;
import analysis.pointer.graph.PointsToGraph;
import analysis.pointer.graph.PointsToGraphNode;
import analysis.pointer.registrar.StatementRegistrar;
import analysis.pointer.statements.PointsToStatement;

import com.ibm.wala.classLoader.IMethod;
import com.ibm.wala.ipa.callgraph.Context;

/**
 * Single-threaded implementation of a points-to graph solver. Given a set of constraints, {@link PointsToStatement}s,
 * compute the fixed point.
 */
public class PointsToAnalysisSingleThreaded extends PointsToAnalysis {

    /**
     * An interesting dependency from node n to StmtAndContext sac exists when a modification to the pointstoset of n
     * (i.e., if n changes to point to more things) requires reevaluation of sac. Many dependencies are just copy
     * dependencies (which are not interesting dependencies).
     */
    private Map<PointsToGraphNode, Set<StmtAndContext>> interestingDepedencies =
            new HashMap<PointsToGraphNode, Set<StmtAndContext>>();

    /**
     * Counters to detect infinite loops
     */
    private final Map<StmtAndContext, Integer> iterations = new HashMap<>();

    /**
     * If true then a debug pass will be run after the analysis reaches a fixed point
     */
    public static boolean DEBUG_SOLVED = false;

    /**
     * New pointer analysis engine
     * 
     * @param haf
     *            Abstraction factory for this points-to analysis
     */
    public PointsToAnalysisSingleThreaded(HeapAbstractionFactory haf) {
        super(haf);
    }

    @Override
    public PointsToGraph solve(StatementRegistrar registrar) {
        return solveSmarter(registrar, false);
    }

    public PointsToGraph solveAndRegister(StatementRegistrar onlineRegistrar) {
        onlineRegistrar.registerMethod(AnalysisUtil.getFakeRoot());
        return solveSmarter(onlineRegistrar, true);
    }

    /**
     * Slow naive implementation suitable for testing
     * 
     * @param registrar
     *            Point-to statement registrar
     * 
     * @return Points-to graph
     */
    @Deprecated
    public PointsToGraph solveSimple(StatementRegistrar registrar) {
        PointsToGraph g = new PointsToGraph(registrar, haf);

        boolean changed = true;
        int count = 0;
        while (changed) {
            changed = processAllStatements(g, registrar);
            count++;
            if (count % 100 == 0) {
                break;
            }
        }
        System.err.println(count + " iterations ");
        return g;
    }

    /**
     * Generate a points-to graph by tracking dependencies and only analyzing statements that are reachable from the
     * entry point
     * 
     * @param registrar
     *            points-to statement registrar
     * @param registerOnline
     *            Whether to generate points-to statements during the points-to analysis, otherwise the registrar will
     *            already be populated
     * @return Points-to graph
     */
    public PointsToGraph solveSmarter(StatementRegistrar registrar,
            boolean registerOnline) {
        PointsToGraph g = new PointsToGraph(registrar, haf);
        System.err.println("Starting points to engine using " + haf);
        long startTime = System.currentTimeMillis();

<<<<<<< HEAD
        LinkedList<OrderedPair<StmtAndContext, GraphDelta>> queue =
                new LinkedList<>();
=======
        Random rnd = new Random(1636);
        LinkedList<OrderedPair<StmtAndContext, GraphDelta>> queue = new LinkedList<>();
>>>>>>> 69b81590

        // Add initial contexts
        for (PointsToStatement s : registrar.getAllStatements()) {
            for (Context c : g.getContexts(s.getMethod())) {
                queue.addLast(new OrderedPair<StmtAndContext, GraphDelta>(new StmtAndContext(s,
                                                                                             c),
                                                                          null));
            }
        }

<<<<<<< HEAD
        GraphDelta accumulatedChanges = new GraphDelta(g);
=======
        int front = 0;
        int back = 0;
>>>>>>> 69b81590
        int numProcessed = 0;
        long nextMilestone = startTime + 30 * 1000;
        Set<StmtAndContext> visited = new HashSet<>();
        while (!queue.isEmpty()) {
            // get the next sac, and the delta for it.
<<<<<<< HEAD
            OrderedPair<StmtAndContext, GraphDelta> next = queue.removeFirst();
//            OrderedPair<StmtAndContext, GraphDelta> next = queue.removeLast();
=======
            OrderedPair<StmtAndContext, GraphDelta> next;
            if (queue.size() < 10000 && rnd.nextInt(10000) == 0) {
                next = queue.removeFirst();
                front++;
            }
            else {
                next = queue.removeLast();
                back++;
            }
>>>>>>> 69b81590
            StmtAndContext sac = next.fst();
            GraphDelta delta = next.snd();
            incrementCounter(sac);
            numProcessed++;
            if (outputLevel >= 1) {
                visited.add(sac);
            }

            GraphDelta changed =
                    processSaC(sac, delta, g, registrar, queue, registerOnline);

            handleChanges(queue, changed, g);

<<<<<<< HEAD
            long currTime = System.currentTimeMillis();
            if (currTime > nextMilestone) {
                nextMilestone = nextMilestone + 1000 * 30; // 30 seconds 
                System.err.println("PROCESSED: "
                        + numProcessed
                        + (outputLevel >= 1 ? " (" + visited.size()
                                + " unique)" : "") + " in "
                        + (currTime - startTime) / 1000 + "s;  graph is "
                        + g.getBaseNodes().size() + " base nodes"
                        + "; queue is " + queue.size());
=======
            if (numProcessed % 100000 == 0) {
                System.err.println("PROCESSED: " + numProcessed
                                                + (outputLevel >= 1 ? " (" + visited.size() + " unique)" : "") + " in "
                                                + (System.currentTimeMillis() - startTime) / 1000 + "s;  graph is "
                                                + g.getNodes().size() + " nodes; queue is " + queue.size()
                                                + "; front / back = " + front + " / " + back + " = "
                                                + ((float) front / back));
                front = back = 0;
>>>>>>> 69b81590
            }
        }

        long endTime = System.currentTimeMillis();
        System.err.println("Processed " + numProcessed
                + " (statement, context) pairs"
                + (outputLevel >= 1 ? " (" + visited.size() + " unique)" : "")
                + ". It took " + (endTime - startTime) + "ms.");

        processAllStatements(g, registrar);
        if (outputLevel >= 5) {
            System.err.println("****************************** CHECKING ******************************");
            PointsToGraph.DEBUG = true;
            DEBUG_SOLVED = true;
            processAllStatements(g, registrar);
        }
        return g;
    }

    private GraphDelta processSaC(StmtAndContext sac, GraphDelta delta,
            PointsToGraph g, StatementRegistrar registrar,
            LinkedList<OrderedPair<StmtAndContext, GraphDelta>> queue,
            boolean registerOnline) {
        PointsToStatement s = sac.stmt;
        Context c = sac.context;

        if (outputLevel >= 3) {
            System.err.println("\tPROCESSING: " + sac);
        }
        GraphDelta changed = s.process(c, haf, g, delta, registrar);

        // Get the changes from the graph
        Map<IMethod, Set<Context>> newContexts = g.getAndClearNewContexts();
        Set<PointsToGraphNode> readNodes = g.getAndClearReadNodes();

        // Add new contexts
        for (IMethod m : newContexts.keySet()) {
            if (outputLevel >= 4) {
                System.err.println("\tNEW CONTEXTS for "
                        + PrettyPrinter.methodString(m));
                for (Context context : newContexts.get(m)) {
                    System.err.println("\t" + context);
                }
            }

            if (registerOnline) {
                // Add statements for the given method to the registrar
                registrar.registerMethod(m);
            }

            for (PointsToStatement stmt : registrar.getStatementsForMethod(m)) {
                if (outputLevel >= 4) {
                    System.err.println("\t\tADDING " + stmt);
                }

                for (Context context : newContexts.get(m)) {
                    // these are new contexts, so use null for the delta
                    queue.addLast(new OrderedPair<StmtAndContext, GraphDelta>(new StmtAndContext(stmt,
                                                                                                 context),
                                                                              null));
                }
            }
        }

        if (outputLevel >= 4 && !readNodes.isEmpty()) {
            System.err.println("\tREAD:");
            for (PointsToGraphNode read : readNodes) {
                System.err.println("\t\t" + read);
            }
        }

        // Now add the dependencies.

        // Read nodes are nodes that the current statement depends on
        for (PointsToGraphNode n : readNodes) {
            addInterestingDependency(n, sac);
        }

        if (outputLevel >= 4 && !changed.isEmpty()) {
            // for (PointsToGraphNode n : changed.domain()) {
            // System.err.println("\tCHANGED: " + n + "(now " + g.getPointsToSet(n) + ")");
            // g.getAndClearReadNodes();// clear the read nodes so the read above wasn't significant.
            // if (!getInterestingDependencies(n).isEmpty()) {
            // System.err.println("\tDEPS:");
            // for (StmtAndContext dep : getInterestingDependencies(n)) {
            // System.err.println("\t\t" + dep);
            // }
            // }
            // }
        }
        return changed;
    }

<<<<<<< HEAD
    private void handleChanges(
            LinkedList<OrderedPair<StmtAndContext, GraphDelta>> queue,
            GraphDelta changes, PointsToGraph g) {
        // Handle all the interesting dependencies
        Iterator<PointsToGraphNode> iter = changes.domainIterator();
        while (iter.hasNext()) {
            PointsToGraphNode n = iter.next();
=======
    private void handleChanges(LinkedList<OrderedPair<StmtAndContext, GraphDelta>> queue, GraphDelta initialChanges,
                                    PointsToGraph g) {
        // handleChangesMassiveDelta(queue, initialChanges, g);
        handleChangesSmallDeltas(queue, initialChanges, g);
    }
    private void handleChangesMassiveDelta(LinkedList<OrderedPair<StmtAndContext, GraphDelta>> queue,
                                    GraphDelta initialChanges, PointsToGraph g) {
        // First, we will handle the copy dependencies, and build up one massive delta to use for all of the interesting
        // dependencies.
        GraphDelta massiveDelta = new GraphDelta();

        // Do a work queue to handle all the copy dependencies.
        ArrayList<GraphDelta> changesQ = new ArrayList<>();
        changesQ.add(initialChanges);

        while (!changesQ.isEmpty()) {
            GraphDelta changes = changesQ.remove(changesQ.size() - 1);

            // Copy dependencies...
            for (PointsToGraphNode src : changes.domain()) {
                Map<PointsToGraphNode, Set<OrderedPair<TypeFilter, StmtAndContext>>> m = this.copyDepedencies.get(src);
                if (m != null) {
                    for (PointsToGraphNode trg : m.keySet()) {
                        for (OrderedPair<TypeFilter, StmtAndContext> p : m.get(trg)) {
                            TypeFilter filter = p.fst();
                            GraphDelta newChanges;
                            if (filter == null) {
                                newChanges = g.copyEdgesWithDelta(src, trg, changes);
                            }
                            else {
                                newChanges = g.copyFilteredEdgesWithDelta(src, filter, trg, changes);
                            }
                            if (!newChanges.isEmpty()) {
                                massiveDelta = massiveDelta.combine(newChanges);
                                changesQ.add(newChanges);
                            }
                        }
                    }
                }
            }
        }
        // combine the initial changes with the massive delta
        massiveDelta = massiveDelta.combine(initialChanges);

        // Now we handle all the interesting dependencies, using the massive delta
        for (PointsToGraphNode n : massiveDelta.domain()) {
>>>>>>> 69b81590
            for (StmtAndContext depsac : getInterestingDependencies(n)) {
                queue.addLast(new OrderedPair<>(depsac, changes));
            }
        }
    }

    private void handleChangesSmallDeltas(LinkedList<OrderedPair<StmtAndContext, GraphDelta>> queue,
                                    GraphDelta initialChanges, PointsToGraph g) {
        // In this approach, we will create many small deltas, one for each copy.

        // Do a work queue to handle all the copy dependencies.
        ArrayList<GraphDelta> changesQ = new ArrayList<>();
        changesQ.add(initialChanges);

<<<<<<< HEAD
        // // First, we will handle the copy dependencies, and build up one massive delta to use for all of the
        // interesting
        // // dependencies.
        // GraphDelta massiveDelta = new GraphDelta(g);
        //
        // // Do a work queue to handle all the copy dependencies.
        // ArrayList<GraphDelta> changesQ = new ArrayList<>();
        // changesQ.add(initialChanges);
        //
        // while (!changesQ.isEmpty()) {
        // GraphDelta changes = changesQ.remove(changesQ.size() - 1);
        //
        // // Copy dependencies...
        // for (PointsToGraphNode src : changes.domain()) {
        // // The node src had some stuff added to it.
        // // This means that anything that src is a subset of may have had stuff added.
        // Map<PointsToGraphNode, Set<OrderedPair<TypeFilter, StmtAndContext>>> m = g.superSetsOf(src);
        // if (m != null) {
        // for (PointsToGraphNode trg : m.keySet()) {
        // for (OrderedPair<TypeFilter, StmtAndContext> p : m.get(trg)) {
        // TypeFilter filter = p.fst();
        // GraphDelta newChanges;
        // if (filter == null) {
        // newChanges = g.copyEdgesWithDelta(src, trg, changes);
        // }
        // else {
        // newChanges = g.copyFilteredEdgesWithDelta(src, filter, trg, changes);
        // }
        // if (!newChanges.isEmpty()) {
        // massiveDelta = massiveDelta.combine(newChanges);
        // changesQ.add(newChanges);
        // }
        // }
        // }
        // }
        // }
        // }
        // // combine the initial changes with the massive delta
        // massiveDelta = massiveDelta.combine(initialChanges);

        // // Now we handle all the interesting dependencies, using the massive delta
        // for (PointsToGraphNode n : massiveDelta.domain()) {
        // for (StmtAndContext depsac : getInterestingDependencies(n)) {
        // queue.addLast(new OrderedPair<>(depsac, massiveDelta));
        // }
        // }

=======
        while (!changesQ.isEmpty()) {
            GraphDelta changes = changesQ.remove(changesQ.size() - 1);

            // Find the interesting dependencies for changes.
            for (PointsToGraphNode n : changes.domain()) {
                for (StmtAndContext depsac : getInterestingDependencies(n)) {
                    queue.addLast(new OrderedPair<>(depsac, changes));
                }
            }

            // Now copy the changes, using copy dependencies...
            for (PointsToGraphNode src : changes.domain()) {
                Map<PointsToGraphNode, Set<OrderedPair<TypeFilter, StmtAndContext>>> m = this.copyDepedencies.get(src);
                if (m != null) {
                    for (PointsToGraphNode trg : m.keySet()) {
                        for (OrderedPair<TypeFilter, StmtAndContext> p : m.get(trg)) {
                            TypeFilter filter = p.fst();
                            GraphDelta newChanges;
                            if (filter == null) {
                                newChanges = g.copyEdgesWithDelta(src, trg, changes);
                            }
                            else {
                                newChanges = g.copyFilteredEdgesWithDelta(src, filter, trg, changes);
                            }
                            if (!newChanges.isEmpty()) {
                                changesQ.add(newChanges);
                            }
                        }
                    }
                }
            }
        }
>>>>>>> 69b81590
    }

    /**
     * Increment the counter giving the number of times the given node has been analyzed
     * 
     * @param n
     *            node to increment for
     * @return incremented counter
     */
    private int incrementCounter(StmtAndContext s) {
        Integer i = iterations.get(s);
        if (i == null) {
            i = 0;
        }
        i++;
        iterations.put(s, i);
        return i;
    }

    /**
     * Loop through and process all the points-to statements in the registrar.
     * 
     * @param g
     *            points-to graph (may be modified)
     * @param registrar
     *            points-to statement registrar
     * @return true if the points-to graph changed
     */
    private boolean processAllStatements(PointsToGraph g,
            StatementRegistrar registrar) {
        boolean changed = false;
        System.err.println("Processing all statements for good luck: "
                + registrar.getAllStatements().size());
        int failcount = 0;
        for (PointsToStatement s : registrar.getAllStatements()) {
            for (Context c : g.getContexts(s.getMethod())) {
                GraphDelta d = s.process(c, haf, g, null, registrar);
                if (d == null) {
                    System.err.println("s returned null " + s.getClass()
                            + " : " + s);
                }
                changed |= !d.isEmpty();
                if (!d.isEmpty()) {

                    System.err.println("uhoh Failed on " + s
                            + "\n    Delta is " + d);
                    failcount++;
                    if (failcount > 10) {
                        System.err.println("\nThere may be more failures, but exiting now...");
                        System.exit(1);
                    }
                }
            }
        }
        return changed;
    }

    /**
     * Get any (statement,context) pairs that depend on the given points-to graph node
     * 
     * @param n
     *            node to get the dependencies for
     * @return set of dependencies
     */
    private Set<StmtAndContext> getInterestingDependencies(PointsToGraphNode n) {
        Set<StmtAndContext> sacs = interestingDepedencies.get(n);
        if (sacs == null) {
            return Collections.emptySet();
        }
        return sacs;
    }

    /**
     * Add the (statement, context) pair as a dependency of the points-to graph node. This is an
     * "interesting dependency", meaning that if the points to set of n is modified, then sac will need to be processed
     * again.
     * 
     * @param n
     *            node the statement depends on
     * @param sac
     *            statement and context that depends on <code>n</code>
     * @return true if the dependency did not already exist
     */
    private boolean addInterestingDependency(PointsToGraphNode n,
            StmtAndContext sac) {
        Set<StmtAndContext> s = interestingDepedencies.get(n);
        if (s == null) {
            s = new LinkedHashSet<>();
            interestingDepedencies.put(n, s);
        }
        return s.add(sac);
    }
}<|MERGE_RESOLUTION|>--- conflicted
+++ resolved
@@ -109,13 +109,9 @@
         System.err.println("Starting points to engine using " + haf);
         long startTime = System.currentTimeMillis();
 
-<<<<<<< HEAD
+        Random rnd = new Random(1636);
         LinkedList<OrderedPair<StmtAndContext, GraphDelta>> queue =
                 new LinkedList<>();
-=======
-        Random rnd = new Random(1636);
-        LinkedList<OrderedPair<StmtAndContext, GraphDelta>> queue = new LinkedList<>();
->>>>>>> 69b81590
 
         // Add initial contexts
         for (PointsToStatement s : registrar.getAllStatements()) {
@@ -126,21 +122,13 @@
             }
         }
 
-<<<<<<< HEAD
-        GraphDelta accumulatedChanges = new GraphDelta(g);
-=======
         int front = 0;
         int back = 0;
->>>>>>> 69b81590
         int numProcessed = 0;
         long nextMilestone = startTime + 30 * 1000;
         Set<StmtAndContext> visited = new HashSet<>();
         while (!queue.isEmpty()) {
             // get the next sac, and the delta for it.
-<<<<<<< HEAD
-            OrderedPair<StmtAndContext, GraphDelta> next = queue.removeFirst();
-//            OrderedPair<StmtAndContext, GraphDelta> next = queue.removeLast();
-=======
             OrderedPair<StmtAndContext, GraphDelta> next;
             if (queue.size() < 10000 && rnd.nextInt(10000) == 0) {
                 next = queue.removeFirst();
@@ -150,7 +138,7 @@
                 next = queue.removeLast();
                 back++;
             }
->>>>>>> 69b81590
+
             StmtAndContext sac = next.fst();
             GraphDelta delta = next.snd();
             incrementCounter(sac);
@@ -164,7 +152,6 @@
 
             handleChanges(queue, changed, g);
 
-<<<<<<< HEAD
             long currTime = System.currentTimeMillis();
             if (currTime > nextMilestone) {
                 nextMilestone = nextMilestone + 1000 * 30; // 30 seconds 
@@ -174,17 +161,9 @@
                                 + " unique)" : "") + " in "
                         + (currTime - startTime) / 1000 + "s;  graph is "
                         + g.getBaseNodes().size() + " base nodes"
-                        + "; queue is " + queue.size());
-=======
-            if (numProcessed % 100000 == 0) {
-                System.err.println("PROCESSED: " + numProcessed
-                                                + (outputLevel >= 1 ? " (" + visited.size() + " unique)" : "") + " in "
-                                                + (System.currentTimeMillis() - startTime) / 1000 + "s;  graph is "
-                                                + g.getNodes().size() + " nodes; queue is " + queue.size()
-                                                + "; front / back = " + front + " / " + back + " = "
-                                                + ((float) front / back));
+                        + "; queue is " + queue.size() + "; front / back = "
+                        + front + " / " + back);
                 front = back = 0;
->>>>>>> 69b81590
             }
         }
 
@@ -278,160 +257,127 @@
         return changed;
     }
 
-<<<<<<< HEAD
     private void handleChanges(
             LinkedList<OrderedPair<StmtAndContext, GraphDelta>> queue,
             GraphDelta changes, PointsToGraph g) {
-        // Handle all the interesting dependencies
+        // handleChangesMassiveDelta(queue, initialChanges, g);
+        //handleChangesSmallDeltas(queue, initialChanges, g);
         Iterator<PointsToGraphNode> iter = changes.domainIterator();
         while (iter.hasNext()) {
             PointsToGraphNode n = iter.next();
-=======
-    private void handleChanges(LinkedList<OrderedPair<StmtAndContext, GraphDelta>> queue, GraphDelta initialChanges,
-                                    PointsToGraph g) {
-        // handleChangesMassiveDelta(queue, initialChanges, g);
-        handleChangesSmallDeltas(queue, initialChanges, g);
-    }
-    private void handleChangesMassiveDelta(LinkedList<OrderedPair<StmtAndContext, GraphDelta>> queue,
-                                    GraphDelta initialChanges, PointsToGraph g) {
-        // First, we will handle the copy dependencies, and build up one massive delta to use for all of the interesting
-        // dependencies.
-        GraphDelta massiveDelta = new GraphDelta();
-
-        // Do a work queue to handle all the copy dependencies.
-        ArrayList<GraphDelta> changesQ = new ArrayList<>();
-        changesQ.add(initialChanges);
-
-        while (!changesQ.isEmpty()) {
-            GraphDelta changes = changesQ.remove(changesQ.size() - 1);
-
-            // Copy dependencies...
-            for (PointsToGraphNode src : changes.domain()) {
-                Map<PointsToGraphNode, Set<OrderedPair<TypeFilter, StmtAndContext>>> m = this.copyDepedencies.get(src);
-                if (m != null) {
-                    for (PointsToGraphNode trg : m.keySet()) {
-                        for (OrderedPair<TypeFilter, StmtAndContext> p : m.get(trg)) {
-                            TypeFilter filter = p.fst();
-                            GraphDelta newChanges;
-                            if (filter == null) {
-                                newChanges = g.copyEdgesWithDelta(src, trg, changes);
-                            }
-                            else {
-                                newChanges = g.copyFilteredEdgesWithDelta(src, filter, trg, changes);
-                            }
-                            if (!newChanges.isEmpty()) {
-                                massiveDelta = massiveDelta.combine(newChanges);
-                                changesQ.add(newChanges);
+            for (StmtAndContext depsac : getInterestingDependencies(n)) {
+                queue.addLast(new OrderedPair<>(depsac, changes));
+            }
+        }
+
+    }
+
+    /*
+        private void handleChangesMassiveDelta(
+                LinkedList<OrderedPair<StmtAndContext, GraphDelta>> queue,
+                GraphDelta initialChanges, PointsToGraph g) {
+            // First, we will handle the copy dependencies, and build up one massive delta to use for all of the interesting
+            // dependencies.
+            GraphDelta massiveDelta = new GraphDelta(g);
+
+            // Do a work queue to handle all the copy dependencies.
+            ArrayList<GraphDelta> changesQ = new ArrayList<>();
+            changesQ.add(initialChanges);
+
+            while (!changesQ.isEmpty()) {
+                GraphDelta changes = changesQ.remove(changesQ.size() - 1);
+
+                // Copy dependencies...
+                Iterator<PointsToGraphNode> iter = changes.domainIterator();
+                while (iter.hasNext()) {
+                    PointsToGraphNode src = iter.next();
+                    Map<PointsToGraphNode, Set<OrderedPair<TypeFilter, StmtAndContext>>> m =
+                            copyDepedencies.get(src);
+                    if (m != null) {
+                        for (PointsToGraphNode trg : m.keySet()) {
+                            for (OrderedPair<TypeFilter, StmtAndContext> p : m.get(trg)) {
+                                TypeFilter filter = p.fst();
+                                GraphDelta newChanges;
+                                if (filter == null) {
+                                    newChanges =
+                                            g.copyEdgesWithDelta(src, trg, changes);
+                                }
+                                else {
+                                    newChanges =
+                                            g.copyFilteredEdgesWithDelta(src,
+                                                                         filter,
+                                                                         trg,
+                                                                         changes);
+                                }
+                                if (!newChanges.isEmpty()) {
+                                    massiveDelta = massiveDelta.combine(newChanges);
+                                    changesQ.add(newChanges);
+                                }
                             }
                         }
                     }
                 }
             }
-        }
-        // combine the initial changes with the massive delta
-        massiveDelta = massiveDelta.combine(initialChanges);
-
-        // Now we handle all the interesting dependencies, using the massive delta
-        for (PointsToGraphNode n : massiveDelta.domain()) {
->>>>>>> 69b81590
-            for (StmtAndContext depsac : getInterestingDependencies(n)) {
-                queue.addLast(new OrderedPair<>(depsac, changes));
-            }
-        }
-    }
-
-    private void handleChangesSmallDeltas(LinkedList<OrderedPair<StmtAndContext, GraphDelta>> queue,
-                                    GraphDelta initialChanges, PointsToGraph g) {
-        // In this approach, we will create many small deltas, one for each copy.
-
-        // Do a work queue to handle all the copy dependencies.
-        ArrayList<GraphDelta> changesQ = new ArrayList<>();
-        changesQ.add(initialChanges);
-
-<<<<<<< HEAD
-        // // First, we will handle the copy dependencies, and build up one massive delta to use for all of the
-        // interesting
-        // // dependencies.
-        // GraphDelta massiveDelta = new GraphDelta(g);
-        //
-        // // Do a work queue to handle all the copy dependencies.
-        // ArrayList<GraphDelta> changesQ = new ArrayList<>();
-        // changesQ.add(initialChanges);
-        //
-        // while (!changesQ.isEmpty()) {
-        // GraphDelta changes = changesQ.remove(changesQ.size() - 1);
-        //
-        // // Copy dependencies...
-        // for (PointsToGraphNode src : changes.domain()) {
-        // // The node src had some stuff added to it.
-        // // This means that anything that src is a subset of may have had stuff added.
-        // Map<PointsToGraphNode, Set<OrderedPair<TypeFilter, StmtAndContext>>> m = g.superSetsOf(src);
-        // if (m != null) {
-        // for (PointsToGraphNode trg : m.keySet()) {
-        // for (OrderedPair<TypeFilter, StmtAndContext> p : m.get(trg)) {
-        // TypeFilter filter = p.fst();
-        // GraphDelta newChanges;
-        // if (filter == null) {
-        // newChanges = g.copyEdgesWithDelta(src, trg, changes);
-        // }
-        // else {
-        // newChanges = g.copyFilteredEdgesWithDelta(src, filter, trg, changes);
-        // }
-        // if (!newChanges.isEmpty()) {
-        // massiveDelta = massiveDelta.combine(newChanges);
-        // changesQ.add(newChanges);
-        // }
-        // }
-        // }
-        // }
-        // }
-        // }
-        // // combine the initial changes with the massive delta
-        // massiveDelta = massiveDelta.combine(initialChanges);
-
-        // // Now we handle all the interesting dependencies, using the massive delta
-        // for (PointsToGraphNode n : massiveDelta.domain()) {
-        // for (StmtAndContext depsac : getInterestingDependencies(n)) {
-        // queue.addLast(new OrderedPair<>(depsac, massiveDelta));
-        // }
-        // }
-
-=======
-        while (!changesQ.isEmpty()) {
-            GraphDelta changes = changesQ.remove(changesQ.size() - 1);
-
-            // Find the interesting dependencies for changes.
-            for (PointsToGraphNode n : changes.domain()) {
+            // combine the initial changes with the massive delta
+            massiveDelta = massiveDelta.combine(initialChanges);
+
+            // Now we handle all the interesting dependencies, using the massive delta
+            for (PointsToGraphNode n : massiveDelta.domain()) {
                 for (StmtAndContext depsac : getInterestingDependencies(n)) {
-                    queue.addLast(new OrderedPair<>(depsac, changes));
-                }
-            }
-
-            // Now copy the changes, using copy dependencies...
-            for (PointsToGraphNode src : changes.domain()) {
-                Map<PointsToGraphNode, Set<OrderedPair<TypeFilter, StmtAndContext>>> m = this.copyDepedencies.get(src);
-                if (m != null) {
-                    for (PointsToGraphNode trg : m.keySet()) {
-                        for (OrderedPair<TypeFilter, StmtAndContext> p : m.get(trg)) {
-                            TypeFilter filter = p.fst();
-                            GraphDelta newChanges;
-                            if (filter == null) {
-                                newChanges = g.copyEdgesWithDelta(src, trg, changes);
-                            }
-                            else {
-                                newChanges = g.copyFilteredEdgesWithDelta(src, filter, trg, changes);
-                            }
-                            if (!newChanges.isEmpty()) {
-                                changesQ.add(newChanges);
+                    queue.addLast(new OrderedPair<>(depsac, massiveDelta));
+                }
+            }
+        }
+
+        private void handleChangesSmallDeltas(
+                LinkedList<OrderedPair<StmtAndContext, GraphDelta>> queue,
+                GraphDelta initialChanges, PointsToGraph g) {
+            // In this approach, we will create many small deltas, one for each copy.
+
+            // Do a work queue to handle all the copy dependencies.
+            ArrayList<GraphDelta> changesQ = new ArrayList<>();
+            changesQ.add(initialChanges);
+
+            while (!changesQ.isEmpty()) {
+                GraphDelta changes = changesQ.remove(changesQ.size() - 1);
+
+                // Find the interesting dependencies for changes.
+                for (PointsToGraphNode n : changes.domain()) {
+                    for (StmtAndContext depsac : getInterestingDependencies(n)) {
+                        queue.addLast(new OrderedPair<>(depsac, changes));
+                    }
+                }
+
+                // Now copy the changes, using copy dependencies...
+                for (PointsToGraphNode src : changes.domain()) {
+                    Map<PointsToGraphNode, Set<OrderedPair<TypeFilter, StmtAndContext>>> m =
+                            copyDepedencies.get(src);
+                    if (m != null) {
+                        for (PointsToGraphNode trg : m.keySet()) {
+                            for (OrderedPair<TypeFilter, StmtAndContext> p : m.get(trg)) {
+                                TypeFilter filter = p.fst();
+                                GraphDelta newChanges;
+                                if (filter == null) {
+                                    newChanges =
+                                            g.copyEdgesWithDelta(src, trg, changes);
+                                }
+                                else {
+                                    newChanges =
+                                            g.copyFilteredEdgesWithDelta(src,
+                                                                         filter,
+                                                                         trg,
+                                                                         changes);
+                                }
+                                if (!newChanges.isEmpty()) {
+                                    changesQ.add(newChanges);
+                                }
                             }
                         }
                     }
                 }
             }
         }
->>>>>>> 69b81590
-    }
-
+    */
     /**
      * Increment the counter giving the number of times the given node has been analyzed
      * 
