package types;

import java.io.BufferedWriter;
import java.io.FileWriter;
import java.io.IOException;
import java.io.Writer;
import java.util.Arrays;
import java.util.HashMap;
import java.util.LinkedHashSet;
import java.util.Map;
import java.util.Set;

import util.OrderedPair;
import util.print.PrettyPrinter;
import analysis.AnalysisUtil;

import com.ibm.wala.analysis.typeInference.TypeAbstraction;
import com.ibm.wala.analysis.typeInference.TypeInference;
import com.ibm.wala.classLoader.IClass;
import com.ibm.wala.classLoader.IMethod;
import com.ibm.wala.ipa.callgraph.impl.FakeRootMethod;
import com.ibm.wala.ipa.cha.IClassHierarchy;
import com.ibm.wala.shrikeCT.InvalidClassFileException;
import com.ibm.wala.ssa.IR;
import com.ibm.wala.ssa.ISSABasicBlock;
import com.ibm.wala.ssa.SSAInstruction;
import com.ibm.wala.ssa.SSAInvokeInstruction;
import com.ibm.wala.types.TypeReference;

/**
 * Computes and stores type information for variables and thrown exceptions in a given method
 */
public class TypeRepository {

    /**
     * Memoize results of isAssignable
     */
    private static final Map<OrderedPair<IClass, IClass>, Boolean> isAssignable = new HashMap<>();
    /**
     * Results of WALA type inference
     */
    private TypeInference ti;
    /**
     * Value numbers for exceptions
     */
    private Set<Integer> exceptionValNums;
    /**
     * Types of exceptions thrown by the method the IR is for
     */
    private Set<TypeReference> throwTypes;

    /**
     * Create a new type repository for the given IR
     * 
     * @param ir
     *            ir to get types for
     */
    public TypeRepository(IR ir) {
        this.ti = TypeInference.make(ir, true);
    }

    /**
     * Get the type for the variable with the given value number
     * 
     * @param valNum
     *            value number for the variable
     * @return the type of the variable with the given value number
     */
    public TypeReference getType(int valNum) {
        assert valNum >= 0 : "Negative valNum: " + valNum + " in " + PrettyPrinter.methodString(ti.getIR().getMethod());
        if (ti.getIR().getSymbolTable().isNullConstant(valNum)) {
            return TypeReference.Null;
        }
        TypeReference tr = ti.getType(valNum).getTypeReference();
        if (tr == null) {
            if (ti.getType(valNum) == TypeAbstraction.TOP && getExceptions().contains(valNum)) {
                // This is an unknown exception/error type
                return TypeReference.JavaLangThrowable;
            }
            PrettyPrinter pp = new PrettyPrinter(ti.getIR());
            throw new RuntimeException("No type for " + pp.valString(valNum) + " in "
                                            + PrettyPrinter.methodString(ti.getIR().getMethod())
                                            + " Could be an element of an array that was set to Object at some point.");
        }
        return tr;
    }

    /**
<<<<<<< HEAD
     * True if we can assign from c2 to c1. i.e. c1 = c2 type checks i.e. c2 is a subtype of c1?
     * <p>
     * The results are memoized, so only call this if this check will be performed many times with the same classes,
     * otherwise use {@link IClassHierarchy#isAssignableFrom(IClass, IClass)} directly. This is useful for checking
     * exception sub-typing as the same types show up over and over.
     * 
     * @param c1
     *            assignee
     * @param c2
     *            assigned
     * @return true if c1 = c2 type checks
     */
    public static boolean isAssignableFrom(IClass c1, IClass c2) {
        // shortcut a common case.
        if (c1.equals(c2)) {
            return true;
        }
        OrderedPair<IClass, IClass> key = new OrderedPair<>(c1, c2);
        // count++;
        // if (count % 10000000 == 0) {
        // System.err.println("SIZE: " + isAssignable.size() + " COUNT: " + count);
        // }
        Boolean res = isAssignable.get(key);
        if (res == null) {
            res = AnalysisUtil.getClassHierarchy().isAssignableFrom(c1, c2);
            isAssignable.put(key, res);
        }
        return res;
    }

    /**
     * Get value numbers for exceptions thrown by other methods called in the
     * IR. These sometimes to not have exact types after type inference, but we
     * know they are at least Throwable.
=======
     * Get value numbers for exceptions thrown by other methods called in the IR. These sometimes to not have exact
     * types after type inference, but we know they are at least Throwable.
>>>>>>> b5fba2fd
     * 
     * @param ir
     *            code for the method we are getting exceptions for
     * @return value numbers for the exceptions thrown by methods called by the method the IR is for
     */
    private Set<Integer> getExceptions() {
        if (exceptionValNums == null) {
            exceptionValNums = new LinkedHashSet<>();
            for (ISSABasicBlock bb : ti.getIR().getControlFlowGraph()) {
                for (SSAInstruction ins : bb) {
                    if (ins instanceof SSAInvokeInstruction) {
                        exceptionValNums.add(((SSAInvokeInstruction) ins).getException());
                    }
                }
            }
        }
        return exceptionValNums;
    }

    /**
     * Get the types of exceptions that the method can thrown
     * 
     * @return set of exception types the method could throw
     */
    public Set<TypeReference> getThrowTypes() {
        if (throwTypes == null) {
            TypeReference[] exTypes = null;
            throwTypes = new LinkedHashSet<>();
            try {
                exTypes = ti.getIR().getMethod().getDeclaredExceptions();
            } catch (UnsupportedOperationException | InvalidClassFileException e) {
                throw new RuntimeException("Exception when finding exception types for "
                                                + PrettyPrinter.methodString(ti.getIR().getMethod()), e);
            }
            if (exTypes != null) {
                throwTypes.addAll(Arrays.asList(exTypes));
            }

            // All methods can throw RuntimException or Error
            throwTypes.add(TypeReference.JavaLangRuntimeException);
            if (ti.getIR().getMethod() instanceof FakeRootMethod) {
                // The top level doesn't declare anything, but can throw
                // anything main can
                // We'll be conservative and assume it can throw any Throwable

                // XXX this exception could point to a lot of stuff, but should never be queried
                throwTypes.add(TypeReference.JavaLangThrowable);
            }
        }
        return throwTypes;
    }

    /**
     * Compute and print the types for local variables in the given method
     * <p>
     * This is expensive and should be used for debugging only
     * 
     * @param m
     *            method to get the types
     */
    public static void print(IMethod m) {
        TypeInference ti = TypeInference.make(AnalysisUtil.getIR(m), true);
        System.err.println("Types for " + PrettyPrinter.methodString(m));
        System.err.println(ti);
    }

    /**
     * Compute and print the types for local variables in the given method
     * <p>
     * This is expensive and should be used for debugging only
     * 
     * @param m
     *            method to get the types
     */
    public static void printToFile(IMethod m) {
        TypeInference ti = TypeInference.make(AnalysisUtil.getIR(m), true);
        
        String dir = "tests";
        String fullFilename = dir + "/types_" + PrettyPrinter.methodString(m) + ".txt";
        try (Writer out = new BufferedWriter(new FileWriter(fullFilename))) {
            out.write(ti.toString());
            System.err.println("TYPES written to: " + fullFilename);
        } catch (IOException e) {
            System.err.println("Could not write TYPES to file, " + fullFilename + ", " + e.getMessage());
        }
    }

    /**
     * True if we can assign from c2 to c1. i.e. c1 = c2 type checks i.e. c2 is a subtype of c1?
     * <p>
     * The results are memoized, so only call this if this check will be performed many times with the same classes,
     * otherwise use {@link IClassHierarchy#isAssignableFrom(IClass, IClass)} directly. This is useful for checking
     * exception sub-typing as the same types show up over and over.
     * 
     * @param c1
     *            assignee
     * @param c2
     *            assigned
     * @return true if c1 = c2 type checks
     */
    public static boolean isAssignableFrom(IClass c1, IClass c2) {
        OrderedPair<IClass, IClass> key = new OrderedPair<>(c1, c2);
        // count++;
        // if (count % 10000000 == 0) {
        // System.err.println("SIZE: " + isAssignable.size() + " COUNT: " + count);
        // }
        Boolean res = isAssignable.get(key);
        if (res == null) {
            res = AnalysisUtil.getClassHierarchy().isAssignableFrom(c1, c2);
            isAssignable.put(key, res);
        }
        return res;
    }
}<|MERGE_RESOLUTION|>--- conflicted
+++ resolved
@@ -86,45 +86,8 @@
     }
 
     /**
-<<<<<<< HEAD
-     * True if we can assign from c2 to c1. i.e. c1 = c2 type checks i.e. c2 is a subtype of c1?
-     * <p>
-     * The results are memoized, so only call this if this check will be performed many times with the same classes,
-     * otherwise use {@link IClassHierarchy#isAssignableFrom(IClass, IClass)} directly. This is useful for checking
-     * exception sub-typing as the same types show up over and over.
-     * 
-     * @param c1
-     *            assignee
-     * @param c2
-     *            assigned
-     * @return true if c1 = c2 type checks
-     */
-    public static boolean isAssignableFrom(IClass c1, IClass c2) {
-        // shortcut a common case.
-        if (c1.equals(c2)) {
-            return true;
-        }
-        OrderedPair<IClass, IClass> key = new OrderedPair<>(c1, c2);
-        // count++;
-        // if (count % 10000000 == 0) {
-        // System.err.println("SIZE: " + isAssignable.size() + " COUNT: " + count);
-        // }
-        Boolean res = isAssignable.get(key);
-        if (res == null) {
-            res = AnalysisUtil.getClassHierarchy().isAssignableFrom(c1, c2);
-            isAssignable.put(key, res);
-        }
-        return res;
-    }
-
-    /**
-     * Get value numbers for exceptions thrown by other methods called in the
-     * IR. These sometimes to not have exact types after type inference, but we
-     * know they are at least Throwable.
-=======
      * Get value numbers for exceptions thrown by other methods called in the IR. These sometimes to not have exact
      * types after type inference, but we know they are at least Throwable.
->>>>>>> b5fba2fd
      * 
      * @param ir
      *            code for the method we are getting exceptions for
@@ -226,6 +189,10 @@
      * @return true if c1 = c2 type checks
      */
     public static boolean isAssignableFrom(IClass c1, IClass c2) {
+        // shortcut a common case.
+        if (c1.equals(c2)) {
+            return true;
+        }
         OrderedPair<IClass, IClass> key = new OrderedPair<>(c1, c2);
         // count++;
         // if (count % 10000000 == 0) {
