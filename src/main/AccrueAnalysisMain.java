--- conflicted
+++ resolved
@@ -32,10 +32,6 @@
 import analysis.pointer.engine.PointsToAnalysis;
 import analysis.pointer.engine.PointsToAnalysisMultiThreaded;
 import analysis.pointer.engine.PointsToAnalysisSingleThreaded;
-<<<<<<< HEAD
-=======
-import analysis.pointer.graph.HafCallGraph;
->>>>>>> 242eaeef
 import analysis.pointer.graph.PointsToGraph;
 import analysis.pointer.graph.ReferenceVariableCache;
 import analysis.pointer.registrar.StatementRegistrar;
@@ -111,11 +107,8 @@
         boolean singleThrowable = options.shouldUseSingleAllocPerThrowableType();
         boolean singlePrimArray = options.shouldUseSingleAllocForPrimitiveArrays();
         boolean singleString = options.shouldUseSingleAllocForStrings();
-<<<<<<< HEAD
         boolean onlyPrintMainMethodInSuccGraph = options.onlyPrintMainMethodInSuccGraph();
-=======
         boolean singleWrappers = options.shouldUseSingleAllocForImmutableWrappers();
->>>>>>> 242eaeef
 
         try {
             System.err.println("J2SE_dir is " + WalaProperties.loadProperties().getProperty(WalaProperties.J2SE_DIR));
@@ -152,11 +145,8 @@
                                             singleThrowable,
                                             singlePrimArray,
                                             singleString,
-<<<<<<< HEAD
+                                            singleWrappers,
                                             onlyPrintMainMethodInSuccGraph);
-=======
-                                            singleWrappers);
->>>>>>> 242eaeef
             g = results.fst();
             g.getCallGraph().dumpCallGraphToFile(outputDir + "/" + fileName + "_cg", false);
 
@@ -193,11 +183,8 @@
                                singleThrowable,
                                singlePrimArray,
                                singleString,
-<<<<<<< HEAD
+                               singleWrappers,
                                onlyPrintMainMethodInSuccGraph);
-=======
-                               singleWrappers);
->>>>>>> 242eaeef
             break;
         case "nonnull":
             AnalysisUtil.init(classPath, entryPoint, outputDir);
@@ -209,11 +196,8 @@
                                             singleThrowable,
                                             singlePrimArray,
                                             singleString,
-<<<<<<< HEAD
+                                            singleWrappers,
                                             onlyPrintMainMethodInSuccGraph);
-=======
-                                            singleWrappers);
->>>>>>> 242eaeef
             g = results.fst();
             rvCache = results.snd();
             ReachabilityResults r = runReachability(otherOutputLevel, g, rvCache, null);
@@ -230,11 +214,8 @@
                                             singleThrowable,
                                             singlePrimArray,
                                             singleString,
-<<<<<<< HEAD
+                                            singleWrappers,
                                             onlyPrintMainMethodInSuccGraph);
-=======
-                                            singleWrappers);
->>>>>>> 242eaeef
             g = results.fst();
             rvCache = results.snd();
             r = runReachability(otherOutputLevel, g, rvCache, null);
@@ -252,11 +233,8 @@
                                             singleThrowable,
                                             singlePrimArray,
                                             singleString,
-<<<<<<< HEAD
+                                            singleWrappers,
                                             onlyPrintMainMethodInSuccGraph);
-=======
-                                            singleWrappers);
->>>>>>> 242eaeef
             g = results.fst();
             rvCache = results.snd();
             r = runReachability(outputLevel, g, rvCache, null);
@@ -272,11 +250,8 @@
                                             singleThrowable,
                                             singlePrimArray,
                                             singleString,
-<<<<<<< HEAD
+                                            singleWrappers,
                                             onlyPrintMainMethodInSuccGraph);
-=======
-                                            singleWrappers);
->>>>>>> 242eaeef
             g = results.fst();
             printAllCFG(g, outputDir);
             break;
@@ -309,11 +284,8 @@
                                             singleThrowable,
                                             singlePrimArray,
                                             singleString,
-<<<<<<< HEAD
+                                            singleWrappers,
                                             onlyPrintMainMethodInSuccGraph);
-=======
-                                            singleWrappers);
->>>>>>> 242eaeef
             g = results.fst();
             rvCache = results.snd();
             r = runReachability(otherOutputLevel, g, rvCache, null);
@@ -456,12 +428,8 @@
                                                                                             boolean useSingleAllocForThrowable,
                                                                                             boolean useSingleAllocForPrimitiveArrays,
                                                                                             boolean useSingleAllocForStrings,
-<<<<<<< HEAD
+                                                                                            boolean useSingleAllocForImmutableWrappers,
                                                                                             boolean onlyPrintMainMethodInSuccGraph) {
-        PointsToAnalysisSingleThreaded analysis = new PointsToAnalysisSingleThreaded(haf);
-        //PointsToAnalysisMultiThreaded analysis = new PointsToAnalysisMultiThreaded(haf);
-=======
-                                                                                            boolean useSingleAllocForImmutableWrappers) {
         PointsToAnalysis analysis;
         if (singleThreaded) {
             analysis = new PointsToAnalysisSingleThreaded(haf);
@@ -469,8 +437,6 @@
         else {
             analysis = new PointsToAnalysisMultiThreaded(haf);
         }
->>>>>>> 242eaeef
-        PointsToAnalysis.outputLevel = outputLevel;
         PointsToGraph g;
         StatementRegistrar registrar;
         StatementFactory factory = new StatementFactory();
@@ -480,11 +446,8 @@
                                                useSingleAllocForThrowable,
                                                useSingleAllocForPrimitiveArrays,
                                                useSingleAllocForStrings,
-<<<<<<< HEAD
+                                               useSingleAllocForImmutableWrappers,
                                                onlyPrintMainMethodInSuccGraph);
-=======
-                                               useSingleAllocForImmutableWrappers);
->>>>>>> 242eaeef
             g = analysis.solveAndRegister(registrar);
         }
         else {
@@ -493,11 +456,8 @@
                                                                            useSingleAllocForThrowable,
                                                                            useSingleAllocForPrimitiveArrays,
                                                                            useSingleAllocForStrings,
-<<<<<<< HEAD
+                                                                           useSingleAllocForImmutableWrappers,
                                                                            onlyPrintMainMethodInSuccGraph);
-=======
-                                                                           useSingleAllocForImmutableWrappers);
->>>>>>> 242eaeef
             pass.run();
             registrar = pass.getRegistrar();
             PointsToAnalysis.outputLevel = outputLevel;
@@ -735,14 +695,10 @@
      */
     private static void runBooleanConstant(String entryPoint, int outputLevel, HeapAbstractionFactory haf,
                                            String outputDir, boolean singleThreaded, boolean isOnline,
-                                           boolean useSingleAllocForGenEx,
-                                           boolean useSingleAllocForThrowable,
+                                           boolean useSingleAllocForGenEx, boolean useSingleAllocForThrowable,
                                            boolean useSingleAllocForPrimitiveArrays, boolean useSingleAllocForStrings,
-<<<<<<< HEAD
+                                           boolean useSingleAllocForImmutableWrappers,
                                            boolean onlyPrintMainMethodInSuccGraph) {
-=======
-                                           boolean useSingleAllocForImmutableWrappers) {
->>>>>>> 242eaeef
         OrderedPair<PointsToGraph, ReferenceVariableCache> results = generatePointsToGraph(outputLevel,
                                                                                            haf,
                                                                                            isOnline,
@@ -751,11 +707,8 @@
                                                                                            useSingleAllocForThrowable,
                                                                                            useSingleAllocForPrimitiveArrays,
                                                                                            useSingleAllocForStrings,
-<<<<<<< HEAD
+                                                                                           useSingleAllocForImmutableWrappers,
                                                                                            onlyPrintMainMethodInSuccGraph);
-=======
-                                                                                           useSingleAllocForImmutableWrappers);
->>>>>>> 242eaeef
         BooleanConstantDataFlow df = null;
         System.err.println("ENTRY: " + entryPoint);
         for (CGNode n : results.fst().getCallGraph()) {
