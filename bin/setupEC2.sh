--- conflicted
+++ resolved
@@ -1,14 +1,10 @@
 #####
-<<<<<<< HEAD
 # This file contains commands needed to set up a fresh Amazon EC2 instance.
 #
 # This script should be run on an Amazon EC2 instance. The text below
 # describes steps that you need to take to start an Amazon EC2 instance
 # before running this script (which performs steps 4 through 6).
-=======
-# 
-# This file contains commands needed to set up a fresh Amazon EC2 instance
->>>>>>> 9114bcc3
+
 #
 # 
 # 1. From a snapshot, create a volume
